--- conflicted
+++ resolved
@@ -1,8 +1,4 @@
-<<<<<<< HEAD
-libraryVersion: 64.4.0
-=======
 libraryVersion: 64.5.0
->>>>>>> 122db61a
 groupId: org.mozilla.telemetry
 projects:
   glean:
