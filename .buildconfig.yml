--- conflicted
+++ resolved
@@ -1,8 +1,4 @@
-<<<<<<< HEAD
-libraryVersion: 60.4.0
-=======
 libraryVersion: 60.5.0
->>>>>>> ff724f6b
 groupId: org.mozilla.telemetry
 projects:
   glean:
