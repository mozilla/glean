--- conflicted
+++ resolved
@@ -1,8 +1,4 @@
-<<<<<<< HEAD
-libraryVersion: 66.1.0
-=======
 libraryVersion: 66.1.1
->>>>>>> bcf55eb0
 groupId: org.mozilla.telemetry
 projects:
   glean:
