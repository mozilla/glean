--- conflicted
+++ resolved
@@ -1,8 +1,4 @@
-<<<<<<< HEAD
-libraryVersion: 51.8.2
-=======
 libraryVersion: 51.8.3
->>>>>>> 18fc9a6f
 groupId: org.mozilla.telemetry
 projects:
   glean:
