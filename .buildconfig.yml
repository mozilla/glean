--- conflicted
+++ resolved
@@ -1,8 +1,4 @@
-<<<<<<< HEAD
-libraryVersion: 32.3.1
-=======
 libraryVersion: 32.3.2
->>>>>>> 9fc43f4a
 groupId: org.mozilla.telemetry
 projects:
   glean:
