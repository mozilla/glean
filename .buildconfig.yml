<<<<<<< HEAD
libraryVersion: 64.1.0
=======
libraryVersion: 64.1.1
>>>>>>> 75826cb5
groupId: org.mozilla.telemetry
projects:
  glean:
    path: glean-core/android
    artifactId: glean
    publications:
      - name: glean
        type: aar
    description: 'The Glean SDK is a modern approach for a Telemetry library and is part of the Glean project.'
  glean-native:
    path: glean-core/android-native
    artifactId: glean-native
    publications:
      - name: glean-native
        type: aar
      - name: glean-native-forUnitTests
        type: jar
    description: 'The native libglean_ffi library for use with the Glean SDK.'
  glean-sample-app:
    path: samples/android/app
    artifactId: glean-sample-app
    description: 'An app demoing how to use the Glean library to collect and send telemetry data.'
    publications: []
  glean-gradle-plugin:
    path: gradle-plugin
    artifactId: glean-gradle-plugin
    publications:
      - name: glean-gradle-plugin
        type: jar
    description: 'A Gradle plugin to enable Glean SDK build-time support (metrics and pings API, docs, ...)'<|MERGE_RESOLUTION|>--- conflicted
+++ resolved
@@ -1,8 +1,4 @@
-<<<<<<< HEAD
-libraryVersion: 64.1.0
-=======
 libraryVersion: 64.1.1
->>>>>>> 75826cb5
 groupId: org.mozilla.telemetry
 projects:
   glean:
