<<<<<<< HEAD
libraryVersion: 65.0.1
=======
libraryVersion: 65.0.2
>>>>>>> bb0af369
groupId: org.mozilla.telemetry
projects:
  glean:
    path: glean-core/android
    artifactId: glean
    publications:
      - name: glean
        type: aar
    description: 'The Glean SDK is a modern approach for a Telemetry library and is part of the Glean project.'
  glean-native:
    path: glean-core/android-native
    artifactId: glean-native
    publications:
      - name: glean-native
        type: aar
      - name: glean-native-forUnitTests
        type: jar
    description: 'The native libglean_ffi library for use with the Glean SDK.'
  glean-sample-app:
    path: samples/android/app
    artifactId: glean-sample-app
    description: 'An app demoing how to use the Glean library to collect and send telemetry data.'
    publications: []
  glean-gradle-plugin:
    path: gradle-plugin
    artifactId: glean-gradle-plugin
    publications:
      - name: glean-gradle-plugin
        type: jar
    description: 'A Gradle plugin to enable Glean SDK build-time support (metrics and pings API, docs, ...)'<|MERGE_RESOLUTION|>--- conflicted
+++ resolved
@@ -1,8 +1,4 @@
-<<<<<<< HEAD
-libraryVersion: 65.0.1
-=======
 libraryVersion: 65.0.2
->>>>>>> bb0af369
 groupId: org.mozilla.telemetry
 projects:
   glean:
