<<<<<<< HEAD
libraryVersion: 65.0.3
=======
libraryVersion: 65.1.0
>>>>>>> 634e0cd6
groupId: org.mozilla.telemetry
projects:
  glean:
    path: glean-core/android
    artifactId: glean
    publications:
      - name: glean
        type: aar
    description: 'The Glean SDK is a modern approach for a Telemetry library and is part of the Glean project.'
  glean-native:
    path: glean-core/android-native
    artifactId: glean-native
    publications:
      - name: glean-native
        type: aar
      - name: glean-native-forUnitTests
        type: jar
    description: 'The native libglean_ffi library for use with the Glean SDK.'
  glean-sample-app:
    path: samples/android/app
    artifactId: glean-sample-app
    description: 'An app demoing how to use the Glean library to collect and send telemetry data.'
    publications: []
  glean-gradle-plugin:
    path: gradle-plugin
    artifactId: glean-gradle-plugin
    publications:
      - name: glean-gradle-plugin
        type: jar
    description: 'A Gradle plugin to enable Glean SDK build-time support (metrics and pings API, docs, ...)'<|MERGE_RESOLUTION|>--- conflicted
+++ resolved
@@ -1,8 +1,4 @@
-<<<<<<< HEAD
-libraryVersion: 65.0.3
-=======
 libraryVersion: 65.1.0
->>>>>>> 634e0cd6
 groupId: org.mozilla.telemetry
 projects:
   glean:
