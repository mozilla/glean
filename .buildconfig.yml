<<<<<<< HEAD
libraryVersion: 65.2.0
=======
libraryVersion: 65.2.1
>>>>>>> cc3998d7
groupId: org.mozilla.telemetry
projects:
  glean:
    path: glean-core/android
    artifactId: glean
    publications:
      - name: glean
        type: aar
    description: 'The Glean SDK is a modern approach for a Telemetry library and is part of the Glean project.'
  glean-native:
    path: glean-core/android-native
    artifactId: glean-native
    publications:
      - name: glean-native
        type: aar
      - name: glean-native-forUnitTests
        type: jar
    description: 'The native libglean_ffi library for use with the Glean SDK.'
  glean-sample-app:
    path: samples/android/app
    artifactId: glean-sample-app
    description: 'An app demoing how to use the Glean library to collect and send telemetry data.'
    publications: []
  glean-gradle-plugin:
    path: gradle-plugin
    artifactId: glean-gradle-plugin
    publications:
      - name: glean-gradle-plugin
        type: jar
    description: 'A Gradle plugin to enable Glean SDK build-time support (metrics and pings API, docs, ...)'<|MERGE_RESOLUTION|>--- conflicted
+++ resolved
@@ -1,8 +1,4 @@
-<<<<<<< HEAD
-libraryVersion: 65.2.0
-=======
 libraryVersion: 65.2.1
->>>>>>> cc3998d7
 groupId: org.mozilla.telemetry
 projects:
   glean:
