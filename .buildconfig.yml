<<<<<<< HEAD
libraryVersion: 65.0.0
=======
libraryVersion: 65.0.1
>>>>>>> 39d5a5dd
groupId: org.mozilla.telemetry
projects:
  glean:
    path: glean-core/android
    artifactId: glean
    publications:
      - name: glean
        type: aar
    description: 'The Glean SDK is a modern approach for a Telemetry library and is part of the Glean project.'
  glean-native:
    path: glean-core/android-native
    artifactId: glean-native
    publications:
      - name: glean-native
        type: aar
      - name: glean-native-forUnitTests
        type: jar
    description: 'The native libglean_ffi library for use with the Glean SDK.'
  glean-sample-app:
    path: samples/android/app
    artifactId: glean-sample-app
    description: 'An app demoing how to use the Glean library to collect and send telemetry data.'
    publications: []
  glean-gradle-plugin:
    path: gradle-plugin
    artifactId: glean-gradle-plugin
    publications:
      - name: glean-gradle-plugin
        type: jar
    description: 'A Gradle plugin to enable Glean SDK build-time support (metrics and pings API, docs, ...)'<|MERGE_RESOLUTION|>--- conflicted
+++ resolved
@@ -1,8 +1,4 @@
-<<<<<<< HEAD
-libraryVersion: 65.0.0
-=======
 libraryVersion: 65.0.1
->>>>>>> 39d5a5dd
 groupId: org.mozilla.telemetry
 projects:
   glean:
