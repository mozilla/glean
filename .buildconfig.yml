<<<<<<< HEAD
libraryVersion: 60.0.0
=======
libraryVersion: 60.1.0
>>>>>>> 30484320
groupId: org.mozilla.telemetry
projects:
  glean:
    path: glean-core/android
    artifactId: glean
    publications:
      - name: glean
        type: aar
    description: 'The Glean SDK is a modern approach for a Telemetry library and is part of the Glean project.'
  glean-native:
    path: glean-core/android-native
    artifactId: glean-native
    publications:
      - name: glean-native
        type: aar
      - name: glean-native-forUnitTests
        type: jar
    description: 'The native libglean_ffi library for use with the Glean SDK.'
  glean-sample-app:
    path: samples/android/app
    artifactId: glean-sample-app
    description: 'An app demoing how to use the Glean library to collect and send telemetry data.'
    publications: []
  glean-gradle-plugin:
    path: gradle-plugin
    artifactId: glean-gradle-plugin
    publications:
      - name: glean-gradle-plugin
        type: jar
    description: 'A Gradle plugin to enable Glean SDK build-time support (metrics and pings API, docs, ...)'<|MERGE_RESOLUTION|>--- conflicted
+++ resolved
@@ -1,8 +1,4 @@
-<<<<<<< HEAD
-libraryVersion: 60.0.0
-=======
 libraryVersion: 60.1.0
->>>>>>> 30484320
 groupId: org.mozilla.telemetry
 projects:
   glean:
