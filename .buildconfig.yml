<<<<<<< HEAD
libraryVersion: 65.1.1
=======
libraryVersion: 65.2.0
>>>>>>> 515d396d
groupId: org.mozilla.telemetry
projects:
  glean:
    path: glean-core/android
    artifactId: glean
    publications:
      - name: glean
        type: aar
    description: 'The Glean SDK is a modern approach for a Telemetry library and is part of the Glean project.'
  glean-native:
    path: glean-core/android-native
    artifactId: glean-native
    publications:
      - name: glean-native
        type: aar
      - name: glean-native-forUnitTests
        type: jar
    description: 'The native libglean_ffi library for use with the Glean SDK.'
  glean-sample-app:
    path: samples/android/app
    artifactId: glean-sample-app
    description: 'An app demoing how to use the Glean library to collect and send telemetry data.'
    publications: []
  glean-gradle-plugin:
    path: gradle-plugin
    artifactId: glean-gradle-plugin
    publications:
      - name: glean-gradle-plugin
        type: jar
    description: 'A Gradle plugin to enable Glean SDK build-time support (metrics and pings API, docs, ...)'<|MERGE_RESOLUTION|>--- conflicted
+++ resolved
@@ -1,8 +1,4 @@
-<<<<<<< HEAD
-libraryVersion: 65.1.1
-=======
 libraryVersion: 65.2.0
->>>>>>> 515d396d
 groupId: org.mozilla.telemetry
 projects:
   glean:
