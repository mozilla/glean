<<<<<<< HEAD
libraryVersion: 63.0.0
=======
libraryVersion: 63.1.0
>>>>>>> 87e2d1ea
groupId: org.mozilla.telemetry
projects:
  glean:
    path: glean-core/android
    artifactId: glean
    publications:
      - name: glean
        type: aar
    description: 'The Glean SDK is a modern approach for a Telemetry library and is part of the Glean project.'
  glean-native:
    path: glean-core/android-native
    artifactId: glean-native
    publications:
      - name: glean-native
        type: aar
      - name: glean-native-forUnitTests
        type: jar
    description: 'The native libglean_ffi library for use with the Glean SDK.'
  glean-sample-app:
    path: samples/android/app
    artifactId: glean-sample-app
    description: 'An app demoing how to use the Glean library to collect and send telemetry data.'
    publications: []
  glean-gradle-plugin:
    path: gradle-plugin
    artifactId: glean-gradle-plugin
    publications:
      - name: glean-gradle-plugin
        type: jar
    description: 'A Gradle plugin to enable Glean SDK build-time support (metrics and pings API, docs, ...)'<|MERGE_RESOLUTION|>--- conflicted
+++ resolved
@@ -1,8 +1,4 @@
-<<<<<<< HEAD
-libraryVersion: 63.0.0
-=======
 libraryVersion: 63.1.0
->>>>>>> 87e2d1ea
 groupId: org.mozilla.telemetry
 projects:
   glean:
