--- conflicted
+++ resolved
@@ -1,8 +1,4 @@
-<<<<<<< HEAD
-libraryVersion: 64.3.0
-=======
 libraryVersion: 64.3.1
->>>>>>> 867c735c
 groupId: org.mozilla.telemetry
 projects:
   glean:
