--- conflicted
+++ resolved
@@ -1,8 +1,4 @@
-<<<<<<< HEAD
-libraryVersion: 64.5.4
-=======
 libraryVersion: 65.0.0
->>>>>>> 3f3c3d7d
 groupId: org.mozilla.telemetry
 projects:
   glean:
