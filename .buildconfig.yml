<<<<<<< HEAD
libraryVersion: 64.0.0
=======
libraryVersion: 64.0.1
>>>>>>> 1b58c223
groupId: org.mozilla.telemetry
projects:
  glean:
    path: glean-core/android
    artifactId: glean
    publications:
      - name: glean
        type: aar
    description: 'The Glean SDK is a modern approach for a Telemetry library and is part of the Glean project.'
  glean-native:
    path: glean-core/android-native
    artifactId: glean-native
    publications:
      - name: glean-native
        type: aar
      - name: glean-native-forUnitTests
        type: jar
    description: 'The native libglean_ffi library for use with the Glean SDK.'
  glean-sample-app:
    path: samples/android/app
    artifactId: glean-sample-app
    description: 'An app demoing how to use the Glean library to collect and send telemetry data.'
    publications: []
  glean-gradle-plugin:
    path: gradle-plugin
    artifactId: glean-gradle-plugin
    publications:
      - name: glean-gradle-plugin
        type: jar
    description: 'A Gradle plugin to enable Glean SDK build-time support (metrics and pings API, docs, ...)'<|MERGE_RESOLUTION|>--- conflicted
+++ resolved
@@ -1,8 +1,4 @@
-<<<<<<< HEAD
-libraryVersion: 64.0.0
-=======
 libraryVersion: 64.0.1
->>>>>>> 1b58c223
 groupId: org.mozilla.telemetry
 projects:
   glean:
