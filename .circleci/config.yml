# This Source Code Form is subject to the terms of the Mozilla Public
# License, v. 2.0. If a copy of the MPL was not distributed with this
# file, You can obtain one at http://mozilla.org/MPL/2.0/.

---

version: 2.1

###########################################################################
# DEFINITIONS

definitions:
  - release_filters: &release-filters
      branches:
        ignore: /.*/
      tags:
        only: /^v.*/

##########################################################################
# COMMANDS

commands:
  skip-if-doc-only:
    steps:
      - run:
          name: Check doc only skip condition
          command: |
            if git log -1 "$CIRCLE_SHA1" | grep -q '\[doc only\]'; then
                echo "Skipping this step. Last commit was tagged to not require tests."
                circleci-agent step halt
            fi

  setup-rust-toolchain:
    parameters:
      rust-version:
        type: string
        default: "stable"
    steps:
      - run:
          name: Turn on RUST_BACKTRACE and RUST_LOG for any job that installs rustc
          command: |
              echo "export RUST_BACKTRACE=1" >> $BASH_ENV
              echo "export RUST_LOG=glean_core=debug" >> $BASH_ENV
              echo "export CARGO_NET_GIT_FETCH_WITH_CLI=true" >> $BASH_ENV
      - run:
          name: Setup Rust toolchain
          command: |
            rustup install <<parameters.rust-version>>
            rustup default <<parameters.rust-version>>
            rustc --version
      - setup-uniffi-bindgen

  setup-uniffi-bindgen:
    steps:
      - run:
          name: Install uniffi-bindgen
          command: |
            cargo install --git https://github.com/mozilla/uniffi-rs

  test-rust:
    parameters:
      rust-version:
        type: string
        default: "stable"
    steps:
      - checkout
      - skip-if-doc-only
      - setup-rust-toolchain:
          rust-version: <<parameters.rust-version>>
      - run:
          name: Test
          command: GLEAN_TEST_COVERAGE=$(realpath glean_coverage.txt) cargo test --all --verbose -- --nocapture
      - run:
          name: Test Glean with rkv safe-mode
          command: |
            cd glean-core
            cargo test -p glean-core --features rkv-safe-mode -- --nocapture
      - run:
          name: Upload coverage report
          command: |
            sudo apt update
            sudo apt install python3-pip
            pip3 install glean_parser
            glean_parser coverage --allow-reserved -c glean_coverage.txt -f codecovio -o codecov.json glean-core/metrics.yaml
            bin/codecov.sh -X yaml -f codecov.json

  install-rustup:
    steps:
      - run:
          name: Installing rustup
          command: curl --proto '=https' --tlsv1.2 -sSf https://sh.rustup.rs | sh -s -- -y
      - run:
          name: Setup custom environment variables
          command: |
              echo 'export PATH=$HOME/.cargo/bin:$PATH' >> $BASH_ENV

  install-android-ndk:
    steps:
      - run:
          name: Install missing Android SDK & NDK
          command: |
              sdkmanager \
                "build-tools;28.0.3" \
                "ndk;21.3.6528147"

  android-setup:
    steps:
      - install-rustup
      - setup-rust-toolchain:
          rust-version: stable
      - install-android-ndk
      - run:
          name: Restrict to Linux builds only
          command: |
              echo "rust.targets=linux-x86-64" > local.properties

  test-python:
    steps:
      - install-rustup
      - setup-rust-toolchain
      - run:
          name: Remove coredump file restriction
          command: |
              # tell the operating system to remove the file size limit on core dump files
              ulimit -c unlimited
      - run:
          name: Python tests
          command: make test-python
      - run:
          name: Detect and gather coredump files
          when: always
          command: |
              mkdir -p ~/coredumps
              # Try to copy the core file(s). Don't fail if they don't exist.
              cp core.* ~/coredumps || true
      - store_artifacts:
          path: ~/coredumps
          destination: coredumps

  build-windows-x86_64-wheel:
    steps:
      - install-rustup
      - setup-rust-toolchain
      - install-mingw
      - run:
          name: Install Python development tools for host
          command:
            make python-setup
      - run:
          name: Build Windows wheel
          command: |
            cd glean-core/python
            .venv3.8/bin/python3 setup.py bdist_wheel
          environment:
            GLEAN_BUILD_TARGET: x86_64-pc-windows-gnu
            GLEAN_BUILD_VARIANT: release

  build-windows-i686-wheel:
    steps:
      - install-rustup
      - setup-rust-toolchain:
          rust-version: "1.57.0"
      - install-mingw
      - run:
          name: Install Python development tools for host
          command:
            make python-setup
      - run:
          name: Build Windows wheel
          command: |
            cd glean-core/python
             .venv3.8/bin/python3 setup.py bdist_wheel
          environment:
            GLEAN_BUILD_TARGET: i686-pc-windows-gnu
            GLEAN_BUILD_VARIANT: release

  install-python-windows-deps:
    steps:
      - run:
          name: Set up dependencies for Python for Windows
          command: |
            echo "export WINEDEBUG=-all" >> $BASH_ENV
            wget https://bootstrap.pypa.io/get-pip.py
            $WINPYTHON get-pip.py
            echo "import site" >> winpython/python38._pth
            echo "import sys; sys.path.insert(0, '')" >> winpython/sitecustomize.py
            # The Windows-Python-installed-inside-Wine thing can't actually build wheels,
            # so just install all of the wheels that were created as part of creating the
            # environment on the host system before attempting to install everything in
            # requirements_dev.txt
            find ~/.cache/pip -name "*.whl" -exec $WINPYTHON -m pip install {} \;
            $WINPYTHON -m pip install -r glean-core/python/requirements_dev.txt --no-warn-script-location
            $WINPYTHON -m pip install glean-core/python/dist/*.whl --no-warn-script-location

  install-mingw:
    steps:
      - run:
          name: Install mingw
          command: |
            sudo apt update
            # This package contains tools for both i686 and x86_64 targets
            sudo apt install -y gcc-mingw-w64
      - run:
          name: Add mingw target
          command: |
            rustup target add x86_64-pc-windows-gnu
            rustup target add i686-pc-windows-gnu
            # Set the linker to use for Rust/mingw
            echo '[target.x86_64-pc-windows-gnu]' >> ~/.cargo/config
            echo 'linker = "/usr/bin/x86_64-w64-mingw32-gcc"' >> ~/.cargo/config
            echo '[target.i686-pc-windows-gnu]' >> ~/.cargo/config
            echo 'linker = "/usr/bin/i686-w64-mingw32-gcc"' >> ~/.cargo/config

  install-ghr-darwin:
    steps:
      - run:
          name: Get ghr release tool
          command: |
            GHR_VERSION=v0.14.0
            GHR=ghr_${GHR_VERSION}_darwin_amd64
            GHR_SHA256=33e9c89d611b049a2cb7ace8334108e8c586ea37a713f59c8503df582710b679
            curl -sfSL --retry 5 -O "https://github.com/tcnksm/ghr/releases/download/${GHR_VERSION}/${GHR}.zip"
            echo "${GHR_SHA256} *${GHR}.zip" | shasum -a 256 -c -
            unzip "${GHR}.zip"
            cp ./${GHR}/ghr ghr

  install-ghr-linux:
    steps:
      - run:
          name: Get ghr release tool
          command: |
            GHR_VERSION=v0.14.0
            GHR=ghr_${GHR_VERSION}_linux_amd64
            GHR_SHA256=08fd71402df6aace23403ef3757dabc7e261d6b24fed5a0634e2275c71303c31
            curl -sfSL --retry 5 -O "https://github.com/tcnksm/ghr/releases/download/${GHR_VERSION}/${GHR}.tar.gz"
            echo "${GHR_SHA256} *${GHR}.tar.gz" | sha256sum -c -
            tar -xf "${GHR}.tar.gz"
            cp ./${GHR}/ghr ghr

jobs:
  ###########################################################################
  # Project-level

  License check:
    docker:
      - image: cimg/rust:1.60
    steps:
      - checkout
      - run:
          name: Install cargo-deny
          command: |
            DENY_VERSION=0.11.0
            DENY="cargo-deny-${DENY_VERSION}-x86_64-unknown-linux-musl"
            DENY_SHA256=bdac664b436fd8501b3bea5461bbf8566086ab0cf5555d83178c3209a848f9f8
            curl -sfSL --retry 5 -O "https://github.com/EmbarkStudios/cargo-deny/releases/download/${DENY_VERSION}/${DENY}.tar.gz"
            echo "${DENY_SHA256} *${DENY}.tar.gz" | shasum -a 256 -c -
            tar -xvf "${DENY}.tar.gz"
            mv "${DENY}/cargo-deny" ~/.cargo/bin/cargo-deny
            chmod +x ~/.cargo/bin/cargo-deny
      - run:
          name: Use Git CLI from cargo
          command: |
              echo "export CARGO_NET_GIT_FETCH_WITH_CLI=true" >> $BASH_ENV
      - run:
          name: Run license check
          command: cargo deny check licenses

  Check vendored schema:
    docker:
      - image: cimg/rust:1.60
    steps:
      - checkout
      - run:
          name: Check vendored schema for upstream updates
          command: |
            bin/update-schema.sh HEAD
            if ! git diff --exit-code HEAD -- glean-core/preview/tests/glean.1.schema.json; then
              echo "===================================="
              echo "Latest schema from upstream changed."
              echo "Please regenerate the file using:"
              echo "    bin/update-schema.sh latest"
              echo "Commit the modified files and push."
              echo "===================================="
              exit 1
            fi

  Lint YAML with yamllint:
    docker:
      - image: cimg/python:3.8
    steps:
      - checkout
      - run: pip install yamllint
      - run: make lint-yaml

  ###########################################################################
  # Rust / C / FFI

  Check Rust formatting:
    docker:
      - image: cimg/rust:1.60
    steps:
      - checkout
      - run: rustup component add rustfmt
      - run: rustfmt --version
      - run: cargo fmt -- --check

  Lint Rust with clippy:
    docker:
      - image: cimg/rust:1.60
    steps:
      - checkout
      - setup-uniffi-bindgen
      - run: rustup component add clippy
      - run: cargo clippy --version
      - run:
          name: Clippy
          command: make lint-rust

  Rust tests - stable:
    docker:
      - image: cimg/rust:1.60
    resource_class: "medium+"
    steps:
      - test-rust

  Rust tests - beta:
    docker:
      - image: cimg/rust:1.60
    steps:
      - test-rust:
          rust-version: "beta"

  Rust tests - minimum version:
    docker:
      - image: cimg/rust:1.53
    resource_class: "medium+"
    steps:
      - test-rust:
<<<<<<< HEAD
          rust-version: "1.57.0"
=======
          rust-version: "1.53.0"

  Rust FFI header check:
    docker:
      - image: cimg/rust:1.60
    steps:
      - checkout
      - skip-if-doc-only
      - setup-rust-toolchain:
          rust-version: "nightly"
      - run:
          name: FFI header consistency check
          command: |
            CBINDGEN_VERSION=v0.20.0
            CBINDGEN=cbindgen
            CBINDGEN_SHA256=aef0a9e8a7ef57ee71fe877f32424e6581e54200ad7b6d62f0ab0dd881911191
            curl -sfSL --retry 5 -O "https://github.com/eqrion/cbindgen/releases/download/${CBINDGEN_VERSION}/${CBINDGEN}"
            echo "${CBINDGEN_SHA256} *${CBINDGEN}" | shasum -a 256 -c -
            mv cbindgen ~/.cargo/bin/cbindgen
            chmod +x ~/.cargo/bin/cbindgen
            make cbindgen
            if ! git diff --exit-code HEAD -- glean-core/ios/Glean/GleanFfi.h; then
              echo "=================================================="
              echo "GleanFfi.h is different from what's stored in git."
              echo "Please regenerate the file using:"
              echo "    make cbindgen"
              echo "Commit the modified file and push."
              echo "=================================================="
              exit 1
            fi

  C tests:
    docker:
      - image: cimg/rust:1.60
    steps:
      - checkout
      - skip-if-doc-only
      - setup-rust-toolchain:
          rust-version: stable
      - run:
          name: FFI example
          command: |
            # Just a basic smoke test for now to make sure it compiles and runs
            # without returning an error
            cd glean-core/ffi/examples
            make
            ./glean_app
      - run:
          name: Multi-bindings sample
          command: |
            cd samples/multi-bindings
            make debug
            make run
>>>>>>> 8dba2219

  Generate Rust documentation:
    docker:
      - image: cimg/rust:1.60
    steps:
      - checkout
      - run:
          name: Version information
          command: rustc --version; cargo --version; rustup --version
      - setup-uniffi-bindgen
      - run:
          name: Install mdbook-dtmo
          command: |
              MDBOOK_VERSION=0.10.0
              MDBOOK="mdbook-dtmo-${MDBOOK_VERSION}-x86_64-unknown-linux-gnu.tar.gz"
              MDBOOK_SHA256=96d30648b21cf443d64bd181cc58c8f2ba0d98b1e390e96d4639ae1ec5985ae3
              curl -sfSL --retry 5 -O "https://github.com/badboy/mdbook-dtmo/releases/download/${MDBOOK_VERSION}/${MDBOOK}"
              echo "${MDBOOK_SHA256} *${MDBOOK}" | shasum -a 256 -c -
              tar -xvf "${MDBOOK}"
              # We rename it to mdbook here, so other tools keep working as expected
              mv mdbook-dtmo ~/.cargo/bin/mdbook
              mdbook --version
      - run:
          name: Build Rust documentation
          command: bin/build-rust-docs.sh
      - persist_to_workspace:
          root: build/
          paths:
            - docs/book
            - docs/dev
            - docs/docs
            - docs/shared
            - docs/index.html

  Publish Rust crates:
    docker:
      - image: cimg/rust:1.60
    steps:
      - checkout
      - run:
          name: Publish Cargo Package
          command: |
            # Login to crates.io so the following commands work
            cargo login -- "$CRATES_IO_TOKEN"

            # Publish all crates from CI.
            # The token is set in CircleCI settings.
            # Need some sleep inbetween to ensure crates.io is updated.

            pushd glean-core
            cargo publish --verbose

            sleep 30
            pushd ffi
            cargo publish --verbose
            popd

            sleep 30
            pushd rlb
            cargo publish --verbose

  ###########################################################################
  # Android / Kotlin / Java

  Lint Android with ktlint and detekt:
    docker:
      - image: cimg/android:2022.03.1
    steps:
      - checkout
      - android-setup
      - run: ./gradlew --no-daemon lint
      - run: ./gradlew --no-daemon ktlint
      - run: ./gradlew --no-daemon detekt

  Android tests:
    docker:
      - image: cimg/android:2022.03.1
    steps:
      - checkout
      - skip-if-doc-only
      - android-setup
      - run:
          name: Remove coredump file restriction
          command: |
              # tell the operating system to remove the file size limit on core dump files
              ulimit -c unlimited
      - run:
          name: Android tests
          command: ./gradlew --no-daemon :glean:testDebugUnitTest
          environment:
            GRADLE_OPTS: -Xmx2048m
            TARGET_CFLAGS: -DNDEBUG
      - run:
          name: Save test results
          command: |
              mkdir -p ~/test-results/junit/
              mkdir -p ~/test-results/tests/
              cp -a glean-core/android/build/reports/tests ~/test-results/
              find glean-core/android/build -type f -regex ".*/build/test-results/.*xml" -exec cp {} ~/test-results/junit/ \;
          when: always
      - store_artifacts:
          path: ~/test-results/tests
          destination: test-results
      - run:
          name: Detect and gather coredump files
          command: |
              mkdir -p ~/coredumps
              # Try to copy the core file from a default location. Don't fail if it doesn't exist.
              cp -a glean-core/android/core ~/coredumps || true
              # The JVM/Gradle might also produce a log file named like "hs_err_pid3247.log", let's copy that as well
              find . -type f -name "hs_*.log" | xargs -I% cp -a % ~/coredumps/%
      - store_artifacts:
          path: ~/coredumps
          destination: coredumps
      - store_test_results:
          path: ~/test-results
      - run:
          name: Build Android Sample App
          command: |
              ./gradlew :glean-sample-app:assembleAndroidTest
          environment:
            GRADLE_OPTS: -Xmx2048m
            TARGET_CFLAGS: -DNDEBUG

  ###########################################################################
  # Swift / iOS / macOS

  Check Swift formatting:
    macos:
      xcode: "13.2.1"
    steps:
      - checkout
      - run:
          name: Install lint tools
          command: |
            export HOMEBREW_NO_AUTO_UPDATE=1
            brew install swiftlint
      - run:
          name: Run swiftlint
          command: |
            swiftlint version
            swiftlint --strict

  iOS build and test:
    macos:
      xcode: "13.2.1"
    steps:
      - checkout
      - run:
          name: Show Ruby environment
          command: |
            ruby --version
            gem env
      - install-rustup
      - setup-rust-toolchain
      - restore_cache:
          name: Restore rubygems cache
          key: swift-docs-gems-v11
      - run:
          name: Install jazzy
          command: gem install jazzy
      - save_cache:
          name: Save rubygems cache
          # NEEDS TO CHANGE WHEN JAZZY OR RUBY IS UPDATED
          key: swift-docs-gems-v11
          paths:
            - ~/.gem/ruby/2.7.5
      - run:
          name: Setup build environment
          command: |
            rustup target add aarch64-apple-ios aarch64-apple-ios-sim x86_64-apple-ios

            # Bootstrap dependencies
            bin/bootstrap.sh

            UDID=$(xcrun xctrace list devices 2>&1 | grep 'iPhone 11 Simulator (14' | awk -F'[()]' '{print $4}')
            xcrun simctl boot "$UDID"
            # Store build type for use in cache key
            if [ -z "${CIRCLE_TAG}" ]; then
              echo "debug" > buildtype.txt
            else
              echo "release" > buildtype.txt
            fi
      - restore_cache:
          keys:
            - v2-cargo-cache-{{arch}}-{{checksum "buildtype.txt"}}-{{checksum "Cargo.lock"}}
      - run:
          name: Run iOS build
          command: bash bin/run-ios-build.sh
      - save_cache:
          paths:
            - /Users/distiller/.cargo/registry
            - target
          key: v2-cargo-cache-{{arch}}-{{checksum "buildtype.txt"}}-{{checksum "Cargo.lock"}}
      - run:
          name: Configure device logging
          command: |
            xcrun simctl spawn booted log config --mode "level:debug" --subsystem org.mozilla.glean-sample-app
      - run:
          name: Run iOS tests
          command: |
            if git log -1 "$CIRCLE_SHA1" | grep -q '\[doc only\]'; then
                echo "Skipping this step. Last commit was tagged to not require tests."
            else
                bash bin/run-ios-tests.sh
            fi
      - run:
          name: Generate Swift documentation
          command: bash bin/build-swift-docs.sh
      - store_artifacts:
          path: raw_xcodebuild.log
          destination: raw_xcodebuild.log
      - store_artifacts:
          path: raw_xcodetest.log
          destination: raw_xcodetest.log
      - run:
          name: Collect device logs
          command: |
            xcrun simctl spawn booted log collect --output $(pwd)/ios-tests.logarchive
            zip -r $(pwd)/device_logs.zip $(pwd)/ios-tests.logarchive
      - store_artifacts:
          path: device_logs.zip
          destination: device_logs.zip
      - persist_to_workspace:
          root: build/
          paths: docs/swift
      - skip-if-doc-only
      - run:
          name: Build XCFramework archive
          no_output_timeout: 20m
          command: |
            if [ -z "${CIRCLE_TAG}" ]; then
              # No need to build the framework archive unless we build for a tagged release.
              circleci-agent step halt
            else
              bash bin/build-xcframework.sh
            fi
      - persist_to_workspace:
          root: .
          paths:
            - Glean.xcframework.zip

  iOS integration test:
    macos:
      xcode: "13.2.1"
    steps:
      - checkout
      - skip-if-doc-only
      - install-rustup
      - setup-rust-toolchain
      - run:
          name: Setup build environment
          command: |
            rustup target add aarch64-apple-ios aarch64-apple-ios-sim x86_64-apple-ios

            # List available devices -- allows us to see what's there
            DEVICES=$(xcrun xctrace list devices 2>&1)
            echo "$DEVICES"
            # Pick a device and start it
            UDID=$(echo "$DEVICES" | grep 'iPhone 11 Simulator (14' | awk -F'[()]' '{print $4}')
            xcrun simctl boot "$UDID"
      - run:
          name: Reduce dependencies in Cartfile for caching
          command: |
            sed -i.bak "/mozilla\/glean/d" "samples/ios/app/Cartfile"
      - restore_cache:
          name: Restore carthage dep cache
          key: v1-swift-sample-deps-{{checksum "samples/ios/app/Cartfile"}}
      - run:
          name: Bootstrap dependencies
          command: |
            pushd samples/ios/app
            ./bootstrap.sh
            popd
      - save_cache:
          paths:
            - samples/ios/app/Carthage
          key: v1-swift-sample-deps-{{checksum "samples/ios/app/Cartfile"}}
      - run:
          name: Use current commit of Glean
          command: |
            GLEAN_PATH="$(pwd)"
            CARTFILE_PATH="${GLEAN_PATH}/samples/ios/app/Cartfile"

            echo "New Cartfile:"
            echo "git \"${GLEAN_PATH}\" \"${CIRCLE_SHA1}\"#" >> "$CARTFILE_PATH"
            cat "${CARTFILE_PATH}"
      - run:
          name: Bootstrap Glean dependency
          command: |
            pushd samples/ios/app
            carthage update --no-build --verbose
            ./bootstrap.sh
            popd
      - run:
          name: Build sample app
          command: |
            bash bin/run-ios-sample-app-build.sh
      - store_artifacts:
          path: raw_sample_xcodebuild.log
          destination: raw_sample_xcodebuild.log
      - run:
          name: Configure device logging
          command: |
            xcrun simctl spawn booted log config --mode "level:debug" --subsystem org.mozilla.glean-sample-app
      - run:
          name: Run sample app tests
          command: |
            bash bin/run-ios-sample-app-test.sh
      - store_artifacts:
          path: raw_sample_xcodetest.log
          destination: raw_sample_xcodetest.log
      - run:
          name: Collect device logs
          command: |
            xcrun simctl spawn booted log collect --output $(pwd)/ios-integration-test.logarchive
            zip -r $(pwd)/device_logs.zip $(pwd)/ios-integration-test.logarchive
          when: always
      - store_artifacts:
          path: device_logs.zip
          destination: device_logs.zip

  iOS Framework release:
    macos:
      xcode: "13.2.1"
    steps:
      - checkout
      - attach_workspace:
          at: .
      - install-ghr-darwin
      - run:
          name: Release framework archive on GitHub
          command: |
            ./ghr -replace "${CIRCLE_TAG}" Glean.xcframework.zip

  glean-swift release:
    docker:
      - image: cimg/rust:1.60
    steps:
      - checkout
      - attach_workspace:
          at: .
      - run:
          name: Release glean-swift
          command: |
              git config --global user.email "jrediger@mozilla.com"
              git config --global user.name "Glean automated release"
              ./bin/publish-glean-swift.sh "${CIRCLE_TAG}"

  ###########################################################################
  # Python

  Lint Python:
    docker:
      - image: cimg/python:3.8
    steps:
      - checkout
      - install-rustup
      - setup-uniffi-bindgen
      - run:
          name: Run uniffi-bindgen
          command: make bindgen-python
      - run:
          name: Python lints
          command: make lint-python

  Python 3_6 tests:
    docker:
      - image: cimg/python:3.6
    steps:
      - checkout
      - skip-if-doc-only
      - test-python

  Python 3_6 tests minimum dependencies:
    docker:
      - image: cimg/python:3.6
    steps:
      - checkout
      - skip-if-doc-only
      - run:
          command: |
              echo "export GLEAN_PYDEPS=min" >> $BASH_ENV
      - test-python

  Python 3_7 tests:
    docker:
      - image: cimg/python:3.7
    steps:
      - checkout
      - skip-if-doc-only
      - test-python

  Python 3_8 tests:
    docker:
      - image: cimg/python:3.8
    steps:
      - checkout
      - test-python
      - persist_to_workspace:
          root: glean-core/python/
          paths: .venv3.8

  Python 3_9 tests:
    docker:
      - image: cimg/python:3.9
    steps:
      - checkout
      - test-python

  Python 3_9 tests minimum dependencies:
    docker:
      - image: cimg/python:3.9
    steps:
      - checkout
      - skip-if-doc-only
      - run:
          command: |
              echo "export GLEAN_PYDEPS=min" >> $BASH_ENV
      - test-python

  Python 3_9 on Alpine tests:
    docker:
      - image: python:3.9-alpine
    shell: /bin/sh -leo pipefail
    environment:
      - BASH_ENV: /etc/profile
    steps:
      - run:
          name: Install dependencies
          command: |
            apk add curl git gcc musl-dev libffi-dev openssh-client make openssl-dev
      - checkout
      - test-python

  Python 3_10 tests:
    docker:
      - image: cimg/python:3.10
    steps:
      - checkout
      - test-python

  Python Windows x86_64 tests:
    docker:
      - image: cimg/python:3.8.5
    steps:
      - checkout
      - skip-if-doc-only
      - build-windows-x86_64-wheel
      - run:
          name: Install Wine
          command: |
            sudo apt install wine-stable
      - run:
          name: Install Python for Windows
          command: |
            wget https://www.python.org/ftp/python/3.8.2/python-3.8.2-embed-amd64.zip
            mkdir winpython
            unzip python-3.8.2-embed-amd64.zip -d winpython
            echo "export WINPYTHON=\"wine64 winpython/python.exe\"" >> $BASH_ENV
      - install-python-windows-deps
      - run:
          name: Run tests
          command: |
            $WINPYTHON -m pytest glean-core/python/tests

  Python Windows i686 tests:
    docker:
      - image: cimg/python:3.8.5
    steps:
      - checkout
      - skip-if-doc-only
      - build-windows-i686-wheel
      - run:
          name: Install Wine
          command: |
            sudo dpkg --add-architecture i386
            sudo apt update
            sudo apt install wine32
      - run:
          name: Install Python for Windows
          command: |
            wget https://www.python.org/ftp/python/3.8.2/python-3.8.2-embed-win32.zip
            mkdir winpython
            unzip python-3.8.2-embed-win32.zip -d winpython
            echo "export WINPYTHON=\"wine winpython/python.exe\"" >> $BASH_ENV
      - install-python-windows-deps
      - run:
          name: Run tests
          command: |
            $WINPYTHON -m pytest glean-core/python/tests

  Generate Python documentation:
    docker:
      - image: cimg/python:3.8
    steps:
      - checkout
      - attach_workspace:
          at: glean-core/python/
      - run:
          name: Generate Python docs
          command: glean-core/python/.venv3.8/bin/python3 -m pdoc --html glean --force -o build/docs/python
      - persist_to_workspace:
          root: build/
          paths: docs/python

  pypi-source-release:
    docker:
      - image: cimg/python:3.8
    steps:
      - install-rustup
      - setup-rust-toolchain
      - checkout
      - run:
          name: Setup default Python version
          command: |
            echo 'export PATH=/opt/python/cp38-cp38/bin:$PATH' >> $BASH_ENV
      - run:
          name: Build Python extension
          command: |
            make python-setup
            glean-core/python/.venv3.8/bin/python3 setup.py sdist
            glean-core/python/.venv3.8/bin/python3 -m twine upload dist/*

  pypi-linux-release:
    docker:
      # The official docker image for building manylinux2010 wheels
      - image: quay.io/pypa/manylinux2014_x86_64
    steps:
      # manylinux2014 doesn't have ssh installed.
      - run:
          name: Install missing tools
          command: yum install -y openssh-clients
      - install-rustup
      - setup-rust-toolchain
      - checkout
      - run:
          name: Setup default Python version
          command: |
            echo 'export PATH=/opt/python/cp38-cp38/bin:$PATH' >> $BASH_ENV
      - run:
          name: Build Python extension
          command: |
            make build-python
          environment:
            GLEAN_BUILD_VARIANT: release
      - run:
          name: Build Linux wheel
          command: |
            cd glean-core/python
            .venv3.8/bin/python3 setup.py bdist_wheel
            .venv3.8/bin/python3 -m auditwheel repair dist/*.whl
            # Requires that the TWINE_USERNAME and TWINE_PASSWORD environment
            # variables are configured in CircleCI's environment variables.
            .venv3.8/bin/python3 -m twine upload wheelhouse/*
          environment:
            GLEAN_BUILD_VARIANT: release
      - install-ghr-linux
      - run:
          name: Publish to Github
          command: |
            # Upload to GitHub
            ./ghr -replace ${CIRCLE_TAG} glean-core/python/wheelhouse

  pypi-macos-release:
    macos:
      xcode: "13.2.1"
    steps:
      - install-rustup
      - setup-rust-toolchain
      - checkout
      - run:
          name: Build and Test Python extension
          command: |
            make test-python
          environment:
            # setup.py would set it automatically, but we're building separately.
            MACOSX_DEPLOYMENT_TARGET: 10.7
            GLEAN_BUILD_VARIANT: release
      - run:
          name: Build macOS wheel
          command: |
            cd glean-core/python
            .venv3.9/bin/python3 setup.py bdist_wheel
            # Requires that the TWINE_USERNAME and TWINE_PASSWORD environment
            # variables are configured in CircleCI's environment variables.
            .venv3.9/bin/python3 -m twine upload dist/*
          environment:
            GLEAN_BUILD_VARIANT: release
      - install-ghr-darwin
      - run:
          name: Publish to Github
          command: |
            # Upload to GitHub
            ./ghr -replace ${CIRCLE_TAG} glean-core/python/dist

  pypi-macos-arm64-release:
    macos:
      xcode: "13.2.1"
    steps:
      - install-rustup
      - setup-rust-toolchain
      - checkout
      - run:
          name: Install Python development tools for host
          command:
            make python-setup
      - run:
          name: Build macOS wheel
          command: |
            rustup target add aarch64-apple-darwin
            cd glean-core/python
            .venv3.9/bin/python3 setup.py bdist_wheel
            # Requires that the TWINE_USERNAME and TWINE_PASSWORD environment
            # variables are configured in CircleCI's environment variables.
            .venv3.9/bin/python3 -m twine upload dist/*
          environment:
            SDKROOT: /Library/Developer/CommandLineTools/SDKs/MacOSX11.sdk
            GLEAN_BUILD_TARGET: aarch64-apple-darwin
            GLEAN_BUILD_VARIANT: release
      - install-ghr-darwin
      - run:
          name: Publish to Github
          command: |
            # Upload to GitHub
            ./ghr -replace ${CIRCLE_TAG} glean-core/python/dist

  pypi-windows-x86_64-release:
    docker:
      - image: cimg/python:3.8
    steps:
      - checkout
      - build-windows-x86_64-wheel
      - run:
          name: Upload to PyPI
          command: |
            cd glean-core/python
            # Requires that the TWINE_USERNAME and TWINE_PASSWORD environment
            # variables are configured in CircleCI's environment variables.
            .venv3.8/bin/python3 -m twine upload dist/*
      - install-ghr-linux
      - run:
          name: Publish to Github
          command: |
            # Upload to GitHub
            ./ghr -replace ${CIRCLE_TAG} glean-core/python/dist

  pypi-windows-i686-release:
    docker:
      - image: cimg/python:3.8
    steps:
      - checkout
      - build-windows-i686-wheel
      - run:
          name: Upload to PyPI
          command: |
            cd glean-core/python
            # Requires that the TWINE_USERNAME and TWINE_PASSWORD environment
            # variables are configured in CircleCI's environment variables.
            .venv3.8/bin/python3 -m twine upload dist/*
      - install-ghr-linux
      - run:
          name: Publish to Github
          command: |
            # Upload to GitHub
            ./ghr -replace ${CIRCLE_TAG} glean-core/python/dist

  ###########################################################################
  # Docs

  Docs internal metrics check:
    docker:
      - image: cimg/python:3.8
    steps:
      - checkout
      - run:
          name: Internal metrics docs consistency check
          command: |
            make metrics-docs
            if ! git diff --exit-code HEAD -- docs/user/collected-metrics/metrics.md; then
              echo "=================================================="
              echo "metrics.md is different from what's stored in git."
              echo "Please regenerate the file using:"
              echo "    make metrics-docs"
              echo "Commit the modified file and push."
              echo "=================================================="
              exit 1
            fi

  docs-linkcheck:
    docker:
      - image: cimg/node:17.9
    steps:
      - checkout
      - run:
          name: Install linkchecker
          command: npm install -g link-checker
      - attach_workspace:
          at: build/
      - run:
          name: Check internal documentation links
          command: |
            make linkcheck-raw

  docs-spellcheck:
    docker:
      - image: cimg/base:2022.03
    steps:
      - checkout
      - run:
          name: Upgrade packages
          command: sudo apt update
      - run:
          name: Install aspell
          command: sudo apt install aspell aspell-en
      - run:
          name: Check documentation spelling
          command: bin/spellcheck.sh list

  # via https://circleci.com/blog/deploying-documentation-to-github-pages-with-continuous-integration/
  docs-deploy:
    docker:
      - image: node:8.10.0
    steps:
      - checkout
      - attach_workspace:
          at: build/
      - run:
          name: Disable jekyll builds
          command: touch build/docs/.nojekyll
      - run:
          name: Show contents
          command: ls -R
      # Needed for write access to the GitHub repository;
      # see https://circleci.com/docs/2.0/gh-bb-integration/#deployment-keys-and-user-keys
      - add_ssh_keys:
          fingerprints:
            - "84:e6:13:7e:94:8d:e2:bf:4f:93:1f:d9:52:80:bb:2c"
      # The gh-pages npm package can be used to push a directory to a git branch;
      # see https://www.npmjs.com/package/gh-pages
      - run:
          name: Deploy docs to gh-pages branch
          command: |
            git config user.email "jrediger@mozilla.com"
            git config user.name "CircleCI docs-deploy job"
            npm install -g --silent gh-pages@2.0.1
            gh-pages --dotfiles --message "[skip ci] Updates" --dist build/docs

###########################################################################
# Workflows

workflows:
  version: 2
  check-formating:
    jobs:
      - Check Rust formatting
      - Check Swift formatting

  lint:
    jobs:
      - Lint YAML with yamllint
      - License check
      - Lint Rust with clippy
      - Docs internal metrics check
      - Lint Android with ktlint and detekt
      - Lint Python
      - Check vendored schema

  ci:
    jobs:
      - Rust tests - stable
      - Rust tests - minimum version
      - Android tests
      # iOS jobs run only on main by default, see below for manual-approved jobs
      - iOS build and test:
          filters:
            branches:
              only: main
      - iOS integration test:
          filters:
            branches:
              only: main
      - Python 3_6 tests
      - Python 3_6 tests minimum dependencies
      - Python 3_7 tests
      - Python 3_8 tests
      - Python 3_9 tests
      - Python 3_9 tests minimum dependencies
      - Python 3_9 on Alpine tests
      - Python 3_10 tests
      - Python Windows x86_64 tests
      - Python Windows i686 tests

      - Generate Rust documentation:
          requires:
            - docs-spellcheck
      - Generate Python documentation:
          requires:
            - Python 3_8 tests
      - docs-linkcheck:
          requires:
            - Generate Rust documentation
            - Generate Python documentation
      - docs-spellcheck
      - docs-deploy:
          requires:
            - docs-linkcheck
            - iOS build and test
          filters:
            branches:
              only: main

  # iOS jobs require manual approval on PRs
  iOS:
    jobs:
      - hold:
          type: approval
          filters:
            branches:
              ignore: main
      - iOS build and test:
          requires:
            - hold
          filters:
            branches:
              ignore: main
      - iOS integration test:
          requires:
            - hold
          filters:
            branches:
              ignore: main

  release:
    jobs:
      - Python 3_8 tests:
          filters: *release-filters
      - pypi-source-release:
          requires:
            - Python 3_8 tests
          filters: *release-filters
      - pypi-linux-release:
          requires:
            - Python 3_8 tests
          filters: *release-filters
      - pypi-macos-release:
          requires:
            - Python 3_8 tests
          filters: *release-filters
      - pypi-macos-arm64-release:
          requires:
            - Python 3_8 tests
          filters: *release-filters
      - pypi-windows-i686-release:
          requires:
            - Python 3_8 tests
          filters: *release-filters
      - pypi-windows-x86_64-release:
          requires:
            - Python 3_8 tests
          filters: *release-filters
      - iOS build and test:
          filters: *release-filters
      - iOS Framework release:
          requires:
            - iOS build and test
          filters: *release-filters
      - glean-swift release:
          requires:
            - iOS Framework release
          filters: *release-filters
      - Publish Rust crates:
          filters: *release-filters<|MERGE_RESOLUTION|>--- conflicted
+++ resolved
@@ -258,10 +258,6 @@
             mv "${DENY}/cargo-deny" ~/.cargo/bin/cargo-deny
             chmod +x ~/.cargo/bin/cargo-deny
       - run:
-          name: Use Git CLI from cargo
-          command: |
-              echo "export CARGO_NET_GIT_FETCH_WITH_CLI=true" >> $BASH_ENV
-      - run:
           name: Run license check
           command: cargo deny check licenses
 
@@ -332,67 +328,11 @@
 
   Rust tests - minimum version:
     docker:
-      - image: cimg/rust:1.53
+      - image: cimg/rust:1.57
     resource_class: "medium+"
     steps:
       - test-rust:
-<<<<<<< HEAD
           rust-version: "1.57.0"
-=======
-          rust-version: "1.53.0"
-
-  Rust FFI header check:
-    docker:
-      - image: cimg/rust:1.60
-    steps:
-      - checkout
-      - skip-if-doc-only
-      - setup-rust-toolchain:
-          rust-version: "nightly"
-      - run:
-          name: FFI header consistency check
-          command: |
-            CBINDGEN_VERSION=v0.20.0
-            CBINDGEN=cbindgen
-            CBINDGEN_SHA256=aef0a9e8a7ef57ee71fe877f32424e6581e54200ad7b6d62f0ab0dd881911191
-            curl -sfSL --retry 5 -O "https://github.com/eqrion/cbindgen/releases/download/${CBINDGEN_VERSION}/${CBINDGEN}"
-            echo "${CBINDGEN_SHA256} *${CBINDGEN}" | shasum -a 256 -c -
-            mv cbindgen ~/.cargo/bin/cbindgen
-            chmod +x ~/.cargo/bin/cbindgen
-            make cbindgen
-            if ! git diff --exit-code HEAD -- glean-core/ios/Glean/GleanFfi.h; then
-              echo "=================================================="
-              echo "GleanFfi.h is different from what's stored in git."
-              echo "Please regenerate the file using:"
-              echo "    make cbindgen"
-              echo "Commit the modified file and push."
-              echo "=================================================="
-              exit 1
-            fi
-
-  C tests:
-    docker:
-      - image: cimg/rust:1.60
-    steps:
-      - checkout
-      - skip-if-doc-only
-      - setup-rust-toolchain:
-          rust-version: stable
-      - run:
-          name: FFI example
-          command: |
-            # Just a basic smoke test for now to make sure it compiles and runs
-            # without returning an error
-            cd glean-core/ffi/examples
-            make
-            ./glean_app
-      - run:
-          name: Multi-bindings sample
-          command: |
-            cd samples/multi-bindings
-            make debug
-            make run
->>>>>>> 8dba2219
 
   Generate Rust documentation:
     docker:
