--- conflicted
+++ resolved
@@ -1,8 +1,5 @@
 # Unreleased changes
 
-<<<<<<< HEAD
-[Full changelog](https://github.com/mozilla/glean/compare/v65.0.0...main)
-=======
 [Full changelog](https://github.com/mozilla/glean/compare/v65.0.1...main)
 
 # v65.0.1 (2025-08-21)
@@ -12,7 +9,6 @@
 * Kotlin
   * Lock access to the internal dispatcher to ensure correct order of operations.
     Previously a race condition could lead to early metric recordings throwing an exception and crashing the application ([#3228](https://github.com/mozilla/glean/pull/3228))
->>>>>>> 39d5a5dd
 
 # v65.0.0 (2025-08-18)
 
