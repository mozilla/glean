# Unreleased changes

<<<<<<< HEAD
[Full changelog](https://github.com/mozilla/glean/compare/v66.1.0...main)
=======
[Full changelog](https://github.com/mozilla/glean/compare/v66.1.1...main)

# v66.1.1 (2025-11-06)

[Full changelog](https://github.com/mozilla/glean/compare/v66.1.0...v66.1.1)

* Kotlin
  * BUGFIX: For `lateinit` metrics, check that the metric was instantiated before recording on it ([#3309](https://github.com/mozilla/glean/pull/3309))
>>>>>>> bcf55eb0

# v66.1.0 (2025-11-03)

[Full changelog](https://github.com/mozilla/glean/compare/v66.0.1...v66.1.0)

* General
  * Store the client ID in an additional plaintext file and report on regeneration ([#3292](https://github.com/mozilla/glean/pull/3292))

# v66.0.1 (2025-10-30)

[Full changelog](https://github.com/mozilla/glean/compare/v66.0.0...v66.0.1)

* Swift
  * Rely on `Codable` again for serialization of object metrics ([#3300](https://github.com/mozilla/glean/pull/3300))

# v66.0.0 (2025-10-20)

[Full changelog](https://github.com/mozilla/glean/compare/v65.2.2...v66.0.0)

* General
  * BREAKING: Remove infill 0 buckets from custom distributions ([#3246](https://github.com/mozilla/glean/pull/3246))
  * Add a new `oneOf` type to Glean's object metric type structure ([#3273](https://github.com/mozilla/glean/pull/3273))
  * Updated to `glean_parser` v18.0.2 ([#3273](https://github.com/mozilla/glean/pull/3273), [#3289](https://github.com/mozilla/glean/pull/3289))
  * For timestamps in timespan and timing distribution metrics we only consider awake time now ([#3279](https://github.com/mozilla/glean/issues/3279))
* Rust
  *  Use an associated type for `TestGetValue` ([#3259](https://github.com/mozilla/glean/pull/3259))
* Swift
  * Make `EventMetricType`, `ObjectMetricType`, `URLMetricType` and `Ping` `Sendable`  ([#3255](https://github.com/mozilla/glean/pull/3255))
  * Glean for iOS is now being built with Xcode 16.4 ([#3270](https://github.com/mozilla/glean/pull/3270))
* Android
  * BREAKING CHANGE: Updated the minimum Android API level to 26 (Android 8) ([#3287](https://github.com/mozilla/glean/pull/3287))
  * Updated Android Gradle Plugin to 8.13.0 ([#3287](https://github.com/mozilla/glean/pull/3287))
  * Updated Kotlin to 2.2.20 ([#3287](https://github.com/mozilla/glean/pull/3287))
  * Updated NDK to r29 ([#3290](https://github.com/mozilla/glean/pull/3290))

# v65.2.3 (2025-11-06)

[Full changelog](https://github.com/mozilla/glean/compare/v65.2.2...v65.2.3)

* Kotlin
  * BUGFIX: For `lateinit` metrics, check that the metric was instantiated before recording on it ([#3309](https://github.com/mozilla/glean/pull/3309))
    (Backported changes)

# v65.2.2 (2025-10-02)

[Full changelog](https://github.com/mozilla/glean/compare/v65.2.1...v65.2.2)

* General
  * Report db record counts during init phases ([bug 1992024](https://bugzilla.mozilla.org/show_bug.cgi?id=1992024))

# v65.2.1 (2025-09-26)

[Full changelog](https://github.com/mozilla/glean/compare/v65.2.0...v65.2.1)

* Python
  * BUGFIX: Fix macOS python wheel deploy

# v65.2.0 (2025-09-26)

[Full changelog](https://github.com/mozilla/glean/compare/v65.1.1...v65.2.0)

* Swift
  * Glean for iOS is now being built with Xcode 16.2 ([#3189](https://github.com/mozilla/glean/pull/3189))
* General
  * Report running count of initializations in "health" ping ([bug 1990624](https://bugzilla.mozilla.org/show_bug.cgi?id=1990624))
  * Report db file sizes during init phases ([bug 1990627](https://bugzilla.mozilla.org/show_bug.cgi?id=1990627))

# v65.1.1 (2025-09-16)

[Full changelog](https://github.com/mozilla/glean/compare/v65.1.0...v65.1.1)

* General
  * Remove newly added call to set test-mode in `test_reset_glean`, instead setting test-mode only in necessary tests.

# v65.1.0 (2025-09-09)

[Full changelog](https://github.com/mozilla/glean/compare/v65.0.3...v65.1.0)

* General
  * Added a Glean Health ping which collects telemetry health data into a single ping sent before and after initialization in order to track issues with Glean storage files and other telemetry health characteristics. ([#3221](https://github.com/mozilla/glean/pull/3221))
* Python
  * Ship a Python wheel for aarch64-windows ([#3245](https://github.com/mozilla/glean/pull/3245))

# v65.0.3 (2025-09-02)

[Full changelog](https://github.com/mozilla/glean/compare/v65.0.2...v65.0.3)

* Swift
  * BUGFIX: Refactor uploader interfaces to permit customization ([#3235](https://github.com/mozilla/glean/pull/3235), [#3239](https://github.com/mozilla/glean/pull/3239))
  * Make objects `BuildInfo`, `DatetimeMetricType`, `EventMetricType`, and `UuidMetricType` `sendable` ([#3241](https://github.com/mozilla/glean/pull/3241))

# v65.0.2 (2025-08-25)

[Full changelog](https://github.com/mozilla/glean/compare/v65.0.1...v65.0.2)

* General
  * Pings on a ping schedule now get submitted even if the related ping might be disabled ([#3226](https://github.com/mozilla/glean/pull/3226))
  * Gracefully handle inability to open the event storage file ([#3232](https://github.com/mozilla/glean/pull/3232))

# v65.0.1 (2025-08-21)

[Full changelog](https://github.com/mozilla/glean/compare/v65.0.0...v65.0.1)

* Kotlin
  * Lock access to the internal dispatcher to ensure correct order of operations.
    Previously a race condition could lead to early metric recordings throwing an exception and crashing the application ([#3228](https://github.com/mozilla/glean/pull/3228))

# v65.0.0 (2025-08-18)

[Full changelog](https://github.com/mozilla/glean/compare/v64.5.4...v65.0.0)

* General
  * Performance improvement: Reduce file system operations when recording events ([#3179](https://github.com/mozilla/glean/pull/3179))
  * `LabeledMetric` improvement: Added `testGetValue` as a test method on all labeled metric types ([#3190](https://github.com/mozilla/glean/pull/3190))
  * `DualLabeledCounter` improvement: Added `testGetValue` as a test method ([#3209](https://github.com/mozilla/glean/pull/3209))
  * Improvement: Updated all remaining metrics to implement the `TestGetValue` trait ([#3209](https://github.com/mozilla/glean/pull/3209))
  * New metric: `glean.ping.uploader_capabilities` reporting the requested uploader capabilities for a ping ([#3188](https://github.com/mozilla/glean/pull/3188))
* Android
  * Updated Android Gradle Plugin to 8.12.0 ([#3208](https://github.com/mozilla/glean/pull/3208))
  * Updated Android NDK to r28c ([#3199](https://github.com/mozilla/glean/pull/3199))
  * Updated Android SDK target to version 36 ([#3180](https://github.com/mozilla/glean/pull/3180))
  * Updated Gradle to 8.14.3 ([#3180](https://github.com/mozilla/glean/pull/3180))
  * Updated Kotlin to 2.2.10 ([#3219](https://github.com/mozilla/glean/pull/3219))
  * BREAKING CHANGE: Dispatch most metric recordings on a Kotlin dispatcher to avoid calling into glean-core early.
    This does not change any behavior: The dispatch queue is worked on right after initialization ([#3183](https://github.com/mozilla/glean/pull/3183))
  * The `testBeforeNextSubmit` now returns a job to be awaited. This allows to wait for the callback
    and properly handles exceptions ([#3218](https://github.com/mozilla/glean/pull/3218))
* Python
  * Bump minimum required Python version to 3.9 ([#3164](https://github.com/mozilla/glean/issues/3164))
  * Report `client_info.architecture` as reported from Python again ([#3185](https://github.com/mozilla/glean/issues/3185))
* Swift
  * Expose an interface by which to supply an external uploader on iOS ([Bug 1950143](https://bugzilla.mozilla.org/show_bug.cgi?id=1950143))
* Rust
  * New feature `gecko`. If enabled spawned threads are registered with the Gecko profiler (non-Android only) ([#3212](https://github.com/mozilla/glean/pull/3212))

# v64.5.5 (2025-08-25)

[Full changelog](https://github.com/mozilla/glean/compare/v64.5.4...v64.5.5)

* General
  * Pings on a ping schedule now get submitted even if the related ping might be disabled ([#3226](https://github.com/mozilla/glean/pull/3226))
    (Backported changes)

# v64.5.4 (2025-07-29)

[Full changelog](https://github.com/mozilla/glean/compare/v64.5.3...v64.5.4)

* General
  * Update the compiler used on CI

# v64.5.3 (2025-07-29)

[Full changelog](https://github.com/mozilla/glean/compare/v64.5.2...v64.5.3)

* General
  * BUGFIX: Avoid accidental rapid rescheduling of the `metrics` ping on startup ([#3201](https://github.com/mozilla/glean/pull/3201))

# v64.5.2 (2025-07-01)

[Full changelog](https://github.com/mozilla/glean/compare/v64.5.1...v64.5.2)

* Rust
  * Added `MetricType` implementation for `DualLabeledCounter` ([Bug 1973287](https://bugzilla.mozilla.org/show_bug.cgi?id=1973287))
  * Update `time` dependency to v0.3 ([#3165](https://github.com/mozilla/glean/pull/3165))
* Python
  * Ship a Python wheel for aarch64-linux ([#3173](https://github.com/mozilla/glean/pull/3173))

# v64.5.1 (2025-06-23)

[Full changelog](https://github.com/mozilla/glean/compare/v64.5.0...v64.5.1)

* Swift
  * No change dot-release to fix failed Swift package deploy to `mozilla/glean-swift`

# v64.5.0 (2025-06-18)

[Full changelog](https://github.com/mozilla/glean/compare/v64.4.0...v64.5.0)

* Python
  * Stop building wheels for Windows i686 ([#3144](https://github.com/mozilla/glean/pull/3144))
* Rust
  * Added new metric type (`DualLabeledCounter`) to support migration of legacy keyed-categorical histograms ([bug 1957085](https://bugzilla.mozilla.org/show_bug.cgi?id=1957085))
* General
  * BUGFIX: Count distinct labels, not total labels, before spilling into `__other__` bucket ([#3157](https://github.com/mozilla/glean/pull/3157))
  * Updated to `glean_parser` v17.2.0 ([#3166](https://github.com/mozilla/glean/pull/3166))

# v64.4.0 (2025-05-30)

[Full changelog](https://github.com/mozilla/glean/compare/v64.3.1...v64.4.0)

* General
  * Permit non-ASCII in dynamic labels ([bug 1968533](https://bugzilla.mozilla.org/show_bug.cgi?id=1968533))
* Android
  * Build release artifacts on Rust 1.86.0 to avoid broken files ([#3149](https://github.com/mozilla/glean/pull/3149))

# v64.3.1 (2025-05-23)

[Full changelog](https://github.com/mozilla/glean/compare/v64.3.0...v64.3.1)

* Android
  * Reverted JNA to version 5.14.0 due crashes on Android 5 & 6 ([#3136](https://github.com/mozilla/glean/pull/3136))

# v64.3.0 (2025-05-21)

[Full changelog](https://github.com/mozilla/glean/compare/v64.2.0...v64.3.0)

* Android
  * Updated to Android NDK r28b ([#3118](https://github.com/mozilla/glean/pull/3118))
* Kotlin
  * Added support for labeled quantity metric type ([#3121](https://github.com/mozilla/glean/pull/3121))
  * BUGFIX: Ensure the inner ping object is initialized before accessing it ([#3132](https://github.com/mozilla/glean/pull/3132))
* Swift
  * Added support for labeled quantity metric type ([#3121](https://github.com/mozilla/glean/pull/3121))
* Python
  * Added support for labeled quantity metric type ([#3121](https://github.com/mozilla/glean/pull/3121))
  * Make rate metric actually usable ([#3131](https://github.com/mozilla/glean/pull/3131))
  * Make text metric actually usable ([#3131](https://github.com/mozilla/glean/pull/3131))

# v64.2.0 (2025-04-28)

[Full changelog](https://github.com/mozilla/glean/compare/v64.1.1...v64.2.0)

* Rust
  * Apply `malloc_size_of` to most types to gather heap-allocated memory ([#2794](https://github.com/mozilla/glean/pull/2794))

# v64.1.1 (2025-04-10)

[Full changelog](https://github.com/mozilla/glean/compare/v64.1.0...v64.1.1)

* General
  * Increase the maximum label length to 111 ([#3108](https://github.com/mozilla/glean/pull/3108))
  * Allow `test_get_{attribution|distribution}` to wait on init if in progress ([bug 1959515](https://bugzilla.mozilla.org/show_bug.cgi?id=1959515))
  * Fix race where setting ping enabled, ping registered, server knobs, debug tag, source tag, logging, ping submission, attribution, or distribution could crash if it comes in between init being called and the Global Glean being setup. ([bug 1959771](https://bugzilla.mozilla.org/show_bug.cgi?id=1959771))

# v64.1.0 (2025-04-07)

[Full changelog](https://github.com/mozilla/glean/compare/v64.0.1...v64.1.0)

* General
  * FEATURE: New client-wide attribution and distribution fields ([bug 1955428](https://bugzilla.mozilla.org/show_bug.cgi?id=1955428))
  * Update to `glean_parser` v17.1.0
* Kotlin
  * Updated Android Gradle Plugin to 8.9.1 ([#3098](https://github.com/mozilla/glean/pull/3098))
  * Updated Kotlin to version 2.1.20 ([#3098](https://github.com/mozilla/glean/pull/3098))
  * Dispatch ping API on the task queue ([#3101](https://github.com/mozilla/glean/pull/3101))

# v64.0.1 (2025-04-01)

[Full changelog](https://github.com/mozilla/glean/compare/v64.0.0...v64.0.1)

* Android
  * Revert changes that tried to fix `StrictMode` violations in Fenix ([bug 1946133](https://bugzilla.mozilla.org/show_bug.cgi?id=1946133))

# v64.0.0 (2025-03-18)

[Full changelog](https://github.com/mozilla/glean/compare/v63.1.0...v64.0.0)

* General
  * BREAKING CHANGE: Pings now pass required uploader capabilities during upload ([bug 1920732](https://bugzilla.mozilla.org/show_bug.cgi?id=1920732))
  * BREAKING CHANGE: Glean won't clear `client_info` fields when collection gets disabled. The `client_id` will still be cleared. ([#3068](https://github.com/mozilla/glean/pull/3068))
* Android
  * Updated Gradle to 8.13 ([#3074](https://github.com/mozilla/glean/pull/3080))
  * Updated to Android NDK 28 and SDK 35 ([#3074](https://github.com/mozilla/glean/pull/3080))
  * Updated Kotlin to version 2.1.10 ([#3074](https://github.com/mozilla/glean/pull/3080))
  * Updated Android Gradle Plugin to 8.8.2 ([#3074](https://github.com/mozilla/glean/pull/3080))
  * Updated JNA to version 5.17.0 ([#3081](https://github.com/mozilla/glean/pull/3081))
* Rust
  * Report more desktop architectures in `client_info.architecture` ([bug 1944694](https://bugzilla.mozilla.org/show_bug.cgi?id=1944694))

# v63.1.0 (2025-01-30)

[Full changelog](https://github.com/mozilla/glean/compare/v63.0.0...v63.1.0)

* General
  * The `glean.validation.pings_submitted` metric will now only record counts for built-in pings ([#3010](https://github.com/mozilla/glean/pull/3010))
* Rust
  * Provide a public interface so that consumers of RLB can access metric identifiers ([#3054](https://github.com/mozilla/glean/pull/3054))
* Kotlin
  * Updated `rust-android-gradle` to avoid problems with Python 3.13+ ([#3031](https://github.com/mozilla/glean/pull/3031))
  * Update Glean plugin to be configuration-cache friendly ([#3041](https://github.com/mozilla/glean/pull/3041))
  * Dispatch experiment API on the task queue ([#3032](https://github.com/mozilla/glean/pull/3032))

# v63.0.0 (2024-11-28)

[Full changelog](https://github.com/mozilla/glean/compare/v62.0.0...v63.0.0)

* General
  * Add methods to access current Glean debugging settings and the list of currently registered pings([Bug 1921976](https://bugzilla.mozilla.org/show_bug.cgi?id=1921976)).
  * Require `glean_parser` v16.1.0 ([#3006](https://github.com/mozilla/glean/pull/3006))
  * BREAKING CHANGE: Add new `collection-enabled` mode (and `follows_collection_enabled` setting for pings).
    This allows to control a subset of pings independently from the Glean-wide `upload-enabled` flag.
    This deprecates the `setUploadEnabled` API in favor of `setCollectionEnabled`. ([#3006](https://github.com/mozilla/glean/pull/3006))
* Rust
  * Permit Glean shutdown to interrupt UploadManager Wait tasks ([bug 1928288](https://bugzilla.mozilla.org/show_bug.cgi?id=1928288))

# v62.0.0 (2024-11-05)

[Full changelog](https://github.com/mozilla/glean/compare/v61.2.0...v62.0.0)

* General
  * **BREAKING**: Remove LMDB-to-safe-mode migration.
    Safe-mode became the default in Glean v51. ([bug 1780370](https://bugzilla.mozilla.org/show_bug.cgi?id=1780370))
  * **BREAKING**: Stop sending buckets with 0 counts in memory_distribution and timing_distribution metric payloads ([bug 1898336](https://bugzilla.mozilla.org/show_bug.cgi?id=1898336))
  * Require `glean_parser` v15.2.0 ([bug 1925346](https://bugzilla.mozilla.org/show_bug.cgi?id=1925346))
  * Disabled the `glean.database.write_time` metric as the instrumented behavior was triggering metrics pings to be sent containing only that metric ([Bug 1928168](https://bugzilla.mozilla.org/show_bug.cgi?id=1928168))
* Rust
  * New Metric Type: `labeled_quantity` ([bug 1925346](https://bugzilla.mozilla.org/show_bug.cgi?id=1925346))

# v61.2.0 (2024-10-07)

[Full changelog](https://github.com/mozilla/glean/compare/v61.1.0...v61.2.0)

* Kotlin
  * Accept a ping schedule map on initialize ([#2967](https://github.com/mozilla/glean/pull/2967))
* Swift
  * Accept a ping schedule map on initialize ([#2967](https://github.com/mozilla/glean/pull/2967))

# v61.1.0 (2024-09-24)

[Full changelog](https://github.com/mozilla/glean/compare/v61.0.0...v61.1.0)

* Kotlin
  * Change Metrics Ping Scheduler to use daemon threads ([#2930](https://github.com/mozilla/glean/pull/2930))
  * Dispatch metric recording for event, object and timing distribution on the task queue ([#2942](https://github.com/mozilla/glean/pull/2942))
* Rust
  * **Experimental**: Buffered API for timing, memory and custom distribution ([#2948](https://github.com/mozilla/glean/pull/2948))

# v61.0.0 (2024-08-21)

[Full changelog](https://github.com/mozilla/glean/compare/v60.5.0...v61.0.0)

* General
  * BREAKING CHANGE: Updated to UniFFI 0.28.0 ([#2920](https://github.com/mozilla/glean/pull/2920))
  * BREAKING CHANGE: Update to `glean_parser` v15.0.0 ([release notes](https://github.com/mozilla/glean_parser/releases/tag/v15.0.0))
* Kotlin
  * BREAKING CHANGE: Remove now obsolete type alias ([#2935](https://github.com/mozilla/glean/issues/2935))

# v60.5.0 (2024-08-06)

[Full changelog](https://github.com/mozilla/glean/compare/v60.4.0...v60.5.0)

* General
  * Make auto-flush behavior configurable and time-based ([#2871](https://github.com/mozilla/glean/pull/2871))
  * Require `glean_parser` v14.5.0 ([#2916](https://github.com/mozilla/glean/pull/2916))
* Android
  * Update to Gradle v8.9 ([#2909](https://github.com/mozilla/glean/pull/2909))
  * Fixed `GleanTestLocalServer` test rule to prevent leaking between tests([Bug 1787234](https://bugzilla.mozilla.org/show_bug.cgi?id=1787234))
* Rust
  * Remove cargo feature `preinit_million_queue` and set the default pre-init queue size to 10^6 for all consumers ([Bug 1909246](https://bugzilla.mozilla.org/show_bug.cgi?id=1909246))

# v60.4.0 (2024-07-23)

[Full changelog](https://github.com/mozilla/glean/compare/v60.3.0...v60.4.0)

* General
  * Bump the string length limit to 255 characters ([#2857](https://github.com/mozilla/glean/pull/2857))
  * New metric `glean.database.write_time` to measure database writes ([#2845](https://github.com/mozilla/glean/pull/2845))
  * Require glean_parser v14.3.0 ([bug 1909244](https://bugzilla.mozilla.org/show_bug.cgi?id=1909244))
* Android
  * Delay log init until Glean is getting initialized ([#2858](https://github.com/mozilla/glean/pull/2858))
  * Update to Gradle v8.8 ([#2860](https://github.com/mozilla/glean/pull/2860))
  * Updated Kotlin to version 1.9.24 ([#2861](https://github.com/mozilla/glean/pull/2861))
  * Default-enable `delayPingLifetimeIo` ([#2863](https://github.com/mozilla/glean/issues/2863))
  * Preparing Glean to be able to remove `service-glean` from Android Components ([#2891](https://github.com/mozilla/glean/pull/2891))
  * Gradle Plugin: Support for using an external Python environment ([#2889](https://github.com/mozilla/glean/pull/2889))
* Rust
  * New Metric Types: `labeled_custom_distribution`, `labeled_memory_distribution`, and `labeled_timing_distribution` ([bug 1657947](https://bugzilla.mozilla.org/show_bug.cgi?id=1657947))

# v60.3.0 (2024-05-31)

[Full changelog](https://github.com/mozilla/glean/compare/v60.2.0...v60.3.0)

* Android
  * Allow configuring `delayPingLifetimeIo` in Kotlin and auto-flush this data after 1000 writes.
    It is also auto-flushed on background. ([#2851](https://github.com/mozilla/glean/pull/2851))

# v60.2.0 (2024-05-23)

[Full changelog](https://github.com/mozilla/glean/compare/v60.1.0...v60.2.0)

* Rust
  * Accept a ping schedule map on initialize ([#2839](https://github.com/mozilla/glean/pull/2839))

# v60.1.1 (2024-05-31)

[Full changelog](https://github.com/mozilla/glean/compare/v60.1.0...v60.1.1)

* Android
  * Allow configuring `delayPingLifetimeIo` in Kotlin and auto-flush this data after 1000 writes.
    It is also auto-flushed on background. ([#2851](https://github.com/mozilla/glean/pull/2851))
    (Backported changes)

# v60.1.0 (2024-05-06)

[Full changelog](https://github.com/mozilla/glean/compare/v60.0.0...v60.1.0)

* Rust
  * New `TimingDistribution` API for no-allocation single-duration accumulation. ([bug 1892097](https://bugzilla.mozilla.org/show_bug.cgi?id=1892097))
* Python
  * Replace use of deprecated functionality (and make installs work on Python 3.12) ([#2820](https://github.com/mozilla/glean/pull/2820))

# v60.0.1 (2024-05-31)

[Full changelog](https://github.com/mozilla/glean/compare/v60.0.0...v60.0.1)

* Android
  * Allow configuring `delayPingLifetimeIo` in Kotlin and auto-flush this data after 1000 writes.
    It is also auto-flushed on background. ([#2851](https://github.com/mozilla/glean/pull/2851))
    (Backported changes)

# v60.0.0 (2024-04-22)

[Full changelog](https://github.com/mozilla/glean/compare/v59.0.0...v60.0.0)

* General
  * BREAKING CHANGE: Server Knobs API changes requiring changes to consuming applications which make use of Server Knobs ([Bug 1889114](https://bugzilla.mozilla.org/show_bug.cgi?id=1889114))
  * BREAKING CHANGE: Deprecated Server Knobs API `setMetricsDisabled` has been removed from all bindings. ([#2792](https://github.com/mozilla/glean/pull/2792))
  * Added support for `ping_schedule` metadata property so that pings can be scheduled to be sent when other pings are sent. ([#2791](https://github.com/mozilla/glean/pull/2791))
* Android
  * Updated Kotlin to version 1.9.23 ([#2737](https://github.com/mozilla/glean/pull/2737))
  * New metric type: Object ([#2796](https://github.com/mozilla/glean/pull/2796))
* iOS
  * New metric type: Object ([#2796](https://github.com/mozilla/glean/pull/2796))
* Python
  * New metric type: Object ([#2796](https://github.com/mozilla/glean/pull/2796))

# v59.0.0 (2024-03-28)

[Full changelog](https://github.com/mozilla/glean/compare/v58.1.0...v59.0.0)

* General
  * Hide `glean_timestamp` from event extras in tests ([#2776](https://github.com/mozilla/glean/pull/2776))
  * Timing Distribution's timer ids now begin at 1, rather than 0, to make some multi-language use cases easier. ([2777](https://bugzilla.mozilla.org/show_bug.cgi?id=1882584))
  * Add a configuration option to disable internal pings ([#2786](https://github.com/mozilla/glean/pull/2786/))
  * Updated to UniFFI 0.27.0 ([#2762](https://github.com/mozilla/glean/pull/2762))

# v58.1.0 (2024-03-12)

[Full changelog](https://github.com/mozilla/glean/compare/v58.0.0...v58.1.0)

* General
  * Enable wall clock timestamp on all events by default ([#2767](https://github.com/mozilla/glean/issues/2767))
* Rust
  * Timing distribution and Custom distributions now expose `accumulate_single_sample`. This includes their traits and consumers that make use of them will need to implement the new functions ([Bug 1881297](https://bugzilla.mozilla.org/show_bug.cgi?id=1881297))
* Android
  * Timing and Custom Distributions now have a `accumulate_single_sample` API that don't require use of a collection ([Bug 1881297](https://bugzilla.mozilla.org/show_bug.cgi?id=1881297))
* Python
  * Timing Distributions now have both a `accumulate_samples` and `accumulate_single_sample` ([Bug 1881297](https://bugzilla.mozilla.org/show_bug.cgi?id=1881297))

# v58.0.0 (2024-02-29)

[Full changelog](https://github.com/mozilla/glean/compare/v57.0.0...v58.0.0)

* General
  * Update `glean_parser` to v13.0.0 ([release notes](https://github.com/mozilla/glean_parser/releases/tag/v13.0.0))
* Rust
  * New metric type: Object ([#2489](https://github.com/mozilla/glean/pull/2489))
  * BREAKING CHANGE: Support pings without `{client|ping}_info` sections ([#2756](https://github.com/mozilla/glean/pull/2756))
* Android
  * Upgrade Android NDK to r26c ([#2745](https://github.com/mozilla/glean/pull/2745))

# v57.0.0 (2024-02-12)

[Full changelog](https://github.com/mozilla/glean/compare/v56.1.0...v57.0.0)

* General
  * Added an experimental event listener API ([#2719](https://github.com/mozilla/glean/pull/2719))
* Android
  * BREAKING CHANGE: Update JNA to version 5.14.0. Projects using older JNA releases may encounter errors until they update. ([#2727](https://github.com/mozilla/glean/pull/2727))
  * Set the target Android SDK to version 34 ([#2709](https://github.com/mozilla/glean/pull/2709))
  * Fixed an incorrectly named method. The method is now correctly named `setExperimentationId`.
  * Update to Gradle v8.6 ([#2721](https://github.com/mozilla/glean/pull/2721)/[#2731](https://github.com/mozilla/glean/pull/2731))
  
# v56.1.0 (2024-01-16)

[Full changelog](https://github.com/mozilla/glean/compare/v56.0.0...v56.1.0)

* General
  * Errors are now recorded in cases where we had to create a new data store for Glean due to a failure ([bug 1815253](https://bugzilla.mozilla.org/show_bug.cgi?id=1815253))
  * Update `glean_parser` to v11.0.0 ([release notes](https://github.com/mozilla/glean_parser/releases/tag/v11.0.0))
  * Event metrics can now record a maximum of 50 keys in the event extra object ([Bug 1869429](https://bugzilla.mozilla.org/show_bug.cgi?id=1869429))
* iOS
  * Glean for iOS is now being built with Xcode 15.1 ([#2669](https://github.com/mozilla/glean/pull/2669))
* Android
  * Replaced `whenTaskAdded` with `configureEach` in `GleanGradlePlugin` to avoid unnecessary configuration. ([#2697](https://github.com/mozilla/glean/pull/2697))

# v56.0.0 (2023-11-30)

[Full changelog](https://github.com/mozilla/glean/compare/v55.0.0...v56.0.0)

* General
  * Updated to UniFFI 0.25.2 ([#2678](https://github.com/mozilla/glean/pull/2678))
* iOS
  * Dropped support for iOS < 15 ([#2681](https://github.com/mozilla/glean/pull/2681))

# v55.0.0 (2023-10-23)

* Python
  * BREAKING CHANGE: Dropped support for Python 3.7 ([#]())

[Full changelog](https://github.com/mozilla/glean/compare/v54.0.0...v55.0.0)

* General
  * BREAKING CHANGE: Adding `0` to a `counter` or `labeled_counter` metric will be silently ignored instead of raising an `invalid_value` error ([bug 1762859](https://bugzilla.mozilla.org/show_bug.cgi?id=1762859))
  * Trigger the uploader thread after scanning the pending pings directory ([bug 1847950](https://bugzilla.mozilla.org/show_bug.cgi?id=1847950))
  * Extend start/stop time of a ping to millisecond precision. Custom pings can opt-out using `precise_timestamps: false` ([#2456](https://github.com/mozilla/glean/pull/2456))
  * Update `glean_parser` to v10.0.0. Disallow `unit` field for anything but quantity, disallows `ping` lifetime metrics on the events ping, allows to configure precise timestamps in pings ([release notes](https://github.com/mozilla/glean_parser/releases/tag/v10.0.0))
  * Add an API to set an Experimentation ID that will be annotated to all pings ([Bug 1848201](https://bugzilla.mozilla.org/show_bug.cgi?id=1848201))

# v54.0.0 (2023-09-12)

[Full changelog](https://github.com/mozilla/glean/compare/v53.2.0...v54.0.0)

* General
  * Experimental: Add configuration to add a wall clock timestamp to all events ([#2513](https://github.com/mozilla/glean/issues/2513))
* Python
  * Switched the build system to maturin. This should not have any effect on consumers. ([#2345](https://github.com/mozilla/glean/pull/2345))
  * BREAKING CHANGE: Dropped support for Python 3.6 ([#2345](https://github.com/mozilla/glean/pull/2345))
* Kotlin
  * Update to Gradle v8.2.1 ([#2516](https://github.com/mozilla/glean/pull/2516))
  * Increase Android compile SDK to version 34 ([#2614](https://github.com/mozilla/glean/pull/2614))

# v53.2.0 (2023-08-02)

[Full changelog](https://github.com/mozilla/glean/compare/v53.1.0...v53.2.0)

* General
  * Update `glean_parser` to v8.1.0. Subsequently, metric names now have a larger limit of 70 characters ([release notes](https://github.com/mozilla/glean_parser/releases/tag/v8.1.0))
* Rust
  * The Ping Rate Limit type is now accessible in the Rust Language Binding ([#2528](https://github.com/mozilla/glean/pull/2528))
  * Gracefully handle a failure when starting the upload thread. Glean no longer crashes in that case. ([#2545](https://github.com/mozilla/glean/pull/2545))
  * `locale` now exposed through the RLB so it can be set by consumers ([#2531](https://github.com/mozilla/glean/pull/2531))
* Python
  * Added the shutdown API for Python to ensure orderly shutdown and waiting for uploader processes ([#2538](https://github.com/mozilla/glean/pull/2538))
* Kotlin
  * Move running of upload task when Glean is running in a background service to use the internal Glean Dispatchers rather than WorkManager. [Bug 1844533](https://bugzilla.mozilla.org/show_bug.cgi?id=1844533)

# v53.1.0 (2023-06-28)

[Full changelog](https://github.com/mozilla/glean/compare/v53.0.0...v53.1.0)

* General
  * Gracefully handle the waiting thread going away during shutdown ([#2503](https://github.com/mozilla/glean/pull/2503))
  * Updated to UniFFI 0.24.1 ([#2510](https://github.com/mozilla/glean/pull/2510))
  * Try blocking shutdown 10s for init to complete ([#2518](https://github.com/mozilla/glean/pull/2518))
* Android
  * Update minimum supported Java byte code generation to 17 ([#2498](https://github.com/mozilla/glean/pull/2498/))

# v53.0.0 (2023-06-07)

[Full changelog](https://github.com/mozilla/glean/compare/v52.7.0...v53.0.0)

* General
  * Adds the capability to merge remote metric configurations, enabling multiple Nimbus Features or components to share this functionality ([Bug 1833381](https://bugzilla.mozilla.org/show_bug.cgi?id=1833381))
  * StringList metric type limits have been increased. The length of strings allowed has been increased from 50 to 100 to match the String metric type, and the list length has been increased from 20 to 100 ([Bug 1833870](https://bugzilla.mozilla.org/show_bug.cgi?id=1833870))
  * Make ping rate limiting configurable on Glean init. ([bug 1647630](https://bugzilla.mozilla.org/show_bug.cgi?id=1647630))
* Rust
  * Timing distribution traits now expose `accumulate_samples` and `accumulate_raw_samples_nanos`. This is a breaking change for consumers that make use of the trait as they will need to implement the new functions ([Bug 1829745](https://bugzilla.mozilla.org/show_bug.cgi?id=1829745))
* iOS
  * Make debugging APIs available on Swift ([#2470](https://github.com/mozilla/glean/pull/2470))
  * Added a shutdown API for Swift. This should only be necessary for when Glean is running in a process other than the main process (like in the VPN daemon, for instance)([Bug 1832324](https://bugzilla.mozilla.org/show_bug.cgi?id=1832324))
  * Glean for iOS is now being built with Xcode 14.3 ([#2253](https://github.com/mozilla/glean/pull/2253))

# v52.7.0 (2023-05-10)

[Full changelog](https://github.com/mozilla/glean/compare/v52.6.0...v52.7.0)

* General
  * Allow user to configure how verbose the internal logging is ([#2459](https://github.com/mozilla/glean/pull/2459))
  * Added a timeout waiting for the dispatcher at shutdown ([#2461](https://github.com/mozilla/glean/pull/2461))
  * Added a new Glean metric `glean.validation.shutdown_dispatcher_wait` measuring the wait time at shutdown ([#2461](https://github.com/mozilla/glean/pull/2461))
* Kotlin
  * Update Kotlin to version 1.8.21 ([#2462](https://github.com/mozilla/glean/pull/2462))
  * Make debugging APIs available on Android ([Bug 1830937](https://bugzilla.mozilla.org/show_bug.cgi?id=1830937))

# v52.6.0 (2023-04-20)

[Full changelog](https://github.com/mozilla/glean/compare/v52.5.0...v52.6.0)

* Rust
  * The Text metric type is now available in the Rust language bindings ([#2451](https://github.com/mozilla/glean/pull/2451))

# v52.5.0 (2023-04-11)

[Full changelog](https://github.com/mozilla/glean/compare/v52.4.3...v52.5.0)

* General
  * On Rkv detecting a corrupted database delete the old RKV, create a new one and log the error ([#2425](https://github.com/mozilla/glean/pull/2425))
  * Add the Date header as late as possible before the uploader acts ([#2436](https://github.com/mozilla/glean/pull/2436))
  * The logic of the Server Knobs API has been flipped. Instead of applying a list of metrics and their _disabled_ state, the API now accepts a list of metrics and their _enabled_ state ([bug 1811253](https://bugzilla.mozilla.org/show_bug.cgi?id=1811253))
* Kotlin
  * Adds the ability to record metrics on a non-main process. This is enabled by setting a `dataPath` in the Glean configuration ([bug 1815233](https://bugzilla.mozilla.org/show_bug.cgi?id=1815233))
* iOS
  * Adds the ability to record metrics on a non-main process. This is enabled by setting a `dataPath` in the Glean configuration ([bug 1815233](https://bugzilla.mozilla.org/show_bug.cgi?id=1815233))

# v52.4.3 (2023-03-24)

[Full changelog](https://github.com/mozilla/glean/compare/v52.4.2...v52.4.3)

* General
  * Expose Server Knobs functionality via UniFFI for use on mobile
* iOS
  * BUGFIX: Prevent another test-only issue: The storage going away when the uploader reports back its status ([#2430](https://github.com/mozilla/glean/pull/2430))

# v52.4.2 (2023-03-15)

[Full changelog](https://github.com/mozilla/glean/compare/v52.4.1...v52.4.2)

* Rust
  * Revert to libstd's `remove_dir_all` instead of external crate ([#2415](https://github.com/mozilla/glean/pull/2415))
* Python
  * BUGFIX: Implement an empty shutdown function ([#2417](https://github.com/mozilla/glean/pull/2417))

# v52.4.1 (2023-03-10)

[Full changelog](https://github.com/mozilla/glean/compare/v52.4.0...v52.4.1)

* General
  * Update `tempfile` crate to remove dependency on potentially vulnerable version of `remove_dir_all@0.5.3`

# v52.4.0 (2023-03-09)

[Full changelog](https://github.com/mozilla/glean/compare/v52.3.1...v52.4.0)

* General
  * Update `glean_parser` to v7.1.0 ([release notes](https://github.com/mozilla/glean_parser/releases/tag/v7.1.0))
* Kotlin
  * Upgrade Android NDK to r25c ([#2399](https://github.com/mozilla/glean/pull/2399))
* iOS
  * BUGFIX: Reworking the HTTP uploader to avoid background uploading issues ([Bug 1819161](https://bugzilla.mozilla.org/show_bug.cgi?id=1819161))

# v52.3.1 (2023-03-01)

[Full changelog](https://github.com/mozilla/glean/compare/v52.3.0...v52.3.1)

* General
  * No functional change from v52.3.0, just CI updates.

# v52.3.0 (2023-02-23)

[Full changelog](https://github.com/mozilla/glean/compare/v52.2.0...v52.3.0)

* General
  * Loosen label restrictions to "at most 71 characters of printable ASCII" ([bug 1672273](https://bugzilla.mozilla.org/show_bug.cgi?id=1672273))
  * Introduced 2 new Glean health metrics: `glean.upload.send_failure` and `glean.upload.send_success` to measure the time for sending a ping ([#2365](https://github.com/mozilla/glean/pull/2365))
  * Introduced a new Glean metric: `glean.validation.shutdown_wait` to measure the time Glean waits for the uploader on shutdown ([#2365](https://github.com/mozilla/glean/pull/2365))
* Rust
  * On shutdown wait up to 30s on the uploader to finish work ([#2232](https://github.com/mozilla/glean/pull/2332))
* iOS
  * BUGFIX: Avoid an invalid state (double-starting) for `baseline.duration` when Glean is first initialized ([#2368](https://github.com/mozilla/glean/pull/2368))

# v52.2.0 (2023-01-30)

[Full changelog](https://github.com/mozilla/glean/compare/v52.1.1...v52.2.0)

* General
  * Update to UniFFI 0.23 ([#2338](https://github.com/mozilla/glean/pull/2338))

# v52.1.1 (2023-01-26)

[Full changelog](https://github.com/mozilla/glean/compare/v52.1.0...v52.1.1)

* General
  * BUGFIX: Properly invoke the windows build number function from whatsys ([bug 1812672](https://bugzilla.mozilla.org/show_bug.cgi?id=1812672))

# v52.1.0 (2023-01-26)

[Full changelog](https://github.com/mozilla/glean/compare/v52.0.1...v52.1.0)

* General
  * BUGFIX: Custom Pings with events should no longer erroneously post `InvalidState` errors ([bug 1811872](https://bugzilla.mozilla.org/show_bug.cgi?id=1811872))
  * Upgrade to `glean_parser` v7.0.0 ([#2346](https://github.com/mozilla/glean/pull/2346))
* Kotlin
  * Update to Gradle v7.6 ([#2317](https://github.com/mozilla/glean/pull/2317))
* Rust
  * Added a new `client_info` field `windows_build_number` (Windows only) ([#2325](https://github.com/mozilla/glean/pull/2325))
  * A new `ConfigurationBuilder` allows to create the Glean configuration before initialization ([#2313](https://github.com/mozilla/glean/pull/2313))
  * Drop dependency on `env_logger` for regular builds ([#2312](https://github.com/mozilla/glean/pull/2312))

# v52.0.1 (2023-01-19)

[Full changelog](https://github.com/mozilla/glean/compare/v52.0.0...v52.0.1)

* Android
  * The `GleanDebugActivity` can run without Glean being initialized ([#2336](https://github.com/mozilla/glean/pull/2336))
* Python
  * Ship `universal2` (`aarch64` + `x86_64` in one) wheels ([#2340](https://github.com/mozilla/glean/pull/2340))

# v52.0.0 (2022-12-13)

[Full changelog](https://github.com/mozilla/glean/compare/v51.8.3...v52.0.0)

* General
  * Remove the metric `glean.validation.first_run_hour`. Note that this will mean no `reason=upgrade` metrics pings from freshly installed clients anymore. ([#2271](https://github.com/mozilla/glean/pull/2271))
  * BEHAVIOUR CHANGE: Events in Custom Pings no longer trigger their submission. ([bug 1716725](https://bugzilla.mozilla.org/show_bug.cgi?id=1716725))
    * Custom Pings with unsent events will no longer be sent at startup with reason `startup`.
    * `glean.restarted` events will be included in Custom Pings with other events to rationalize event timestamps across restarts.
  * `test_reset_glean` will remove all previous data if asked to clear stores, even if Glean never has been initialized ([#2294](https://github.com/mozilla/glean/pull/2294))
  * Upgrade to `glean_parser` v6.5.0, with support for `Cow` in Rust code ([#2300](https://github.com/mozilla/glean/issues/2300))
  * API REMOVED: The deprecated-since-v38 `event` metric `record(map)` API has been removed ([bug 1802550](https://bugzilla.mozilla.org/show_bug.cgi?id=1802550))
  * BEHAVIOUR CHANGE: "events" pings will no longer be sent if they have metrics but no events ([bug 1803513](https://bugzilla.mozilla.org/show_bug.cgi?id=1803513))
  * *_Experimental:_* Add functionality necessary to remotely configure the metric `disabled` property ([bug 1798919](https://bugzilla.mozilla.org/show_bug.cgi?id=1798919))
    * This change has no effect when the API is not used and is transparent to consumers. The API is currently experimental because it is not stable and may change.
* Rust
  * Static labels for labeled metrics are now `Cow<'static, str>` to reduce heap allocations ([#2272](https://github.com/mozilla/glean/pull/2272))
  * NEW INTERNAL CONFIGURATION OPTION: `trim_data_to_registered_pings` will trim event storage to just the registered pings. Consult with the Glean Team before using. ([bug 1804915](https://bugzilla.mozilla.org/show_bug.cgi?id=1804915))

# v51.8.3 (2022-11-25)

[Full changelog](https://github.com/mozilla/glean/compare/v51.8.2...v51.8.3)

* General
  * Upgrade to rkv 0.18.3. This comes with a bug fix that ensures that interrupted database writes don't corrupt/truncate the database file ([#2288](https://github.com/mozilla/glean/pull/2288))
* iOS
  * Avoid building a dynamic library ([#2285](https://github.com/mozilla/glean/pull/2285)).
    Note: v51.8.1 and 51.8.2 are **not** working on iOS and will break the build due to accidentally including a link to a dynamic library.

# v51.8.2 (2022-11-17)

[Full changelog](https://github.com/mozilla/glean/compare/v51.8.1...v51.8.2)

* General
  * BUGFIX: Reliably clear pending pings and events on Windows using `remove_dir_all` crate ([bug 1801128](https://bugzilla.mozilla.org/show_bug.cgi?id=1801128))
  * Update to rkv v0.18.2 ([#2270](https://github.com/mozilla/glean/pull/2270))

# v51.8.1 (2022-11-15)

[Full changelog](https://github.com/mozilla/glean/compare/v51.8.0...v51.8.1)

* General
  * Do not serialize `count` field in distribution payload ([#2267](https://github.com/mozilla/glean/pull/2267))
  * BUGFIX: The glean-core "metrics" ping scheduler will now schedule and send "upgrade"-reason pings. ([bug 1800646](https://bugzilla.mozilla.org/show_bug.cgi?id=1800646))

# v51.8.0 (2022-11-03)

[Full changelog](https://github.com/mozilla/glean/compare/v51.7.0...v51.8.0)

* General
  * Upgrade to `glean_parser` v6.3.0, increases the event extra limit to 15 ([#2255](https://github.com/mozilla/glean/issues/2255))
  * Increase event extras value limit to 500 bytes ([#2255](https://github.com/mozilla/glean/issues/2255))
* Kotlin
  * Increase to Android target/compile SDK version 33 ([#2246](https://github.com/mozilla/glean/pull/2246))
* iOS
  * Try to avoid a crash by not invalidating upload sessions ([#2254](https://github.com/mozilla/glean/pull/2254))

# v51.7.0 (2022-10-25)

[Full changelog](https://github.com/mozilla/glean/compare/v51.6.0...v51.7.0)

* iOS
  * Glean for iOS is now being built with Xcode 13.4 again ([#2242](https://github.com/mozilla/glean/pull/2242))
* Rust
  * Add cargo feature `preinit_million_queue` to up the preinit queue length from 10^3 to 10^6 ([bug 1796258](https://bugzilla.mozilla.org/show_bug.cgi?id=1796258))

# v51.6.0 (2022-10-24)

[Full changelog](https://github.com/mozilla/glean/compare/v51.5.0...v51.6.0)

* General
  * The internal glean-core dispatch queue changed from `bounded` to `unbounded`, while still behaving as a bounded queue.
* iOS
  * BUGFIX: Additional work to address an iOS crash due to an invalidated session ([#2235](https://github.com/mozilla/glean/pull/2235))

# v51.5.0 (2022-10-18)

[Full changelog](https://github.com/mozilla/glean/compare/v51.4.0...v51.5.0)

* General
  * Add `count` to `DistributionData` payload ([#2196](https://github.com/mozilla/glean/pull/2196))
  * Update to UniFFI 0.21.0 ([#2229](https://github.com/mozilla/glean/pull/2229))
* Android
  * Synchronize AndroidX dependencies with AC ([#2219](https://github.com/mozilla/glean/pull/2219))
  * Bump `jna` to 5.12.1 #2221 ([#2221](https://github.com/mozilla/glean/pull/2221))
* iOS
  * Glean for iOS is now being built with Xcode 14.0 ([#2188](https://github.com/mozilla/glean/pull/2188))

# v51.4.0 (2022-10-04)

[Full changelog](https://github.com/mozilla/glean/compare/v51.3.0...v51.4.0)

* Kotlin
  * Update Kotlin and Android Gradle Plugin to the latest releases ([#2211](https://github.com/mozilla/glean/pull/2211))
* Swift
  * Fix for iOS startup crash caused by Glean ([#2206](https://github.com/mozilla/glean/pull/2206))

# v51.3.0 (2022-09-28)

[Full changelog](https://github.com/mozilla/glean/compare/v51.2.0...v51.3.0)

* General
  * Update URL metric character limit to 8k to support longer URLs. URLs that are too long now are truncated to `MAX_URL_LENGTH` and still recorded along with an Overflow error. ([#2199](https://github.com/mozilla/glean/pull/2199))
* Kotlin
  * Gradle plugin: Fix quoting issue in Python wrapper code ([#2193](https://github.com/mozilla/glean/pull/2193))
  * Bumped the required Android NDK to version 25.1.8937393 ([#2195](https://github.com/mozilla/glean/pull/2195))

# v51.2.0 (2022-09-08)

[Full changelog](https://github.com/mozilla/glean/compare/v51.1.0...v51.2.0)

* General
  * Relax `glean_parser` version requirement. All "compatible releases" are now allowed ([#2086](https://github.com/mozilla/glean/pull/2086))
  * Uploaders can now signal that they can't upload anymore ([#2136](https://github.com/mozilla/glean/pull/2136))
  * Update UniFFI to version 0.19.6 ([#2175](https://github.com/mozilla/glean/pull/2175))
* Kotlin
  * BUGFIX: Re-enable correctly collecting `glean.validation.foreground_count` again ([#2153](https://github.com/mozilla/glean/pull/2153))
  * BUGFIX: Gradle plugin: Correctly remove the version conflict check. Now the consuming module need to ensure it uses a single version across all dependencies ([#2155](https://github.com/mozilla/glean/pull/2155))
  * Upgrade dependencies and increase to Android target/compile SDK version 32 ([#2150](https://github.com/mozilla/glean/pull/2150))
  * Upgrade Android NDK to r25 ([#2159](https://github.com/mozilla/glean/pull/2159))
  * BUGFIX: Correctly set `os_version` and `architecture` again ([#2174](https://github.com/mozilla/glean/pull/2174))
* iOS
  * BUGFIX: Correctly set `os_version` and `architecture` again ([#2174](https://github.com/mozilla/glean/pull/2174))
* Python
  * BUGFIX: Correctly handle every string that represents a UUID, including non-hyphenated random 32-character strings ([#2182](https://github.com/mozilla/glean/pull/2182))

# v51.1.0 (2022-08-08)

[Full changelog](https://github.com/mozilla/glean/compare/v51.0.1...v51.1.0)

* General
  * BUGFIX: Handle that Glean might be uninitialized when an upload task is requested ([#2131](https://github.com/mozilla/glean/pull/2131))
  * Updated the glean_parser to version 6.1.2
* Kotlin
  * BUGFIX: When setting a local endpoint in testing check for testing mode, not initialization ([#2145](https://github.com/mozilla/glean/pull/2145/))
  * Gradle plugin: Remove the version conflict check. Now the consuming module need to ensure it uses a single version across all dependencies ([#2143](https://github.com/mozilla/glean/pull/2143))

# v51.0.1 (2022-07-26)

[Full changelog](https://github.com/mozilla/glean/compare/v51.0.0...v51.0.1)

* General
  * BUGFIX: Set the following `client_info` fields correctly again: `android_sdk_version`, `device_manufacturer`, `device_model`, `locale`. These were never set in Glean v50.0.0 to v51.0.0 ([#2131](https://github.com/mozilla/glean/pull/2131))

# v51.0.0 (2022-07-22)

[Full changelog](https://github.com/mozilla/glean/compare/v50.1.2...v51.0.0)

* General
  * Remove `testHasValue` from all implementations.
    `testGetValue` always returns a null value
    (`null`, `nil`, `None` depending on the language) and does not throw an exception ([#2087](https://github.com/mozilla/glean/pull/2087)).
  * BREAKING CHANGE: Dropped `ping_name` argument from all `test_get_num_recorded_errors` methods ([#2088](https://github.com/mozilla/glean/pull/2088))  
    Errors default to the `metrics` ping, so that's what is queried internally.
  * BREAKING: Disable `safe-mode` everywhere. This causes all clients to migrate from LMDB to safe-mode storage ([#2123](https://github.com/mozilla/glean/pull/2123))
* Kotlin
  * Fix the Glean Gradle Plugin to work with Android Gradle Plugin v7.2.1 ([#2114](https://github.com/mozilla/glean/pull/2114))
* Rust
  * Add a method to construct an Event with runtime-known allowed extra keys. ([bug 1767037](https://bugzilla.mozilla.org/show_bug.cgi?id=1767037))

# v50.1.4 (2022-08-01)

[Full changelog](https://github.com/mozilla/glean/compare/v50.1.3...v50.1.4)

* General
  * BUGFIX: Handle that Glean might be uninitialized when an upload task is requested ([#2131](https://github.com/mozilla/glean/pull/2131))

# v50.1.3 (2022-07-26)

[Full changelog](https://github.com/mozilla/glean/compare/v50.1.2...v50.1.3)

* General
  * BUGFIX: Set the following `client_info` fields correctly again: `android_sdk_version`, `device_manufacturer`, `device_model`, `locale`. These were never set in Glean v50.0.0 to v51.0.0 ([#2131](https://github.com/mozilla/glean/pull/2131))


# v50.1.2 (2022-07-08)

[Full changelog](https://github.com/mozilla/glean/compare/v50.1.1...v50.1.2)

* General
  * Update UniFFI to version 0.19.3
  * Fix rust-beta-tests linting

# v50.1.1 (2022-06-17)

[Full changelog](https://github.com/mozilla/glean/compare/v50.1.0...v50.1.1)

* Kotlin
  * Fix bug in Glean Gradle plugin by using correct quoting in embedded Python script ([#2097](https://github.com/mozilla/glean/pull/2097))
  * Fix bug in Glean Gradle plugin by removing references to Linux paths ([#2098](https://github.com/mozilla/glean/pull/2098))

# v50.1.0 (2022-06-15)

[Full changelog](https://github.com/mozilla/glean/compare/v50.0.1...v50.1.0)

* General
  * Updated to `glean_parser` v6.1.1 ([#2092](https://github.com/mozilla/glean/pull/2092))
* Swift
  * Dropped usage of Carthage for internal dependencies ([#2089](https://github.com/mozilla/glean/pull/2089))
  * Implement the text metric ([#2073](https://github.com/mozilla/glean/pull/2073))
* Kotlin
  * Implement the text metric ([#2073](https://github.com/mozilla/glean/pull/2073))
* Rust
  * Derive `serde::{Deserialize, Serialize}` on `Lifetime` and `CommonMetricData` ([bug 1772156](https://bugzilla.mozilla.org/show_bug.cgi?id=1772156))

# v50.0.1 (2022-05-25)

[Full changelog](https://github.com/mozilla/glean/compare/v50.0.0...v50.0.1)

* General
  * Updated to `glean_parser` v6.0.1
* Python
  * Remove duplicate log initialization and prevent crash ([#2064](https://github.com/mozilla/glean/pull/2064))

# v50.0.0 (2022-05-20)

[Full changelog](https://github.com/mozilla/glean/compare/v44.2.0...v50.0.0)

This release is a major refactoring of the internals and contains several breaking changes to exposed APIs.
Exposed functionality should be unaffected.
See below for details.

* General
  * Switch to UniFFI-defined and -generated APIs for all 3 foreign-language SDKs
  * The task dispatcher has been moved to Rust for all foreign-language SDKs
  * Updated to `glean_parser` v6.0.0
* Swift
  * `testGetValue` on all metric types now returns `nil` when no data is recorded instead of throwing an exception.
  * `testGetValue` on metrics with more complex data now return new objects for inspection.
    See the respective documentation for details.
  * `testHasValue` on all metric types is deprecated.
    It is currently still available as extension methods.
    Use `testGetValue` with not-null checks.
* Kotlin
  * `testGetValue` on all metric types now returns `null` when no data is recorded instead of throwing an exception.
  * `testGetValue` on metrics with more complex data now return new objects for inspection.
    See the respective documentation for details.
  * `testHasValue` on all metric types is deprecated.
    It is currently still available as extension methods and thus require an additional import. Use `testGetValue` with not-null checks.
  * On `TimingDistributionMetric`, `CustomDistributionMetric`, `MemoryDistributionMetric` the `accumulateSamples` method now takes a `List<Long>` instead of `LongArray`.
    Use `listOf` instead of `longArrayOf` or call `.toList`
 * `TimingDistributionMetricType.start` now always returns a valid `TimerId`, `TimingDistributionMetricType.stopAndAccumulate` always requires a `TimerId`.
* Python
  * `test_get_value` on all metric types now returns `None` when no data is recorded instead of throwing an exception.
  * `test_has_value` on all metric types was removed.
    Use `test_get_value` with not-null checks.

# v44.2.0 (2022-05-16)

[Full changelog](https://github.com/mozilla/glean/compare/v44.1.1...v44.2.0)

* General
  * The `glean.error.preinit_tasks_overflow` metric now reports only the number of overflowing tasks.
    It is marked as version 1 in the definition now. ([#2026](https://github.com/mozilla/glean/pull/2026))
* Kotlin
  * (Development only) Allow to override the used `glean_parser` in the Glean Gradle Plugin ([#2029](https://github.com/mozilla/glean/pull/2029))
  * `setSourceTags` is now a public API ([#2035](https://github.com/mozilla/glean/pull/2035)))
* iOS
  * `setSourceTags` is now a public API ([#2035](https://github.com/mozilla/glean/pull/2035))
* Rust
  * Implemented `try_get_num_recorded_errors` for Boolean in Rust Language Bindings ([#2049](https://github.com/mozilla/glean/pull/2049))

# v44.1.1 (2022-04-14)

[Full changelog](https://github.com/mozilla/glean/compare/v44.1.0...v44.1.1)

* Rust
  * Raise the global dispatcher queue limit from 100 to 1000 tasks. ([bug 1764549](https://bugzilla.mozilla.org/show_bug.cgi?id=1764549))
* iOS
  * Enable expiry by version in the `sdk_generator.sh` script ([#2013](https://github.com/mozilla/glean/pull/2013))

# v44.1.0 (2022-04-06)

[Full changelog](https://github.com/mozilla/glean/compare/v44.0.0...v44.1.0)

* Android
  * The `glean-native-forUnitTests` now ships with separate libraries for macOS x86_64 and macOS aarch64 ([#1967](https://github.com/mozilla/glean/pull/1967))
* Rust
  * Glean will no longer overwrite the `User-Agent` header, but instead send that information as `X-Telemetry-Agent` ([bug 1711928](https://bugzilla.mozilla.org/show_bug.cgi?id=1711928))

# v44.0.0 (2022-02-09)

* General
  * BREAKING CHANGE: Updated `glean_parser` version to 5.0.1 ([#1852](https://github.com/mozilla/glean/pull/1852)).
    This update drops support for generating C# specific metrics API.
* Rust
  * Ensure test-only `destroy_glean()` handles `initialize()` having started but not completed ([bug 1750235](https://bugzilla.mozilla.org/show_bug.cgi?id=1750235))
* Swift
  * Dropping support of the Carthage-compatible framework archive ([#1943](https://github.com/mozilla/glean/pull/1943)).
    The Swift Package (https://github.com/mozilla/glean-swift) is the recommended way of consuming Glean iOS.
* Python
  * BUGFIX: Datetime metrics now correctly record the local timezone ([#1953](https://github.com/mozilla/glean/pull/1953)).

[Full changelog](https://github.com/mozilla/glean/compare/v43.0.2...v44.0.0)

# v43.0.2 (2022-01-17)

[Full changelog](https://github.com/mozilla/glean/compare/v43.0.1...v43.0.2)

* General
  * Fix artifact publishing properly ([#1930](https://github.com/mozilla/glean/pull/1930))

# v43.0.1 (2022-01-17)

[Full changelog](https://github.com/mozilla/glean/compare/v43.0.0...v43.0.1)

* General
  * Fix artifact publishing ([#1930](https://github.com/mozilla/glean/pull/1930))

# v43.0.0 (2022-01-17)

[Full changelog](https://github.com/mozilla/glean/compare/v42.3.2...v43.0.0)

* General
  * Removed `invalid_timezone_offset` metric ([#1923](https://github.com/mozilla/glean/pull/1923))
* Python
  * It is now possible to emit log messages from the networking subprocess by using the new `log_level` parameter to `Glean.initialize`. ([#1918](https://github.com/mozilla/glean/pull/1918))
* Kotlin
  * Automatically pass build date as part of the build info ([#1917](https://github.com/mozilla/glean/pull/1917))
* iOS
  * BREAKING CHANGE: Pass build info into `initialize`, which contains the build date ([#1917](https://github.com/mozilla/glean/pull/1917)).
    A suitable instance is generated by `glean_parser` in `GleanMetrics.GleanBuild.info`.

# v42.3.2 (2021-12-15)

[Full changelog](https://github.com/mozilla/glean/compare/v42.3.1...v42.3.2)

* Python
  * Reuse existing environment when launching subprocess ([#1908](https://github.com/mozilla/glean/pull/1908))

# v42.3.1 (2021-12-07)

[Full changelog](https://github.com/mozilla/glean/compare/v42.3.0...v42.3.1)

* iOS
  * Fix Carthage archive release ([#1891](https://github.com/mozilla/glean/pull/1891))

# v42.3.0 (2021-12-07)

[Full changelog](https://github.com/mozilla/glean/compare/v42.2.0...v42.3.0)

* Rust
  * BUGFIX: Correct category & name for `preinit_tasks_overflow` metric. Previously it would have been wrongly recorded as `preinit_tasks_overflow.glean.error` ([#1887](https://github.com/mozilla/glean/pull/1887))
  * BUGFIX: Fix to name given to the events ping when instantiated ([#1885](https://github.com/mozilla/glean/pull/1885))
* iOS
  * BUGFIX: Make fields of `RecordedEventData` publicly accessible ([#1867](https://github.com/mozilla/glean/pull/1867))
  * Skip code generation in `indexbuild` build ([#1889](https://github.com/mozilla/glean/pull/1889))
* Python
  * Don't let environment affect subprocess module search path ([#1542](https://github.com/mozilla/glean/pull/1542))

# v42.2.0 (2021-11-03)

[Full changelog](https://github.com/mozilla/glean/compare/v42.1.0...v42.2.0)

* General
  * Updated `glean_parser` version to 4.3.1 ([#1852](https://github.com/mozilla/glean/pull/1852))
* Android
  * Automatic detection of `tags.yaml` files ([#1852](https://github.com/mozilla/glean/pull/1852))

# v42.1.0 (2021-10-18)

[Full changelog](https://github.com/mozilla/glean/compare/v42.0.1...v42.1.0)

* Rust
  * Backwards-compatible API Change: Make experiment test APIs public. ([#1834](https://github.com/mozilla/glean/pull/1834))

# v42.0.1 (2021-10-11)

[Full changelog](https://github.com/mozilla/glean/compare/v42.0.0...v42.0.1)

* General
  * BUGFIX: Avoid a crash when accessing labeled metrics by caching created objects ([#1823](https://github.com/mozilla/glean/pull/1823)).
* Python
  * Glean now officially supports Python 3.10 ([#1818](https://github.com/mozilla/glean/pull/1818))

# v42.0.0 (2021-10-06)

[Full changelog](https://github.com/mozilla/glean/compare/v41.1.1...v42.0.0)

* Android
  * Updated to Gradle 7, Android Gradle Plugin 7 and Rust Android Plugin 0.9 as well as building with Java 11 ([#1801](https://github.com/mozilla/glean/pull/1801))
* iOS
  * Add support for the URL metric type ([#1791](https://github.com/mozilla/glean/pull/1791))
  * Remove reliance on `Operation` for uploading and instead use the background capabilities of `URLSession` ([#1783](https://github.com/mozilla/glean/pull/1783))
  * Glean for iOS is now being built with Xcode 13.0.0 ([#1802](https://github.com/mozilla/glean/pull/1802)).
* Rust
  * BUGFIX: No panic if trying to flush ping-lifetime data after shutdown ([#1800](https://github.com/mozilla/glean/pull/1800))
  * BREAKING CHANGE: `glean::persist_ping_lifetime_data` is now async ([#1812](https://github.com/mozilla/glean/pull/1812))

# v41.1.1 (2021-09-29)

[Full changelog](https://github.com/mozilla/glean/compare/v41.1.0...v41.1.1)

* Android
  * BUGFIX: Limit logging to Glean crates ([#1808](https://github.com/mozilla/glean/pull/1808))

# v41.1.0 (2021-09-16)

[Full changelog](https://github.com/mozilla/glean/compare/v41.0.0...v41.1.0)

* Rust
  * BUGFIX: Ensure RLB persists ping lifetime data on shutdown ([#1793](https://github.com/mozilla/glean/pull/1793))
  * Expose `persist_ping_lifetime_data` in the RLB. Consumers can call this to persist data at convenient times, data is also persisted on shutdown ([#1793](https://github.com/mozilla/glean/pull/1793))

# v41.0.0 (2021-09-13)

[Full changelog](https://github.com/mozilla/glean/compare/v40.2.0...v41.0.0)

* General
  * BUGFIX: Only clear specified storage in delayed ping io mode ([#1782](https://github.com/mozilla/glean/pull/1782))
  * Require Rust >= 1.53.0 ([#1782](https://github.com/mozilla/glean/pull/1782))
* Android
  * `Glean.initialize` now requires a `buildInfo` parameter to pass in build time version information. A suitable instance is generated by `glean_parser` in `${PACKAGE_ROOT}.GleanMetrics.GleanBuildInfo.buildInfo`. Support for not passing in a `buildInfo` object has been removed. ([#1752](https://github.com/mozilla/glean/pull/1752))

# v40.2.0 (2021-09-08)

[Full changelog](https://github.com/mozilla/glean/compare/v40.1.1...v40.2.0)

* General
  * Updated `glean_parser` version to 4.0.0
* Android
  * Add support for the URL metric type ([#1778](https://github.com/mozilla/glean/pull/1778))
* Rust
  * Add support for the URL metric type ([#1778](https://github.com/mozilla/glean/pull/1778))
* Python
  * Add support for the URL metric type ([#1778](https://github.com/mozilla/glean/pull/1778))

# v40.1.1 (2021-09-02)

[Full changelog](https://github.com/mozilla/glean/compare/v40.1.0...v40.1.1)

* iOS
  * Use 'Unknown' value if system data can't be decoded as UTF-8 ([#1769](https://github.com/mozilla/glean/pull/1769))
  * BUGFIX: Add quantity metric type to the build ([#1774](https://github.com/mozilla/glean/pull/1774)). Previous builds are unable to use quantity metrics

# v40.1.0 (2021-08-25)

[Full changelog](https://github.com/mozilla/glean/compare/v40.0.0...v40.1.0)

* Android
  * Updated to Kotlin 1.5, Android Gradle Plugin 4.2.2 and Gradle 6.7.1 ([#1747](https://github.com/mozilla/glean/pull/1747))
  * The `glean-gradle-plugin` now forces a compile failure when multiple Glean versions are detected in the build ([#1756](https://github.com/mozilla/glean/pull/1756))
  * The `glean-gradle-plugin` does not enable a `glean-native` capability on GeckoView anymore. That will be done by GeckoView directly ([#1759](https://github.com/mozilla/glean/pull/1759))

# v40.0.0 (2021-07-28)

[Full changelog](https://github.com/mozilla/glean/compare/v39.1.0...v40.0.0)

* Android
  * **Breaking Change**: Split the Glean Kotlin SDK into two packages: `glean` and `glean-native` ([#1595](https://github.com/mozilla/glean/pull/1595)).
    Consumers will need to switch to `org.mozilla.telemetry:glean-native-forUnitTests`.
    Old code in `build.gradle`:

    ```
    testImplementation "org.mozilla.telemetry:glean-forUnitTests:${project.ext.glean_version}"
    ```

    New code in `build.gradle`:

    ```
    testImplementation "org.mozilla.telemetry:glean-native-forUnitTests:${project.ext.glean_version}"
    ```
  * The `glean-gradle-plugin` now automatically excludes the `glean-native` dependency if `geckoview-omni` is also part of the build.
    Glean native functionality will be provided by the `geckoview-omni` package.
* Rust
  * The `glean-ffi` is no longer compiled as a `cdylib`. Other language SDKs consume `glean-bundle` instead as a `cdylib`.
    This doesn't affect consumers.

# v39.1.0 (2021-07-26)

[Full changelog](https://github.com/mozilla/glean/compare/v39.0.4...v39.1.0)

* General
  * Updated `glean_parser` version to 3.6.0
  * Allow Custom Distribution metric type on all platforms ([#1679](https://github.com/mozilla/glean/pull/1679))

# v39.0.4 (2021-07-26)

[Full changelog](https://github.com/mozilla/glean/compare/v39.0.3...v39.0.4)

* General
  * Extend `invalid_timezone_offset` metric until the end of the year ([#1697](https://github.com/mozilla/glean/pull/1697))

# v39.0.3 (2021-06-09)

[Full changelog](https://github.com/mozilla/glean/compare/v39.0.2...v39.0.3)

* Android
  * Unbreak Event#record API by accepting `null` on the deprecated API.
    The previous 39.0.0 release introduced the new API, but accidentally broke certain callers that just forward arguments.
    This restores passing `null` (or nothing) when using the old API. It remains deprecated.

# v39.0.2 (2021-06-07)

[Full changelog](https://github.com/mozilla/glean/compare/v39.0.1...v39.0.2)

* iOS
  * Fix iOS release build ([#1668](https://github.com/mozilla/glean/pull/1668), [#1669](https://github.com/mozilla/glean/pull/1669))

# v39.0.1 (2021-06-04)

[Full changelog](https://github.com/mozilla/glean/compare/v39.0.0...v39.0.1)

* iOS
  * Build and release Glean as an xcframework ([#1663](https://github.com/mozilla/glean/pull/1663))
    This will now also auto-update the Glean package at https://github.com/mozilla/glean-swift.

# v39.0.0 (2021-05-31)

[Full changelog](https://github.com/mozilla/glean/compare/v38.0.1...v39.0.0)

* General
  * Add new event extras API to all implementations. See below for details ([#1603](https://github.com/mozilla/glean/pull/1603))
  * Updated `glean_parser` version to 3.4.0 ([#1603](https://github.com/mozilla/glean/pull/1603))
* Rust
  * **Breaking Change**: Allow event extras to be passed as an object.
    This replaces the old `HashMap`-based API.
    Values default to `string`.
    See [the event documentation](https://mozilla.github.io/glean/book/reference/metrics/event.html#recordobject) for details.
    ([#1603](https://github.com/mozilla/glean/pull/1603))
    Old code:

    ```
    let mut extra = HashMap::new();
    extra.insert(SomeExtra::Key1, "1".into());
    extra.insert(SomeExtra::Key2, "2".into());
    metric.record(extra);
    ```

    New code:

    ```
    let extra = SomeExtra {
        key1: Some("1".into()),
        key2: Some("2".into()),
    };
    metric.record(extra);
    ```
* Android
  * **Deprecation**: The old event recording API is replaced by a new one, accepting a typed object ([#1603](https://github.com/mozilla/glean/pull/1603)).
    See [the event documentation](https://mozilla.github.io/glean/book/reference/metrics/event.html#recordobject) for details.
  * Skip build info generation for libraries ([#1654](https://github.com/mozilla/glean/pull/1654))
* Python
  * **Deprecation**: The old event recording API is replaced by a new one, accepting a typed object ([#1603](https://github.com/mozilla/glean/pull/1603)).
    See [the event documentation](https://mozilla.github.io/glean/book/reference/metrics/event.html#recordobject) for details.
* Swift
  * **Deprecation**: The old event recording API is replaced by a new one, accepting a typed object ([#1603](https://github.com/mozilla/glean/pull/1603)).
    See [the event documentation](https://mozilla.github.io/glean/book/reference/metrics/event.html#recordobject) for details.

# v38.0.1 (2021-05-17)

[Full changelog](https://github.com/mozilla/glean/compare/v38.0.0...v38.0.1)

* General
  * BUGFIX: Invert the lock order in glean-core's metrics ping scheduler ([#1637](https://github.com/mozilla/glean/pull/1637))

# v38.0.0 (2021-05-12)

[Full changelog](https://github.com/mozilla/glean/compare/v37.0.0...v38.0.0)

* General
  * Update documentation to recommend using Glean Dictionary instead of metrics.md ([#1604](https://github.com/mozilla/glean/pull/1604))
* Rust
  * **Breaking Change**: Don't return a result from `submit_ping`. The boolean return value indicates whether a ping was submitted ([#1613](https://github.com/mozilla/glean/pull/1613))
  * **Breaking Change**: Glean now schedules "metrics" pings, accepting a new Configuration parameter. ([#1599](https://github.com/mozilla/glean/pull/1599))
  * Dispatch setting the source tag to avoid a potential crash ([#1614](https://github.com/mozilla/glean/pull/1614))
  * Testing mode will wait for init & upload tasks to finish ([#1628](https://github.com/mozilla/glean/pull/1628))
* Android
  * Set required fields for `client_info` before optional ones ([#1633](https://github.com/mozilla/glean/pull/1633))
  * Provide forward-compatibility with Gradle 6.8 ([#1616](https://github.com/mozilla/glean/pull/1633))

# v37.0.0 (2021-04-30)

[Full changelog](https://github.com/mozilla/glean/compare/v36.0.1...v37.0.0)

* General
  * **Breaking Change**: "deletion-request" pings now include the reason upload was disabled: `at_init` (Glean detected a change between runs) or `set_upload_enabled` (Glean was told of a change as it happened). ([#1593](https://github.com/mozilla/glean/pull/1593)).
  * Attempt to upload a ping even in the face of IO Errors ([#1576](https://github.com/mozilla/glean/pull/1576)).
  * Implement an additional check to avoid crash due to faulty timezone offset ([#1581](https://github.com/mozilla/glean/pull/1581))
    * This now records a new metric `glean.time.invalid_timezone_offset`, counting how often we failed to get a valid timezone offset.
  * Use proper paths throughout to hopefully handle non-UTF-8 paths more gracefully ([#1596](https://github.com/mozilla/glean/pull/1596))
  * Updated `glean_parser` version to 3.2.0 ([#1609](https://github.com/mozilla/glean/pull/1608))
* iOS
  * Code generator: Ensure at least pip 20.3 is available in iOS build ([#1590](https://github.com/mozilla/glean/pull/1590))

# v36.0.1 (2021-04-09)

[Full changelog](https://github.com/mozilla/glean/compare/v36.0.0...v36.0.1)

* RLB
  * Provide an internal-use-only API to pass in raw samples for timing distributions ([#1561](https://github.com/mozilla/glean/pull/1561)).
  * Expose Timespan's `set_raw` to Rust ([#1578](https://github.com/mozilla/glean/pull/1578)).
* Android
  * BUGFIX: `TimespanMetricType.measure` and `TimingDistributionMetricType.measure` won't get inlined anymore ([#1560](https://github.com/mozilla/glean/pull/1560)).
    This avoids a potential bug where a `return` used inside the closure would end up not measuring the time.
    Use `return@measure <val>` for early returns.
* Python
  * The Glean Python bindings now use rkv's safe mode backend. This should avoid intermittent segfaults in the LMDB backend.

# v36.0.0 (2021-03-16)

[Full changelog](https://github.com/mozilla/glean/compare/v35.0.0...v36.0.0)

* General
  * Introduce a new API `Ping#test_before_next_submit` to run a callback right before a custom ping is submitted ([#1507](https://github.com/mozilla/glean/pull/1507)).
    * The new API exists for all language bindings (Kotlin, Swift, Rust, Python).
  * Updated `glean_parser` version to 2.5.0
  * Change the `fmt-` and `lint-` make commands for consistency ([#1526](https://github.com/mozilla/glean/pull/1526))
  * The Glean SDK can now produce testing coverage reports for your metrics ([#1482](https://github.com/mozilla/glean/pull/1482/files)).
* Python
  * Update minimal required version of `cffi` dependency to 1.13.0 ([#1520](https://github.com/mozilla/glean/pull/1520)).
  * Ship wheels for arm64 macOS ([#1534](https://github.com/mozilla/glean/pull/1534)).
* RLB
  * Added `rate` metric type ([#1516](https://github.com/mozilla/glean/pull/1516)).
  * Set `internal_metrics::os_version` for MacOS, Windows and Linux ([#1538](https://github.com/mozilla/glean/pull/1538))
  * Expose a function `get_timestamp_ms` to get a timestamp from a monotonic clock on all supported operating systems, to be used for event timestamps ([#1546](https://github.com/mozilla/glean/pull/1546)).
  * Expose a function to record events with an externally provided timestamp.
* iOS
  * **Breaking Change**: Event timestamps are now correctly recorded in milliseconds ([#1546](https://github.com/mozilla/glean/pull/1546)).
    * Since the first release event timestamps were erroneously recorded with nanosecond precision ([#1549](https://github.com/mozilla/glean/pull/1549)).
      This is now fixed and event timestamps are in milliseconds.
      This is equivalent to how it works in all other language bindings.

# v35.0.0 (2021-02-22)

[Full changelog](https://github.com/mozilla/glean/compare/v34.1.0...v35.0.0)

* Android
  * `Glean.initialize` can now take a `buildInfo` parameter to pass in build time version information, and avoid calling out to the Android package manager at runtime. A suitable instance is generated by `glean_parser` in `${PACKAGE_ROOT}.GleanMetrics.GleanBuildInfo.buildInfo` ([#1495](https://github.com/mozilla/glean/pull/1495)). Not passing in a `buildInfo` object is still supported, but is deprecated.
  * The `testGetValue` APIs now include a message on the `NullPointerException` thrown when the value is missing.
  * **Breaking change:** `LEGACY_TAG_PINGS` is removed from `GleanDebugActivity` ([#1510](https://github.com/mozilla/glean/pull/1510))
* RLB
  * **Breaking change:** `Configuration.data_path` is now a `std::path::PathBuf`([#1493](https://github.com/mozilla/glean/pull/1493)).

# v34.1.0 (2021-02-04)

[Full changelog](https://github.com/mozilla/glean/compare/v34.0.0...v34.1.0)

* General
  * A new metric `glean.validation.pings_submitted` tracks the number of pings sent. It is included in both the `metrics` and `baseline` pings.
* iOS
  * The metric `glean.validation.foreground_count` is now sent in the metrics ping ([#1472](https://github.com/mozilla/glean/pull/1472)).
  * BUGFIX: baseline pings with reason `dirty_startup` are no longer sent if Glean did not full initialize in the previous run ([#1476](https://github.com/mozilla/glean/pull/1476)).
* Python
  * Expose the client activity API ([#1481](https://github.com/mozilla/glean/pull/1481)).
  * BUGFIX: Publish a macOS wheel again. The previous release failed to build a Python wheel for macOS platforms ([#1471](https://github.com/mozilla/glean/pull/1471)).
* RLB
  * BUGFIX: baseline pings with reason `dirty_startup` are no longer sent if Glean did shutdown cleanly ([#1483](https://github.com/mozilla/glean/pull/1483)).

# v34.0.0 (2021-01-29)

[Full changelog](https://github.com/mozilla/glean/compare/v33.10.3...v34.0.0)

* General
  * Other bindings detect when RLB is used and try to flush the RLB dispatcher to unblock the Rust API ([#1442](https://github.com/mozilla/glean/pull/1442)).
    * This is detected automatically, no changes needed for consuming code.
  * Add support for the client activity API ([#1455](https://github.com/mozilla/glean/pull/1455)). This API is either automatically used or exposed by the language bindings.
  * Rename the reason `background` to `inactive` for both the `baseline` and `events` ping. Rename the reason `foreground` to `active` for the `baseline` ping.
* RLB
  * When the pre-init task queue overruns, this is now recorded in the metric `glean.error.preinit_tasks_overflow` ([#1438](https://github.com/mozilla/glean/pull/1438)).
  * Expose the client activity API ([#1455](https://github.com/mozilla/glean/pull/1455)).
  * Send the `baseline` ping with reason `dirty_startup`, if needed, at startup.
  * Expose all required types directly ([#1452](https://github.com/mozilla/glean/pull/1452)).
    * Rust consumers will not need to depend on `glean-core` anymore.
* Android
  * BUGFIX: Don't crash the ping uploader when throttled due to reading too large wait time values ([#1454](https://github.com/mozilla/glean/pull/1454)).
  * Use the client activity API ([#1455](https://github.com/mozilla/glean/pull/1455)).
  * Update `AndroidX` dependencies ([#1441](https://github.com/mozilla/glean/pull/1441)).
* iOS
  * Use the client activity API ([#1465](https://github.com/mozilla/glean/pull/1465)).
    Note: this now introduces a baseline ping with reason `active` on startup.

# v33.10.3 (2021-01-18)

[Full changelog](https://github.com/mozilla/glean/compare/v33.10.2...v33.10.3)

* Rust
  * Upgrade rkv to 0.17 ([#1434](https://github.com/mozilla/glean/pull/1434))

# v33.10.2 (2021-01-15)

[Full changelog](https://github.com/mozilla/glean/compare/v33.10.1...v33.10.2)

* General:
  * A new metric `glean.error.io` has been added, counting the times an IO error happens when writing a pending ping to disk ([#1428](https://github.com/mozilla/glean/pull/1428))
* Android
  * A new metric `glean.validation.foreground_count` was added to the metrics ping ([#1418](https://github.com/mozilla/glean/pull/1418)).
* Rust
  * BUGFIX: Fix lock order inversion in RLB Timing Distribution ([#1431](https://github.com/mozilla/glean/pull/1431)).
  * Use RLB types instead of glean-core ones for RLB core metrics. ([#1432](https://github.com/mozilla/glean/pull/1432)).

# v33.10.1 (2021-01-06)

[Full changelog](https://github.com/mozilla/glean/compare/v33.10.0...v33.10.1)

No functional changes. v33.10.0 failed to generated iOS artifacts due to broken tests ([#1421](https://github.com/mozilla/glean/pull/1421)).

# v33.10.0 (2021-01-06)

[Full changelog](https://github.com/mozilla/glean/compare/v33.9.1...v33.10.0)

* General
  * A new metric `glean.validation.first_run_hour`, analogous to the existing `first_run_date` but with hour resolution, has been added. Only clients running the app for the first time after this change will report this metric ([#1403](https://github.com/mozilla/glean/pull/1403)).
* Rust
  * BUGFIX: Don't require mutable references in RLB traits ([#1417](https://github.com/mozilla/glean/pull/1417)).
* Python
  * Building the Python package from source now works on musl-based Linux distributions, such as Alpine Linux ([#1416](https://github.com/mozilla/glean/pull/1416)).

# v33.9.1 (2020-12-17)

[Full changelog](https://github.com/mozilla/glean/compare/v33.9.0...v33.9.1)

* Rust
  * BUGFIX: Don't panic on shutdown and avoid running tasks if uninitialized ([#1398](https://github.com/mozilla/glean/pull/1398)).
  * BUGFIX: Don't fail on empty database files ([#1398](https://github.com/mozilla/glean/pull/1398)).
  * BUGFIX: Support ping registration before Glean initializes ([#1393](https://github.com/mozilla/glean/pull/1393)).

# v33.9.0 (2020-12-15)

[Full changelog](https://github.com/mozilla/glean/compare/v33.8.0...v33.9.0)

* Rust
  * Introduce the String List metric type in the RLB. ([#1380](https://github.com/mozilla/glean/pull/1380)).
  * Introduce the `Datetime` metric type in the RLB ([#1384](https://github.com/mozilla/glean/pull/1384)).
  * Introduce the `CustomDistribution` and `TimingDistribution` metric type in the RLB ([#1394](https://github.com/mozilla/glean/pull/1394)).

# v33.8.0 (2020-12-10)

[Full changelog](https://github.com/mozilla/glean/compare/v33.7.0...v33.8.0)

* Rust
  * Introduce the Memory Distribution metric type in the RLB. ([#1376](https://github.com/mozilla/glean/pull/1376)).
  * Shut down Glean in tests before resetting to make sure they don't mistakenly init Glean twice in parallel ([#1375](https://github.com/mozilla/glean/pull/1375)).
  * BUGFIX: Fixing 2 `lock-order-inversion` bugs found by TSan ([#1378](https://github.com/mozilla/glean/pull/1378)).
    * TSan runs on mozilla-central tests, which found two (potential) bugs where 2 different locks were acquired in opposite order in different code paths,
      which could lead to deadlocks in multi-threaded code. As RLB uses multiple threads (e.g. for init and the dispatcher) by default, this can easily become an actual issue.
* Python
  * All log messages from the Glean SDK are now on the `glean` logger, obtainable through `logging.getLogger("glean")`.  (Prior to this, each module had its own logger, for example `glean.net.ping_upload_worker`).

# v33.7.0 (2020-12-07)

[Full changelog](https://github.com/mozilla/glean/compare/v33.6.0...v33.7.0)

* Rust
  * Upgrade rkv to 0.16.0 (no functional changes) ([#1355](https://github.com/mozilla/glean/pull/1355)).
  * Introduce the Event metric type in the RLB ([#1361](https://github.com/mozilla/glean/pull/1361)).
* Python
  * Python Linux wheels no longer work on Linux distributions released before 2014 (they now use the manylinux2014 ABI) ([#1353](https://github.com/mozilla/glean/pull/1353)).
  * Unbreak Python on non-Linux ELF platforms (BSD, Solaris/illumos) ([#1363](https://github.com/mozilla/glean/pull/1363)).

# v33.6.0 (2020-12-02)

[Full changelog](https://github.com/mozilla/glean/compare/v33.5.0...v33.6.0)

* Rust
  * BUGFIX: Negative timespans for the timespan metric now correctly record an `InvalidValue` error ([#1347](https://github.com/mozilla/glean/pull/1347)).
  * Introduce the Timespan metric type in the RLB ([#1347](https://github.com/mozilla/glean/pull/1347)).
* Python
  * BUGFIX: Network slowness or errors will no longer block the main dispatcher thread, leaving work undone on shutdown ([#1350](https://github.com/mozilla/glean/pull/1350)).
  * BUGFIX: Lower sleep time on upload waits to avoid being stuck when the main process ends ([#1349](https://github.com/mozilla/glean/pull/1349)).

# v33.5.0 (2020-12-01)

[Full changelog](https://github.com/mozilla/glean/compare/v33.4.0...v33.5.0)

* Rust
  * Introduce the UUID metric type in the RLB.
  * Introduce the Labeled metric type in the RLB ([#1327](https://github.com/mozilla/glean/pull/1327)).
  * Introduce the Quantity metric type in the RLB.
  * Introduce the `shutdown` API.
  * Add Glean debugging APIs.
* Python
  * BUGFIX: Setting a UUID metric to a value that is not in the expected UUID format will now record an error with the Glean error reporting system.

# v33.4.0 (2020-11-17)

[Full changelog](https://github.com/mozilla/glean/compare/v33.3.0...v33.4.0)

* General
  * When Rkv's safe mode is enabled (`features = ["rkv-safe-mode"]` on the `glean-core` crate) LMDB data is migrated at first start ([#1322](https://github.com/mozilla/glean/pull/1322)).
* Rust
  * Introduce the Counter metric type in the RLB.
  * Introduce the String metric type in the RLB.
  * BUGFIX: Track the size of the database directory at startup ([#1304](https://github.com/mozilla/glean/pull/1304)).
* Python
  * BUGFIX: Fix too-long sleep time in uploader due to unit mismatch ([#1325](https://github.com/mozilla/glean/pull/1325)).
* Swift
  * BUGFIX: Fix too-long sleep time in uploader due to unit mismatch ([#1325](https://github.com/mozilla/glean/pull/1325)).

# v33.3.0 (2020-11-12)

[Full changelog](https://github.com/mozilla/glean/compare/v33.2.0...v33.3.0)

* General
  * Do not require default-features on rkv and downgrade bincode ([#1317](https://github.com/mozilla/glean/pull/1317))
  * Do not require default-features on `rkv` and downgrade `bincode` ([#1317](https://github.com/mozilla/glean/pull/1317))
* Rust
  * Implement the experiments API ([#1314](https://github.com/mozilla/glean/pull/1314))

# v33.2.0 (2020-11-10)

[Full changelog](https://github.com/mozilla/glean/compare/v33.1.2...v33.2.0)

* Python
  * Fix building of Linux wheels ([#1303](https://github.com/mozilla/glean/pull/1303))
      * Python Linux wheels no longer work on Linux distributions released before 2010. (They now use the manylinux2010 ABI, rather than the manylinux1 ABI.)
* Rust
  * Introduce the RLB `net` module ([#1292](https://github.com/mozilla/glean/pull/1292))

# v33.1.2 (2020-11-04)

[Full changelog](https://github.com/mozilla/glean/compare/v33.1.1...v33.1.2)

* No changes.  v33.1.1 was tagged incorrectly.

# v33.1.1 (2020-11-04)

[Full changelog](https://github.com/mozilla/glean/compare/v33.1.0...v33.1.1)

* No changes.  v33.1.0 was tagged incorrectly.

# v33.1.0 (2020-11-04)

[Full changelog](https://github.com/mozilla/glean/compare/v33.0.4...v33.1.0)

* General
  * Standardize throttle backoff time throughout all bindings. ([#1240](https://github.com/mozilla/glean/pull/1240))
  * Update `glean_parser` to 1.29.0
    * Generated code now includes a comment next to each metric containing the name of the metric in its original `snake_case` form.
  * Expose the description of the metric types in glean_core using traits.
* Rust
  * Add the `BooleanMetric` type.
  * Add the `dispatcher` module (copied over from [mozilla-central](https://hg.mozilla.org/mozilla-central/rev/fbe0ea62f4bb50bfc5879a56667945697b2c90e7)).
  * Allow consumers to specify a custom uploader.
* Android
  * Update the JNA dependency from 5.2.0 to 5.6.0
  * The `glean-gradle-plugin` now makes sure that only a single Miniconda installation will happen at the same time to avoid a race condition when multiple components within the same project are using Glean.

# v33.0.4 (2020-09-28)

[Full changelog](https://github.com/mozilla/glean/compare/v33.0.3...v33.0.4)

Note: Previous 33.0.z releases were broken. This release now includes all changes from 33.0.0 to 33.0.3.

* General
  * Update `glean_parser` to 1.28.6
    * BUGFIX: Ensure Kotlin arguments are deterministically ordered
* Android
  * **Breaking change:** Updated to the Android Gradle Plugin v4.0.1 and Gradle 6.5.1. Projects using older versions of these components will need to update in order to use newer versions of the Glean SDK.
  * Update the Kotlin Gradle Plugin to version 1.4.10.
  * Fixed the building of `.aar` releases on Android so they include the Rust shared objects.

# v33.0.3 (2020-09-25)

[Full changelog](https://github.com/mozilla/glean/compare/v33.0.2...v33.0.3)

* General
  * v33.0.2 was tagged incorrectly. This release is just to correct that mistake.

# v33.0.2 (2020-09-25)

[Full changelog](https://github.com/mozilla/glean/compare/v33.0.1...v33.0.2)

* Android
  * Fixed the building of `.aar` releases on Android so they include the Rust shared objects.

# v33.0.1 (2020-09-24)

[Full changelog](https://github.com/mozilla/glean/compare/v33.0.0...v33.0.1)

* General
  * Update `glean_parser` to 1.28.6
    * BUGFIX: Ensure Kotlin arguments are deterministically ordered
* Android
  * Update the Kotlin Gradle Plugin to version 1.4.10.

# v33.0.0 (2020-09-22)

[Full changelog](https://github.com/mozilla/glean/compare/v32.4.0...v33.0.0)

* Android
  * **Breaking change:** Updated to the Android Gradle Plugin v4.0.1 and Gradle 6.5.1. Projects using older versions of these components will need to update in order to use newer versions of the Glean SDK.

# v32.4.1 (2020-10-01)

[Full changelog](https://github.com/mozilla/glean/compare/v32.4.0...v32.4.1)

* General
  * Update `glean_parser` to 1.28.6
    * BUGFIX: Ensure Kotlin arguments are deterministically ordered
  * BUGFIX: Transform ping directory size from bytes to kilobytes before accumulating to `glean.upload.pending_pings_directory_size` ([#1236](https://github.com/mozilla/glean/pull/1236)).

# v32.4.0 (2020-09-18)

[Full changelog](https://github.com/mozilla/glean/compare/v32.3.2...v32.4.0)

* General
  * Allow using quantity metric type outside of Gecko ([#1198](https://github.com/mozilla/glean/pull/1198))
  * Update `glean_parser` to 1.28.5
    * The `SUPERFLUOUS_NO_LINT` warning has been removed from the glinter. It likely did more harm than good, and makes it hard to make metrics.yaml files that pass across different versions of `glean_parser`.
    * Expired metrics will now produce a linter warning, `EXPIRED_METRIC`.
    * Expiry dates that are more than 730 days (~2 years) in the future will produce a linter warning, `EXPIRATION_DATE_TOO_FAR`.
    * Allow using the Quantity metric type outside of Gecko.
    * New parser configs `custom_is_expired` and `custom_validate_expires` added. These are both functions that take the expires value of the metric and return a bool. (See `Metric.is_expired` and `Metric.validate_expires`). These will allow FOG to provide custom validation for its version-based `expires` values.
  * Add a limit of 250 pending ping files. ([#1217](https://github.com/mozilla/glean/pull/1217)).
* Android
  * Don't retry the ping uploader when waiting, sleep instead. This avoids a never-ending increase of the backoff time ([#1217](https://github.com/mozilla/glean/pull/1217)).

# v32.3.2 (2020-09-11)

[Full changelog](https://github.com/mozilla/glean/compare/v32.3.1...v32.3.2)

* General
  * Track the size of the database file at startup ([#1141](https://github.com/mozilla/glean/pull/1141)).
  * Submitting a ping with upload disabled no longer shows an error message ([#1201](https://github.com/mozilla/glean/pull/1201)).
  * BUGFIX: scan the pending pings directories **after** dealing with upload status on initialization. This is important, because in case upload is disabled we delete any outstanding non-deletion ping file, and if we scan the pending pings folder before doing that we may end up sending pings that should have been discarded. ([#1205](https://github.com/mozilla/glean/pull/1205))
* iOS
  * Disabled code coverage in release builds ([#1195](https://github.com/mozilla/glean/issues/1195)).
* Python
  * Glean now ships a source package to pip install on platforms where wheels aren't provided.

# v32.3.1 (2020-09-09)

[Full changelog](https://github.com/mozilla/glean/compare/v32.3.0...v32.3.1)

* Python
    * Fixed the release process to generate all wheels ([#1193](https://github.com/mozilla/glean/pull/1193)).

# v32.3.0 (2020-08-27)

[Full changelog](https://github.com/mozilla/glean/compare/v32.2.0...v32.3.0)

* Android
  * Handle ping registration off the main thread. This removes a potential blocking call ([#1132](https://github.com/mozilla/glean/pull/1132)).
* iOS
  * Handle ping registration off the main thread. This removes a potential blocking call ([#1132](https://github.com/mozilla/glean/pull/1132)).
  * Glean for iOS is now being built with Xcode 12.0.0 (Beta 5) ([#1170](https://github.com/mozilla/glean/pull/1170)).

# v32.2.0 (2020-08-25)

[Full changelog](https://github.com/mozilla/glean/compare/v32.1.1...v32.2.0)

* General
  * Move logic to limit the number of retries on ping uploading "recoverable failures" to glean-core. ([#1120](https://github.com/mozilla/glean/pull/1120))
    * The functionality to limit the number of retries in these cases was introduced to the Glean SDK in `v31.1.0`. The work done now was to move that logic to the glean-core in order to avoid code duplication throughout the language bindings.
  * Update `glean_parser` to `v1.28.3`
    * BUGFIX: Generate valid C# code when using Labeled metric types.
    * BUGFIX: Support `HashSet` and `Dictionary` in the C# generated code.
  * Add a 10MB quota to the pending pings storage. ([#1100](https://github.com/mozilla/glean/pull/1110))
* C#
  * Add support for the String List metric type ([#1108](https://github.com/mozilla/glean/pull/1108)).
  * Enable generating the C# APIs using the glean_parser ([#1092](https://github.com/mozilla/glean/pull/1092)).
  * Add support for the `EventMetricType` in C# ([#1129](https://github.com/mozilla/glean/pull/1129)).
  * Add support for the `TimingDistributionMetricType` in C# ([#1131](https://github.com/mozilla/glean/pull/1131)).
  * Implement the experiments API in C# ([#1145](https://github.com/mozilla/glean/pull/1145)).
  * This is the last release with C# language bindings changes. Reach out to the Glean SDK team if you want to use the C# bindings in a new product and require additional features.
* Python
  * BUGFIX: Limit the number of retries for 5xx server errors on ping uploads ([#1120](https://github.com/mozilla/glean/pull/1120)).
    * This kinds of failures yield a "recoverable error", which means the ping gets re-enqueued. That can cause infinite loops on the ping upload worker. For python we were incorrectly only limiting the number of retries for I/O errors, another type of "recoverable error".
  * `kebab-case` ping names are now converted to `snake_case` so they are available on the object returned by `load_pings` ([#1122](https://github.com/mozilla/glean/pull/1122)).
  * For performance reasons, the `glinter` is no longer run as part of `glean.load_metrics()`. We recommend running `glinter` as part of your project's continuous integration instead ([#1124](https://github.com/mozilla/glean/pull/1124)).
  * A `measure` context manager for conveniently measuring runtimes has been added to `TimespanMetricType` and `TimingDistributionMetricType` ([#1126](https://github.com/mozilla/glean/pull/1126)).
  * Networking errors have changed from `ERROR` level to `DEBUG` level so they aren't displayed by default ([#1166](https://github.com/mozilla/glean/pull/1166)).
* iOS
  * Changed logging to use [`OSLog`](https://developer.apple.com/documentation/os/logging) rather than a mix of `NSLog` and `print`. ([#1133](https://github.com/mozilla/glean/pull/1133))

# v32.1.1 (2020-08-24)

[Full changelog](https://github.com/mozilla/glean/compare/v32.1.0...v32.1.1)

* Android
  * Support installing glean_parser in offline mode ([#1065](https://github.com/mozilla/glean/pull/1065)).
  * Fix a startup crash on some Android 8 (SDK=25) devices, due to a [bug in the Java compiler](https://issuetracker.google.com/issues/110848122#comment17) ([#1135](https://github.com/mozilla/glean/pull/1135)).

# v32.1.0 (2020-08-17)

[Full changelog](https://github.com/mozilla/glean/compare/v32.0.0...v32.1.0)

* General
  * The upload rate limiter has been changed from 10 pings per minute to 15 pings per minute.

# v32.0.0 (2020-08-03)

[Full changelog](https://github.com/mozilla/glean/compare/v31.6.0...v32.0.0)

* General
  * Limit ping request body size to 1MB. ([#1098](https://github.com/mozilla/glean/pull/1098))
* iOS
  * Implement ping tagging (i.e. the `X-Source-Tags` header) through custom URL ([#1100](https://github.com/mozilla/glean/pull/1100)).
* C#
  * Add support for Labeled Strings and Labeled Booleans.
  * Add support for the Counter metric type and Labeled Counter.
  * Add support for the `MemoryDistributionMetricType`.
* Python
  * **Breaking change:** `data_dir` must always be passed to `Glean.initialize`. Prior to this, a missing value would store Glean data in a temporary directory.
  * Logging messages from the Rust core are now sent through Python's standard library `logging` module. Therefore all logging in a Python application can be controlled through the `logging` module interface.
* Android
  * BUGFIX: Require activities executed via `GleanDebugView` to be exported.

# v31.6.0 (2020-07-24)

[Full changelog](https://github.com/mozilla/glean/compare/v31.5.0...v31.6.0)

* General
  * Implement JWE metric type ([#1073](https://github.com/mozilla/glean/pull/1073), [#1062](https://github.com/mozilla/glean/pull/1062)).
  * DEPRECATION: `getUploadEnabled` is deprecated (respectively `get_upload_enabled` in Python) ([#1046](https://github.com/mozilla/glean/pull/1046))
    * Due to Glean's asynchronous initialization the return value can be incorrect.
      Applications should not rely on Glean's internal state.
      Upload enabled status should be tracked by the application and communicated to Glean if it changes.
      Note: The method was removed from the C# and Python implementation.
  * Update `glean_parser` to `v1.28.1`
    * The `glean_parser` linting was leading consumers astray by incorrectly suggesting that `deletion-request` be instead `deletion_request` when used for `send_in_pings`. This was causing metrics intended for the `deletion-request` ping to not be included when it was collected and submitted. Consumers that are sending metrics in the `deletion-request` ping will need to update the `send_in_pings` value in their metrics.yaml to correct this.
    * Fixes a bug in doc rendering.

# v31.5.0 (2020-07-22)

[Full changelog](https://github.com/mozilla/glean/compare/v31.4.1...v31.5.0)

* General
  * Implement ping tagging (i.e. the `X-Source-Tags` header) ([#1074](https://github.com/mozilla/glean/pull/1074)). Note that this is not yet implemented for iOS.
  * String values that are too long now record `invalid_overflow` rather than `invalid_value` through the Glean error reporting mechanism. This affects the string, event and string list metrics.
  * `metrics.yaml` files now support a `data_sensitivity` field to all metrics for specifying the type of data collected in the field.
* Python
  * The Python unit tests no longer send telemetry to the production telemetry endpoint.
  * BUGFIX: If an `application_version` isn't provided to `Glean.initialize`, the `client_info.app_display_version` metric is set to `"Unknown"`, rather than resulting in invalid pings.
* Android
  * Allow defining which `Activity` to run next when using the `GleanDebugActivity`.
* iOS
  * BUGFIX: The memory unit is now correctly set on the `MemoryDistribution` metric type in Swift in generated metrics code.
* C#
  * Metrics can now be generated from the `metrics.yaml` files.

# v31.4.1 (2020-07-20)

[Full changelog](https://github.com/mozilla/glean/compare/v31.4.0...v31.4.1)

* General
  * BUGFIX: fix `int32` to `ErrorType` mapping. The `InvalidOverflow` had a value mismatch between glean-core and the bindings. This would only be a problem in unit tests. ([#1063](https://github.com/mozilla/glean/pull/1063))
* Android
  * Enable propagating options to the main product Activity when using the `GleanDebugActivity`.
  * BUGFIX: Fix the metrics ping collection for startup pings such as `reason=upgrade` to occur in the same thread/task as Glean initialize. Otherwise, it gets collected after the application lifetime metrics are cleared such as experiments that should be in the ping. ([#1069](https://github.com/mozilla/glean/pull/1069))

# v31.4.0 (2020-07-16)

[Full changelog](https://github.com/mozilla/glean/compare/v31.3.0...v31.4.0)

* General
  * Enable debugging features through environment variables. ([#1058](https://github.com/mozilla/glean/pull/1058))

# v31.3.0 (2020-07-10)

[Full changelog](https://github.com/mozilla/glean/compare/v31.2.3...v31.3.0)

* General
    * Remove locale from baseline ping. ([1609968](https://bugzilla.mozilla.org/show_bug.cgi?id=1609968), [#1016](https://github.com/mozilla/glean/pull/1016))
    * Persist X-Debug-ID header on store ping. ([1605097](https://bugzilla.mozilla.org/show_bug.cgi?id=1605097), [#1042](https://github.com/mozilla/glean/pull/1042))
    * BUGFIX: raise an error if Glean is initialized with an empty string as the `application_id` ([#1043](https://github.com/mozilla/glean/pull/1043)).
* Python
    * BUGFIX: correctly set the `app_build` metric to the newly provided `application_build_id` initialization option ([#1031](https://github.com/mozilla/glean/pull/1031)).
    * The Python bindings now report networking errors in the `glean.upload.ping_upload_failure` metric (like all the other bindings) ([#1039](https://github.com/mozilla/glean/pull/1039)).
    * Python default upgraded to Python 3.8 ([#995](https://github.com/mozilla/glean/pull/995))
* iOS
    * BUGFIX: Make `LabeledMetric` subscript public, so consuming applications can actually access it ([#1027](https://github.com/mozilla/glean/pull/1027))

# v31.2.3 (2020-06-29)

[Full changelog](https://github.com/mozilla/glean/compare/v31.2.2...v31.2.3)

* General
    * Move debug view tag management to the Rust core. ([1640575](https://bugzilla.mozilla.org/show_bug.cgi?id=1640575), [#998](https://github.com/mozilla/glean/pull/998))
    * BUGFIX: Fix mismatch in `event`s keys and values by using `glean_parser` version 1.23.0.

# v31.2.2 (2020-06-26)

[Full changelog](https://github.com/mozilla/glean/compare/v31.2.1...v31.2.2)

* Android
    * BUGFIX: Compile dependencies with `NDEBUG` to avoid linking unavailable symbols.
      This fixes a crash due to a missing `stderr` symbol on older Android ([#1020](https://github.com/mozilla/glean/pull/1020))

# v31.2.1 (2020-06-25)

[Full changelog](https://github.com/mozilla/glean/compare/v31.2.0...v31.2.1)

* Python
    * BUGFIX: Core metrics are now present in every ping, even if submit is called before initialize has a chance to complete. ([#1012](https://github.com/mozilla/glean/pull/1012))

# v31.2.0 (2020-06-24)

[Full changelog](https://github.com/mozilla/glean/compare/v31.1.2...v31.2.0)

* General
    * Add rate limiting capabilities to the upload manager. ([1543612](https://bugzilla.mozilla.org/show_bug.cgi?id=1543612), [#974](https://github.com/mozilla/glean/pull/974))
* Android
    * BUGFIX: baseline pings with reason "dirty startup" are no longer sent if Glean did not full initialize in the previous run ([#996](https://github.com/mozilla/glean/pull/996)).
* Python
    * Support for Python 3.5 was dropped ([#987](https://github.com/mozilla/glean/pull/987)).
    * Python wheels are now shipped with Glean release builds, resulting in much smaller libraries ([#1002](https://github.com/mozilla/glean/pull/1002))
    * The Python bindings now use `locale.getdefaultlocale()` rather than `locale.getlocale()` to determine the locale ([#1004](https://github.com/mozilla/glean/pull/1004)).

# v31.1.2 (2020-06-23)

[Full changelog](https://github.com/mozilla/glean/compare/v31.1.1...v31.1.2)

* General
    * BUGFIX: Correctly format the date and time in the `Date` header ([#993](https://github.com/mozilla/glean/pull/993)).
* Python
    * BUGFIX: Additional time is taken at shutdown to make sure pings are sent and telemetry is recorded. ([1646173](https://bugzilla.mozilla.org/show_bug.cgi?id=1646173), [#983](https://github.com/mozilla/glean/pull/983))
    * BUGFIX: Glean will run on the main thread when running in a `multiprocessing` subprocess ([#986](https://github.com/mozilla/glean/pull/986)).

# v31.1.1 (2020-06-12)

[Full changelog](https://github.com/mozilla/glean/compare/v31.1.0...v31.1.1)

* Android
    * Dropping the version requirement for lifecycle extensions down again. Upping the required version caused problems in A-C.

# v31.1.0 (2020-06-11)

[Full changelog](https://github.com/mozilla/glean/compare/v31.0.2...v31.1.0)

* General:
    * The `regex` crate is no longer required, making the Glean binary smaller ([#949](https://github.com/mozilla/glean/pull/949))
    * Record upload failures into a new metric ([#967](https://github.com/mozilla/glean/pull/967))
    * Log FFI errors as actual errors ([#935](https://github.com/mozilla/glean/pull/935))
    * Limit the number of upload retries in all implementations ([#953](https://github.com/mozilla/glean/pull/953), [#968](https://github.com/mozilla/glean/pull/968))
* Python
    * Additional safety guarantees for applications that use Python `threading` ([#962](https://github.com/mozilla/glean/pull/962))

# v31.0.2 (2020-05-29)

[Full changelog](https://github.com/mozilla/glean/compare/v31.0.1...v31.0.2)

* Rust
    * Fix list of included files in published crates

# v31.0.1 (2020-05-29)

[Full changelog](https://github.com/mozilla/glean/compare/v31.0.0...v31.0.1)

* Rust
    * Relax version requirement for `flate2` for compatibility reasons

# v31.0.0 (2020-05-28)

[Full changelog](https://github.com/mozilla/glean/compare/v30.1.0...v31.0.0)

* General:
  * The version of `glean_parser` has been upgraded to v1.22.0
    * A maximum of 10 `extra_keys` is now enforced for event metric types.
    * **Breaking change**: (Swift only) Combine all metrics and pings into a single generated file Metrics.swift.
      * For Swift users this requires to change the list of output files for the `sdk_generator.sh` script.
        It now only needs to include the single file `Generated/Metrics.swift`.

* Python:
  * BUGFIX: `lifetime: application` metrics are no longer recorded as `lifetime: user`.
  * BUGFIX: glean-core is no longer crashing when calling `uuid.set` with invalid UUIDs.
  * Refactor the ping uploader to use the new upload mechanism and add gzip compression.
  * Most of the work in `Glean.initialize` happens on a worker thread and no longer blocks
    the main thread.
* Rust:
  * Expose `Datetime` types to Rust consumers.

# v30.1.0 (2020-05-22)

[Full changelog](https://github.com/mozilla/glean/compare/v30.0.0...v30.1.0)

* Android & iOS
  * Ping payloads are now compressed using gzip.
* iOS
  * `Glean.initialize` is now a no-op if called from an embedded extension. This means that Glean will only run in the base application process in order to prevent extensions from behaving like separate applications with different client ids from the base application. Applications are responsible for ensuring that extension metrics are only collected within the base application.
* Python
  * `lifetime: application` metrics are now cleared after the Glean-owned pings are sent,
    after the product starts.
  * Glean Python bindings now build in a native Windows environment.
  * BUGFIX: `MemoryDistributionMetric` now parses correctly in `metrics.yaml` files.
  * BUGFIX: Glean will no longer crash if run as part of another library's coverage testing.

# v30.0.0 (2020-05-13)

[Full changelog](https://github.com/mozilla/glean/compare/v29.1.0...v30.0.0)

* General:
  * We completely replaced how the upload mechanism works.
    glean-core (the Rust part) now controls all upload and coordinates the platform side with its own internals.
    All language bindings implement ping uploading around a common API and protocol.
    There is no change for users of Glean, the language bindings for Android and iOS have been adopted to the new mechanism already.
  * Expose `RecordedEvent` and `DistributionData` types to Rust consumers ([#876](https://github.com/mozilla/glean/pull/876))
  * Log crate version at initialize ([#873](https://github.com/mozilla/glean/pull/873))
* Android:
  * Refactor the ping uploader to use the new upload mechanism.
* iOS:
  * Refactor the ping uploader to use the new upload mechanism.

# v29.1.2 (2021-01-26)

[Full changelog](https://github.com/mozilla/glean/compare/v29.1.1...v29.1.2)

**This is an iOS release only, built with Xcode 11.7**

Otherwise no functional changes.

* iOS
  * Build with Xcode 11.7 ([#1457](https://github.com/mozilla/glean/pull/1457))

# v29.1.1 (2020-05-22)

[Full changelog](https://github.com/mozilla/glean/compare/v29.1.0...v29.1.1)

* Android
  * BUGFIX: Fix a race condition that leads to a `ConcurrentModificationException`. [Bug 1635865](https://bugzilla.mozilla.org/1635865)

# v29.1.0 (2020-05-11)

[Full changelog](https://github.com/mozilla/glean/compare/v29.0.0...v29.1.0)

* General:
  * The version of glean_parser has been upgraded to v1.20.4
    * BUGFIX: `yamllint` errors are now reported using the correct file name.
  * The minimum and maximum values of a timing distribution can now be controlled by the `time_unit` parameter. See [bug 1630997](https://bugzilla.mozilla.org/show_bug.cgi?id=1630997) for more details.

# v29.0.0 (2020-05-05)

[Full changelog](https://github.com/mozilla/glean/compare/v28.0.0...v29.0.0)

* General:
  * The version of glean_parser has been upgraded to v1.20.2 ([#827](https://github.com/mozilla/glean/pull/827)):
    * **Breaking change:** glinter errors found during code generation will now return an error code.
    * `glean_parser` now produces a linter warning when `user` lifetime metrics are set to expire. See [bug 1604854](https://bugzilla.mozilla.org/show_bug.cgi?id=1604854) for additional context.
* Android:
  * The `PingType.submit()` can now be called without a `null` by Java consumers ([#853](https://github.com/mozilla/glean/pull/853)).
* Python:
  * BUGFIX: Fixed a race condition in the `atexit` handler, that would have resulted in the message "No database found" ([#854](https://github.com/mozilla/glean/pull/854)).
  * The Glean FFI header is now parsed at build time rather than runtime. Relevant for packaging in `PyInstaller`, the wheel no longer includes `glean.h` and adds `_glean_ffi.py` ([#852](https://github.com/mozilla/glean/pull/852)).
  * The minimum versions of many secondary dependencies have been lowered to make the Glean SDK compatible with more environments.
  * Dependencies that depend on the version of Python being used are now specified using the [Declaring platform specific dependencies syntax in setuptools](https://setuptools.readthedocs.io/en/latest/setuptools.html#declaring-platform-specific-dependencies). This means that more recent versions of dependencies are likely to be installed on Python 3.6 and later, and unnecessary backport libraries won't be installed on more recent Python versions.
* iOS:
  * Glean for iOS is now being built with Xcode 11.4.1 ([#856](https://github.com/mozilla/glean/pull/856))

# v28.0.0 (2020-04-23)

[Full changelog](https://github.com/mozilla/glean/compare/v27.1.0...v28.0.0)

* General:
  * The baseline ping is now sent when the application goes to foreground, in addition to background and dirty-startup.
* Python:
  * BUGFIX: The ping uploader will no longer display a trace back when the upload fails due to a failed DNS lookup, network outage, or related issues that prevent communication with the telemetry endpoint.
  * The dependency on `inflection` has been removed.
  * The Python bindings now use `subprocess` rather than `multiprocessing` to perform ping uploading in a separate process. This should be more compatible on all of the platforms Glean supports.

# v27.1.0 (2020-04-09)

[Full changelog](https://github.com/mozilla/glean/compare/v27.0.0...v27.1.0)

* General:
  * BUGFIX: baseline pings sent at startup with the `dirty_startup` reason will now include application lifetime metrics ([#810](https://github.com/mozilla/glean/pull/810))
* iOS:
  * **Breaking change:** Change Glean iOS to use Application Support directory [#815](https://github.com/mozilla/glean/pull/815). No migration code is included. This will reset collected data if integrated without migration. Please [contact the Glean SDK team](https://github.com/mozilla/glean#contact) if this affects you.
* Python
  * BUGFIX: Fixed a race condition between uploading pings and deleting the temporary directory on shutdown of the process.

# v27.0.0 (2020-04-08)

[Full changelog](https://github.com/mozilla/glean/compare/v26.0.0...v27.0.0)

* General
  * Glean will now detect when the upload enabled flag changes outside of the application, for example due to a change in a config file. This means that if upload is disabled while the application wasn't running (e.g. between the runs of a Python command using the Glean SDK), the database is correctly cleared and a deletion request ping is sent. See [#791](https://github.com/mozilla/glean/pull/791).
  * The `events` ping now includes a reason code: `startup`, `background` or `max_capacity`.
* iOS:
  * BUGFIX: A bug where the metrics ping is sent immediately at startup on the last day of the month has been fixed.
  * Glean for iOS is now being built with Xcode 11.4.0
  * The `measure` convenience function on timing distributions and time spans will now cancel the timing if the measured function throws, then rethrow the exception ([#808](https://github.com/mozilla/glean/pull/808))
  * Broken doc generation has been fixed ([#805](https://github.com/mozilla/glean/pull/805)).
* Kotlin
  * The `measure` convenience function on timing distributions and time spans will now cancel the timing if the measured function throws, then rethrow the exception ([#808](https://github.com/mozilla/glean/pull/808))
* Python:
  * Glean will now wait at application exit for up to one second to let its worker thread complete.
  * Ping uploading now happens in a separate child process by default. This can be disabled with the `allow_multiprocessing` configuration option.

# v26.0.0 (2020-03-27)

[Full changelog](https://github.com/mozilla/glean/compare/v25.1.0...v26.0.0)

* General:
  * The version of `glean_parser` has been updated to 1.19.0:
    * **Breaking change:** The regular expression used to validate labels is
      stricter and more correct.
    * Add more information about pings to markdown documentation:
      * State whether the ping includes client id;
      * Add list of data review links;
      * Add list of related bugs links.
    * `glean_parser` now makes it easier to write external translation functions for
      different language targets.
    * BUGFIX: glean_parser now works on 32-bit Windows.
* Android:
  * `gradlew clean` will no longer remove the Miniconda installation in
    `~/.gradle/glean`. Therefore `clean` can be used without reinstalling
    Miniconda afterward every time.
* Python:
  * **Breaking Change**: The `glean.util` and `glean.hardware` modules, which
    were unintentionally public, have been made private.
  * Most Glean work and I/O is now done on its own worker thread. This brings the parallelism Python in line with the other platforms.
  * The timing distribution, memory distribution, string list, labeled boolean and labeled string metric types are now supported in Python ([#762](https://github.com/mozilla/glean/pull/762), [#763](https://github.com/mozilla/glean/pull/763), [#765](https://github.com/mozilla/glean/pull/765), [#766](https://github.com/mozilla/glean/pull/766))

# v25.1.0 (2020-02-26)

[Full changelog](https://github.com/mozilla/glean/compare/v25.0.0...v25.1.0)

* Python:
  * The Boolean, Datetime and Timespan metric types are now supported in Python ([#731](https://github.com/mozilla/glean/pull/731), [#732](https://github.com/mozilla/glean/pull/732), [#737](https://github.com/mozilla/glean/pull/737))
  * Make public, document and test the debugging features ([#733](https://github.com/mozilla/glean/pull/733))

# v25.0.0 (2020-02-17)

[Full changelog](https://github.com/mozilla/glean/compare/v24.2.0...v25.0.0)

* General:
  * `ping_type` is not included in the `ping_info` any more ([#653](https://github.com/mozilla/glean/pull/653)), the pipeline takes the value from the submission URL.
  * The version of `glean_parser` has been upgraded to 1.18.2:
    * **Breaking Change (Java API)** Have the metrics names in Java match the names in Kotlin.
      See [Bug 1588060](https://bugzilla.mozilla.org/show_bug.cgi?id=1588060).
    * The reasons a ping are sent are now included in the generated markdown documentation.
* Android:
  * The `Glean.initialize` method runs mostly off the main thread ([#672](https://github.com/mozilla/glean/pull/672)).
  * Labels in labeled metrics now have a correct, and slightly stricter, regular expression.
    See [label format](https://mozilla.github.io/glean/user/metrics/index.html#label-format) for more information.
* iOS:
  * The baseline ping will now include `reason` codes that indicate why it was
    submitted. If an unclean shutdown is detected (e.g. due to force-close), this
    ping will be sent at startup with `reason: dirty_startup`.
  * Per [Bug 1614785](https://bugzilla.mozilla.org/show_bug.cgi?id=1614785), the
    clearing of application lifetime metrics now occurs after the metrics ping is
    sent in order to preserve values meant to be included in the startup metrics
    ping.
  * `initialize()` now performs most of its work in a background thread.
* Python:
  * When the pre-init task queue overruns, this is now recorded in the metric
    `glean.error.preinit_tasks_overflow`.
  * glinter warnings are printed to `stderr` when loading `metrics.yaml` and
    `pings.yaml` files.

# v24.2.0 (2020-02-11)

[Full changelog](https://github.com/mozilla/glean/compare/v24.1.0...v24.2.0)

* General:
  * Add `locale` to `client_info` section.
  * **Deprecation Warning** Since `locale` is now in the `client_info` section, the one
    in the baseline ping ([`glean.baseline.locale`](https://github.com/mozilla/glean/blob/c261205d6e84d2ab39c50003a8ffc3bd2b763768/glean-core/metrics.yaml#L28-L42))
    is redundant and will be removed by the end of the quarter.
  * Drop the Glean handle and move state into glean-core ([#664](https://github.com/mozilla/glean/pull/664))
  * If an experiment includes no `extra` fields, it will no longer include `{"extra": null}` in the JSON payload.
  * Support for ping `reason` codes was added.
  * The metrics ping will now include `reason` codes that indicate why it was
    submitted.
  * The version of `glean_parser` has been upgraded to 1.17.3
* Android:
  * Collections performed before initialization (preinit tasks) are now dispatched off
    the main thread during initialization.
  * The baseline ping will now include `reason` codes that indicate why it was
    submitted. If an unclean shutdown is detected (e.g. due to force-close), this
    ping will be sent at startup with `reason: dirty_startup`.
* iOS:
  * Collections performed before initialization (preinit tasks) are now dispatched off
    the main thread and not awaited during initialization.
  * Added recording of `glean.error.preinit_tasks_overflow` to report when
    the preinit task queue overruns, leading to data loss. See [bug
    1609734](https://bugzilla.mozilla.org/show_bug.cgi?id=1609734)

# v24.1.0 (2020-01-16)

[Full changelog](https://github.com/mozilla/glean/compare/v24.0.0...v24.1.0)

* General:
  * Stopping a non started measurement in a timing distribution will now be reported
    as an `invalid_state` error.
* Android:
  * A new metric `glean.error.preinit_tasks_overflow` was added to report when
    the preinit task queue overruns, leading to data loss. See [bug
    1609482](https://bugzilla.mozilla.org/show_bug.cgi?id=1609482)

# v24.0.0 (2020-01-14)

[Full changelog](https://github.com/mozilla/glean/compare/v23.0.1...v24.0.0)

* General:
  * **Breaking Change** An `enableUpload` parameter has been added to the `initialize()`
    function. This removes the requirement to call `setUploadEnabled()` prior to calling
    the `initialize()` function.
* Android:
  * The metrics ping scheduler will now only send metrics pings while the
    application is running. The application will no longer "wake up" at 4am
    using the Work Manager.
  * The code for migrating data from Glean SDK before version 19 was removed.
  * When using the `GleanTestLocalServer` rule in instrumented tests, pings are
    immediately flushed by the `WorkManager` and will reach the test endpoint as
    soon as possible.
* Python:
  * The Python bindings now support Python 3.5 - 3.7.
  * The Python bindings are now distributed as a wheel on Linux, macOS and
    Windows.

# v23.0.1 (2020-01-08)

[Full changelog](https://github.com/mozilla/glean/compare/v23.0.0...v23.0.1)

* Android:
  * BUGFIX: The Glean Gradle plugin will now work if an app or library doesn't
    have a metrics.yaml or pings.yaml file.
* iOS:
  * The released iOS binaries are now built with Xcode 11.3.

# v23.0.0 (2020-01-07)

[Full changelog](https://github.com/mozilla/glean/compare/v22.1.0...v23.0.0)

* Python bindings:
  * Support for events and UUID metrics was added.
* Android:
  * The Glean Gradle Plugin correctly triggers docs and API updates when registry files
    change, without requiring them to be deleted.
  * `parseISOTimeString` has been made 4x faster. This had an impact on Glean
    migration and initialization.
  * Metrics with `lifetime: application` are now cleared when the application is started,
    after startup Glean SDK pings are generated.
* All platforms:
  * The public method `PingType.send()` (in all platforms) have been deprecated
    and renamed to `PingType.submit()`.
  * Rename `deletion_request` ping to `deletion-request` ping after glean_parser update

# v22.1.0 (2019-12-17)

[Full changelog](https://github.com/mozilla/glean/compare/v22.0.0...v22.1.0)

* Add `InvalidOverflow` error to `TimingDistribution`s ([#583](https://github.com/mozilla/glean/pull/583))

# v22.0.0 (2019-12-05)

[Full changelog](https://github.com/mozilla/glean/compare/v21.3.0...v22.0.0)

* Add option to defer ping lifetime metric persistence ([#530](https://github.com/mozilla/glean/pull/530))
* Add a crate for the nice control API ([#542](https://github.com/mozilla/glean/pull/542))
* Pending `deletion_request` pings are resent on start ([#545](https://github.com/mozilla/glean/pull/545))

# v21.3.0 (2019-12-03)

[Full changelog](https://github.com/mozilla/glean/compare/v21.2.0...v21.3.0)

* Timers are reset when disabled. That avoids recording timespans across disabled/enabled toggling ([#495](https://github.com/mozilla/glean/pull/495)).
* Add a new flag to pings: `send_if_empty` ([#528](https://github.com/mozilla/glean/pull/528))
* Upgrade `glean_parser` to v1.12.0
* Implement the deletion request ping in Glean ([#526](https://github.com/mozilla/glean/pull/526))

# v21.2.0 (2019-11-21)

[Full changelog](https://github.com/mozilla/glean/compare/v21.1.1...v21.2.0)

* All platforms

  * The experiments API is no longer ignored before the Glean SDK initialized. Calls are
    recorded and played back once the Glean SDK is initialized.

  * String list items were being truncated to 20, rather than 50, bytes when using
    `.set()` (rather than `.add()`). This has been corrected, but it may result
    in changes in the sent data if using string list items longer than 20 bytes.

# v21.1.1 (2019-11-20)

[Full changelog](https://github.com/mozilla/glean/compare/v21.1.0...v21.1.1)

* Android:

  * Use the `LifecycleEventObserver` interface, rather than the `DefaultLifecycleObserver`
    interface, since the latter isn't compatible with old SDK targets.

# v21.1.0 (2019-11-20)

[Full changelog](https://github.com/mozilla/glean/compare/v21.0.0...v21.1.0)

* Android:

  * Two new metrics were added to investigate sending of metrics and baseline pings.
    See [bug 1597980](https://bugzilla.mozilla.org/show_bug.cgi?id=1597980) for more information.

  * Glean's two lifecycle observers were refactored to avoid the use of reflection.

* All platforms:

  * Timespans will now not record an error if stopping after setting upload enabled to false.

# v21.0.0 (2019-11-18)

[Full changelog](https://github.com/mozilla/glean/compare/v20.2.0...v21.0.0)

* Android:

  * The `GleanTimerId` can now be accessed in Java and is no longer a `typealias`.

  * Fixed a bug where the metrics ping was getting scheduled twice on startup.
* All platforms

  * Bumped `glean_parser` to version 1.11.0.

# v20.2.0 (2019-11-11)

[Full changelog](https://github.com/mozilla/glean/compare/v20.1.0...v20.2.0)

* In earlier 20.x.x releases, the version of glean-ffi was incorrectly built
  against the wrong version of glean-core.

# v20.1.0 (2019-11-11)

[Full changelog](https://github.com/mozilla/glean/compare/v20.0.0...v20.1.0)

* The version of Glean is included in the Glean Gradle plugin.

* When constructing a ping, events are now sorted by their timestamp. In practice,
  it rarely happens that event timestamps are unsorted to begin with, but this
  guards against a potential race condition and incorrect usage of the lower-level
  API.

# v20.0.0 (2019-11-11)

[Full changelog](https://github.com/mozilla/glean/compare/v19.1.0...v20.0.0)

* Glean users should now use a Gradle plugin rather than a Gradle script. (#421)
  See [integrating with the build system docs](https://mozilla.github.io/glean/book/user/adding-glean-to-your-project.html#integrating-with-the-build-system) for more information.

* In Kotlin, metrics that can record errors now have a new testing method,
  `testGetNumRecordedErrors`. (#401)

# v19.1.0 (2019-10-29)

[Full changelog](https://github.com/mozilla/glean/compare/v19.0.0...v19.1.0)

* Fixed a crash calling `start` on a timing distribution metric before Glean is initialized.
  Timings are always measured, but only recorded when upload is enabled ([#400](https://github.com/mozilla/glean/pull/400))
* BUGFIX: When the Debug Activity is used to log pings, each ping is now logged only once ([#407](https://github.com/mozilla/glean/pull/407))
* New `invalid state` error, used in timespan recording ([#230](https://github.com/mozilla/glean/pull/230))
* Add an Android crash instrumentation walk-through ([#399](https://github.com/mozilla/glean/pull/399))
* Fix crashing bug by avoiding assert-printing in LMDB ([#422](https://github.com/mozilla/glean/pull/422))
* Upgrade dependencies, including rkv ([#416](https://github.com/mozilla/glean/pull/416))

# v19.0.0 (2019-10-22)

[Full changelog](https://github.com/mozilla/glean/compare/v0.0.1-TESTING6...v19.0.0)

First stable release of Glean in Rust (aka glean-core).
This is a major milestone in using a cross-platform implementation of Glean on the Android platform.

* Fix round-tripping of timezone offsets in dates ([#392](https://github.com/mozilla/glean/pull/392))
* Handle dynamic labels in coroutine tasks ([#394](https://github.com/mozilla/glean/pull/384))

# v0.0.1-TESTING6 (2019-10-18)

[Full changelog](https://github.com/mozilla/glean/compare/v0.0.1-TESTING5...v0.0.1-TESTING6)

* Ignore dynamically stored labels if Glean is not initialized ([#374](https://github.com/mozilla/glean/pull/374))
* Make sure ProGuard doesn't remove Glean classes from the app ([#380](https://github.com/mozilla/glean/pull/380))
* Keep track of pings in all modes ([#378](https://github.com/mozilla/glean/pull/378))
* Add `jnaTest` dependencies to the `forUnitTest` JAR ([#382](https://github.com/mozilla/glean/pull/382))

# v0.0.1-TESTING5 (2019-10-10)

[Full changelog](https://github.com/mozilla/glean/compare/v0.0.1-TESTING4...v0.0.1-TESTING5)

* Upgrade to NDK r20 ([#365](https://github.com/mozilla/glean/pull/365))

# v0.0.1-TESTING4 (2019-10-09)

[Full changelog](https://github.com/mozilla/glean/compare/v0.0.1-TESTING3...v0.0.1-TESTING4)

* Take DST into account when converting a calendar into its items ([#359](https://github.com/mozilla/glean/pull/359))
* Include a macOS library in the `forUnitTests` builds ([#358](https://github.com/mozilla/glean/pull/358))
* Keep track of all registered pings in test mode ([#363](https://github.com/mozilla/glean/pull/363))

# v0.0.1-TESTING3 (2019-10-08)

[Full changelog](https://github.com/mozilla/glean/compare/v0.0.1-TESTING2...v0.0.1-TESTING3)

* Allow configuration of Glean through the `GleanTestRule`
* Bump `glean_parser` version to 1.9.2

# v0.0.1-TESTING2 (2019-10-07)

[Full changelog](https://github.com/mozilla/glean/compare/v0.0.1-TESTING1...v0.0.1-TESTING2)

* Include a Windows library in the `forUnitTests` builds

# v0.0.1-TESTING1 (2019-10-02)

[Full changelog](https://github.com/mozilla/glean/compare/95b6bcc03616c8d7c3e3e64e99ee9953aa06a474...v0.0.1-TESTING1)

### General

First testing release.<|MERGE_RESOLUTION|>--- conflicted
+++ resolved
@@ -1,8 +1,5 @@
 # Unreleased changes
 
-<<<<<<< HEAD
-[Full changelog](https://github.com/mozilla/glean/compare/v66.1.0...main)
-=======
 [Full changelog](https://github.com/mozilla/glean/compare/v66.1.1...main)
 
 # v66.1.1 (2025-11-06)
@@ -11,7 +8,6 @@
 
 * Kotlin
   * BUGFIX: For `lateinit` metrics, check that the metric was instantiated before recording on it ([#3309](https://github.com/mozilla/glean/pull/3309))
->>>>>>> bcf55eb0
 
 # v66.1.0 (2025-11-03)
 
