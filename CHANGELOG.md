# Unreleased changes

<<<<<<< HEAD
[Full changelog](https://github.com/mozilla/glean/compare/v60.2.0...main)
=======
[Full changelog](https://github.com/mozilla/glean/compare/v60.3.0...main)

# v60.3.0 (2024-05-31)

[Full changelog](https://github.com/mozilla/glean/compare/v60.2.0...v60.3.0)

* Android
  * Allow configuring `delayPingLifetimeIo` in Kotlin and auto-flush this data after 1000 writes.
    It is also auto-flushed on background. ([#2851](https://github.com/mozilla/glean/pull/2851))
>>>>>>> 66c25b25

# v60.2.0 (2024-05-23)

[Full changelog](https://github.com/mozilla/glean/compare/v60.1.0...v60.2.0)

* Rust
  * Accept a ping schedule map on initialize ([#2839](https://github.com/mozilla/glean/pull/2839))

# v60.1.1 (2024-05-31)

[Full changelog](https://github.com/mozilla/glean/compare/v60.1.0...v60.1.1)

* Android
  * Allow configuring `delayPingLifetimeIo` in Kotlin and auto-flush this data after 1000 writes.
    It is also auto-flushed on background. ([#2851](https://github.com/mozilla/glean/pull/2851))
    (Backported changes)

# v60.1.0 (2024-05-06)

[Full changelog](https://github.com/mozilla/glean/compare/v60.0.0...v60.1.0)

* Rust
  * New `TimingDistribution` API for no-allocation single-duration accumulation. ([bug 1892097](https://bugzilla.mozilla.org/show_bug.cgi?id=1892097))
* Python
  * Replace use of deprecated functionality (and make installs work on Python 3.12) ([#2820](https://github.com/mozilla/glean/pull/2820))

# v60.0.0 (2024-04-22)

[Full changelog](https://github.com/mozilla/glean/compare/v59.0.0...v60.0.0)

* General
  * BREAKING CHANGE: Server Knobs API changes requiring changes to consuming applications which make use of Server Knobs ([Bug 1889114](https://bugzilla.mozilla.org/show_bug.cgi?id=1889114))
  * BREAKING CHANGE: Deprecated Server Knobs API `setMetricsDisabled` has been removed from all bindings. ([#2792](https://github.com/mozilla/glean/pull/2792))
  * Added support for `ping_schedule` metadata property so that pings can be scheduled to be sent when other pings are sent. ([#2791](https://github.com/mozilla/glean/pull/2791))
* Android
  * Updated Kotlin to version 1.9.23 ([#2737](https://github.com/mozilla/glean/pull/2737))
  * New metric type: Object ([#2796](https://github.com/mozilla/glean/pull/2796))
* iOS
  * New metric type: Object ([#2796](https://github.com/mozilla/glean/pull/2796))
* Python
  * New metric type: Object ([#2796](https://github.com/mozilla/glean/pull/2796))

# v59.0.0 (2024-03-28)

[Full changelog](https://github.com/mozilla/glean/compare/v58.1.0...v59.0.0)

* General
  * Hide `glean_timestamp` from event extras in tests ([#2776](https://github.com/mozilla/glean/pull/2776))
  * Timing Distribution's timer ids now begin at 1, rather than 0, to make some multi-language use cases easier. ([2777](https://bugzilla.mozilla.org/show_bug.cgi?id=1882584))
  * Add a configuration option to disable internal pings ([#2786](https://github.com/mozilla/glean/pull/2786/))
  * Updated to UniFFI 0.27.0 ([#2762](https://github.com/mozilla/glean/pull/2762))

# v58.1.0 (2024-03-12)

[Full changelog](https://github.com/mozilla/glean/compare/v58.0.0...v58.1.0)

* General
  * Enable wall clock timestamp on all events by default ([#2767](https://github.com/mozilla/glean/issues/2767))
* Rust
  * Timing distribution and Custom distributions now expose `accumulate_single_sample`. This includes their traits and consumers that make use of them will need to implement the new functions ([Bug 1881297](https://bugzilla.mozilla.org/show_bug.cgi?id=1881297))
* Android
  * Timing and Custom Distributions now have a `accumulate_single_sample` API that don't require use of a collection ([Bug 1881297](https://bugzilla.mozilla.org/show_bug.cgi?id=1881297))
* Python
  * Timing Distributions now have both a `accumulate_samples` and `accumulate_single_sample` ([Bug 1881297](https://bugzilla.mozilla.org/show_bug.cgi?id=1881297))

# v58.0.0 (2024-02-29)

[Full changelog](https://github.com/mozilla/glean/compare/v57.0.0...v58.0.0)

* General
  * Update `glean_parser` to v13.0.0 ([release notes](https://github.com/mozilla/glean_parser/releases/tag/v13.0.0))
* Rust
  * New metric type: Object ([#2489](https://github.com/mozilla/glean/pull/2489))
  * BREAKING CHANGE: Support pings without `{client|ping}_info` sections ([#2756](https://github.com/mozilla/glean/pull/2756))
* Android
  * Upgrade Android NDK to r26c ([#2745](https://github.com/mozilla/glean/pull/2745))

# v57.0.0 (2024-02-12)

[Full changelog](https://github.com/mozilla/glean/compare/v56.1.0...v57.0.0)

* General
  * Added an experimental event listener API ([#2719](https://github.com/mozilla/glean/pull/2719))
* Android
  * BREAKING CHANGE: Update JNA to version 5.14.0. Projects using older JNA releases may encounter errors until they update. ([#2727](https://github.com/mozilla/glean/pull/2727))
  * Set the target Android SDK to version 34 ([#2709](https://github.com/mozilla/glean/pull/2709))
  * Fixed an incorrectly named method. The method is now correctly named `setExperimentationId`.
  * Update to Gradle v8.6 ([#2721](https://github.com/mozilla/glean/pull/2721)/[#2731](https://github.com/mozilla/glean/pull/2731))
  
# v56.1.0 (2024-01-16)

[Full changelog](https://github.com/mozilla/glean/compare/v56.0.0...v56.1.0)

* General
  * Errors are now recorded in cases where we had to create a new data store for Glean due to a failure ([bug 1815253](https://bugzilla.mozilla.org/show_bug.cgi?id=1815253))
  * Update `glean_parser` to v11.0.0 ([release notes](https://github.com/mozilla/glean_parser/releases/tag/v11.0.0))
  * Event metrics can now record a maximum of 50 keys in the event extra object ([Bug 1869429](https://bugzilla.mozilla.org/show_bug.cgi?id=1869429))
* iOS
  * Glean for iOS is now being built with Xcode 15.1 ([#2669](https://github.com/mozilla/glean/pull/2669))
* Android
  * Replaced `whenTaskAdded` with `configureEach` in `GleanGradlePlugin` to avoid unnecessary configuration. ([#2697](https://github.com/mozilla/glean/pull/2697))

# v56.0.0 (2023-11-30)

[Full changelog](https://github.com/mozilla/glean/compare/v55.0.0...v56.0.0)

* General
  * Updated to UniFFI 0.25.2 ([#2678](https://github.com/mozilla/glean/pull/2678))
* iOS
  * Dropped support for iOS < 15 ([#2681](https://github.com/mozilla/glean/pull/2681))

# v55.0.0 (2023-10-23)

* Python
  * BREAKING CHANGE: Dropped support for Python 3.7 ([#]())

[Full changelog](https://github.com/mozilla/glean/compare/v54.0.0...v55.0.0)

* General
  * BREAKING CHANGE: Adding `0` to a `counter` or `labeled_counter` metric will be silently ignored instead of raising an `invalid_value` error ([bug 1762859](https://bugzilla.mozilla.org/show_bug.cgi?id=1762859))
  * Trigger the uploader thread after scanning the pending pings directory ([bug 1847950](https://bugzilla.mozilla.org/show_bug.cgi?id=1847950))
  * Extend start/stop time of a ping to millisecond precision. Custom pings can opt-out using `precise_timestamps: false` ([#2456](https://github.com/mozilla/glean/pull/2456))
  * Update `glean_parser` to v10.0.0. Disallow `unit` field for anything but quantity, disallows `ping` lifetime metrics on the events ping, allows to configure precise timestamps in pings ([release notes](https://github.com/mozilla/glean_parser/releases/tag/v10.0.0))
  * Add an API to set an Experimentation ID that will be annotated to all pings ([Bug 1848201](https://bugzilla.mozilla.org/show_bug.cgi?id=1848201))

# v54.0.0 (2023-09-12)

[Full changelog](https://github.com/mozilla/glean/compare/v53.2.0...v54.0.0)

* General
  * Experimental: Add configuration to add a wall clock timestamp to all events ([#2513](https://github.com/mozilla/glean/issues/2513))
* Python
  * Switched the build system to maturin. This should not have any effect on consumers. ([#2345](https://github.com/mozilla/glean/pull/2345))
  * BREAKING CHANGE: Dropped support for Python 3.6 ([#2345](https://github.com/mozilla/glean/pull/2345))
* Kotlin
  * Update to Gradle v8.2.1 ([#2516](https://github.com/mozilla/glean/pull/2516))
  * Increase Android compile SDK to version 34 ([#2614](https://github.com/mozilla/glean/pull/2614))

# v53.2.0 (2023-08-02)

[Full changelog](https://github.com/mozilla/glean/compare/v53.1.0...v53.2.0)

* General
  * Update `glean_parser` to v8.1.0. Subsequently, metric names now have a larger limit of 70 characters ([release notes](https://github.com/mozilla/glean_parser/releases/tag/v8.1.0))
* Rust
  * The Ping Rate Limit type is now accessible in the Rust Language Binding ([#2528](https://github.com/mozilla/glean/pull/2528))
  * Gracefully handle a failure when starting the upload thread. Glean no longer crashes in that case. ([#2545](https://github.com/mozilla/glean/pull/2545))
  * `locale` now exposed through the RLB so it can be set by consumers ([#2531](https://github.com/mozilla/glean/pull/2531))
* Python
  * Added the shutdown API for Python to ensure orderly shutdown and waiting for uploader processes ([#2538](https://github.com/mozilla/glean/pull/2538))
* Kotlin
  * Move running of upload task when Glean is running in a background service to use the internal Glean Dispatchers rather than WorkManager. [Bug 1844533](https://bugzilla.mozilla.org/show_bug.cgi?id=1844533)

# v53.1.0 (2023-06-28)

[Full changelog](https://github.com/mozilla/glean/compare/v53.0.0...v53.1.0)

* General
  * Gracefully handle the waiting thread going away during shutdown ([#2503](https://github.com/mozilla/glean/pull/2503))
  * Updated to UniFFI 0.24.1 ([#2510](https://github.com/mozilla/glean/pull/2510))
  * Try blocking shutdown 10s for init to complete ([#2518](https://github.com/mozilla/glean/pull/2518))
* Android
  * Update minimum supported Java byte code generation to 17 ([#2498](https://github.com/mozilla/glean/pull/2498/))

# v53.0.0 (2023-06-07)

[Full changelog](https://github.com/mozilla/glean/compare/v52.7.0...v53.0.0)

* General
  * Adds the capability to merge remote metric configurations, enabling multiple Nimbus Features or components to share this functionality ([Bug 1833381](https://bugzilla.mozilla.org/show_bug.cgi?id=1833381))
  * StringList metric type limits have been increased. The length of strings allowed has been increased from 50 to 100 to match the String metric type, and the list length has been increased from 20 to 100 ([Bug 1833870](https://bugzilla.mozilla.org/show_bug.cgi?id=1833870))
  * Make ping rate limiting configurable on Glean init. ([bug 1647630](https://bugzilla.mozilla.org/show_bug.cgi?id=1647630))
* Rust
  * Timing distribution traits now expose `accumulate_samples` and `accumulate_raw_samples_nanos`. This is a breaking change for consumers that make use of the trait as they will need to implement the new functions ([Bug 1829745](https://bugzilla.mozilla.org/show_bug.cgi?id=1829745))
* iOS
  * Make debugging APIs available on Swift ([#2470](https://github.com/mozilla/glean/pull/2470))
  * Added a shutdown API for Swift. This should only be necessary for when Glean is running in a process other than the main process (like in the VPN daemon, for instance)([Bug 1832324](https://bugzilla.mozilla.org/show_bug.cgi?id=1832324))
  * Glean for iOS is now being built with Xcode 14.3 ([#2253](https://github.com/mozilla/glean/pull/2253))

# v52.7.0 (2023-05-10)

[Full changelog](https://github.com/mozilla/glean/compare/v52.6.0...v52.7.0)

* General
  * Allow user to configure how verbose the internal logging is ([#2459](https://github.com/mozilla/glean/pull/2459))
  * Added a timeout waiting for the dispatcher at shutdown ([#2461](https://github.com/mozilla/glean/pull/2461))
  * Added a new Glean metric `glean.validation.shutdown_dispatcher_wait` measuring the wait time at shutdown ([#2461](https://github.com/mozilla/glean/pull/2461))
* Kotlin
  * Update Kotlin to version 1.8.21 ([#2462](https://github.com/mozilla/glean/pull/2462))
  * Make debugging APIs available on Android ([Bug 1830937](https://bugzilla.mozilla.org/show_bug.cgi?id=1830937))

# v52.6.0 (2023-04-20)

[Full changelog](https://github.com/mozilla/glean/compare/v52.5.0...v52.6.0)

* Rust
  * The Text metric type is now available in the Rust language bindings ([#2451](https://github.com/mozilla/glean/pull/2451))

# v52.5.0 (2023-04-11)

[Full changelog](https://github.com/mozilla/glean/compare/v52.4.3...v52.5.0)

* General
  * On Rkv detecting a corrupted database delete the old RKV, create a new one and log the error ([#2425](https://github.com/mozilla/glean/pull/2425))
  * Add the Date header as late as possible before the uploader acts ([#2436](https://github.com/mozilla/glean/pull/2436))
  * The logic of the Server Knobs API has been flipped. Instead of applying a list of metrics and their _disabled_ state, the API now accepts a list of metrics and their _enabled_ state ([bug 1811253](https://bugzilla.mozilla.org/show_bug.cgi?id=1811253))
* Kotlin
  * Adds the ability to record metrics on a non-main process. This is enabled by setting a `dataPath` in the Glean configuration ([bug 1815233](https://bugzilla.mozilla.org/show_bug.cgi?id=1815233))
* iOS
  * Adds the ability to record metrics on a non-main process. This is enabled by setting a `dataPath` in the Glean configuration ([bug 1815233](https://bugzilla.mozilla.org/show_bug.cgi?id=1815233))

# v52.4.3 (2023-03-24)

[Full changelog](https://github.com/mozilla/glean/compare/v52.4.2...v52.4.3)

* General
  * Expose Server Knobs functionality via UniFFI for use on mobile
* iOS
  * BUGFIX: Prevent another test-only issue: The storage going away when the uploader reports back its status ([#2430](https://github.com/mozilla/glean/pull/2430))

# v52.4.2 (2023-03-15)

[Full changelog](https://github.com/mozilla/glean/compare/v52.4.1...v52.4.2)

* Rust
  * Revert to libstd's `remove_dir_all` instead of external crate ([#2415](https://github.com/mozilla/glean/pull/2415))
* Python
  * BUGFIX: Implement an empty shutdown function ([#2417](https://github.com/mozilla/glean/pull/2417))

# v52.4.1 (2023-03-10)

[Full changelog](https://github.com/mozilla/glean/compare/v52.4.0...v52.4.1)

* General
  * Update `tempfile` crate to remove dependency on potentially vulnerable version of `remove_dir_all@0.5.3`

# v52.4.0 (2023-03-09)

[Full changelog](https://github.com/mozilla/glean/compare/v52.3.1...v52.4.0)

* General
  * Update `glean_parser` to v7.1.0 ([release notes](https://github.com/mozilla/glean_parser/releases/tag/v7.1.0))
* Kotlin
  * Upgrade Android NDK to r25c ([#2399](https://github.com/mozilla/glean/pull/2399))
* iOS
  * BUGFIX: Reworking the HTTP uploader to avoid background uploading issues ([Bug 1819161](https://bugzilla.mozilla.org/show_bug.cgi?id=1819161))

# v52.3.1 (2023-03-01)

[Full changelog](https://github.com/mozilla/glean/compare/v52.3.0...v52.3.1)

* General
  * No functional change from v52.3.0, just CI updates.

# v52.3.0 (2023-02-23)

[Full changelog](https://github.com/mozilla/glean/compare/v52.2.0...v52.3.0)

* General
  * Loosen label restrictions to "at most 71 characters of printable ASCII" ([bug 1672273](https://bugzilla.mozilla.org/show_bug.cgi?id=1672273))
  * Introduced 2 new Glean health metrics: `glean.upload.send_failure` and `glean.upload.send_success` to measure the time for sending a ping ([#2365](https://github.com/mozilla/glean/pull/2365))
  * Introduced a new Glean metric: `glean.validation.shutdown_wait` to measure the time Glean waits for the uploader on shutdown ([#2365](https://github.com/mozilla/glean/pull/2365))
* Rust
  * On shutdown wait up to 30s on the uploader to finish work ([#2232](https://github.com/mozilla/glean/pull/2332))
* iOS
  * BUGFIX: Avoid an invalid state (double-starting) for `baseline.duration` when Glean is first initialized ([#2368](https://github.com/mozilla/glean/pull/2368))

# v52.2.0 (2023-01-30)

[Full changelog](https://github.com/mozilla/glean/compare/v52.1.1...v52.2.0)

* General
  * Update to UniFFI 0.23 ([#2338](https://github.com/mozilla/glean/pull/2338))

# v52.1.1 (2023-01-26)

[Full changelog](https://github.com/mozilla/glean/compare/v52.1.0...v52.1.1)

* General
  * BUGFIX: Properly invoke the windows build number function from whatsys ([bug 1812672](https://bugzilla.mozilla.org/show_bug.cgi?id=1812672))

# v52.1.0 (2023-01-26)

[Full changelog](https://github.com/mozilla/glean/compare/v52.0.1...v52.1.0)

* General
  * BUGFIX: Custom Pings with events should no longer erroneously post `InvalidState` errors ([bug 1811872](https://bugzilla.mozilla.org/show_bug.cgi?id=1811872))
  * Upgrade to `glean_parser` v7.0.0 ([#2346](https://github.com/mozilla/glean/pull/2346))
* Kotlin
  * Update to Gradle v7.6 ([#2317](https://github.com/mozilla/glean/pull/2317))
* Rust
  * Added a new `client_info` field `windows_build_number` (Windows only) ([#2325](https://github.com/mozilla/glean/pull/2325))
  * A new `ConfigurationBuilder` allows to create the Glean configuration before initialization ([#2313](https://github.com/mozilla/glean/pull/2313))
  * Drop dependency on `env_logger` for regular builds ([#2312](https://github.com/mozilla/glean/pull/2312))

# v52.0.1 (2023-01-19)

[Full changelog](https://github.com/mozilla/glean/compare/v52.0.0...v52.0.1)

* Android
  * The `GleanDebugActivity` can run without Glean being initialized ([#2336](https://github.com/mozilla/glean/pull/2336))
* Python
  * Ship `universal2` (`aarch64` + `x86_64` in one) wheels ([#2340](https://github.com/mozilla/glean/pull/2340))

# v52.0.0 (2022-12-13)

[Full changelog](https://github.com/mozilla/glean/compare/v51.8.3...v52.0.0)

* General
  * Remove the metric `glean.validation.first_run_hour`. Note that this will mean no `reason=upgrade` metrics pings from freshly installed clients anymore. ([#2271](https://github.com/mozilla/glean/pull/2271))
  * BEHAVIOUR CHANGE: Events in Custom Pings no longer trigger their submission. ([bug 1716725](https://bugzilla.mozilla.org/show_bug.cgi?id=1716725))
    * Custom Pings with unsent events will no longer be sent at startup with reason `startup`.
    * `glean.restarted` events will be included in Custom Pings with other events to rationalize event timestamps across restarts.
  * `test_reset_glean` will remove all previous data if asked to clear stores, even if Glean never has been initialized ([#2294](https://github.com/mozilla/glean/pull/2294))
  * Upgrade to `glean_parser` v6.5.0, with support for `Cow` in Rust code ([#2300](https://github.com/mozilla/glean/issues/2300))
  * API REMOVED: The deprecated-since-v38 `event` metric `record(map)` API has been removed ([bug 1802550](https://bugzilla.mozilla.org/show_bug.cgi?id=1802550))
  * BEHAVIOUR CHANGE: "events" pings will no longer be sent if they have metrics but no events ([bug 1803513](https://bugzilla.mozilla.org/show_bug.cgi?id=1803513))
  * *_Experimental:_* Add functionality necessary to remotely configure the metric `disabled` property ([bug 1798919](https://bugzilla.mozilla.org/show_bug.cgi?id=1798919))
    * This change has no effect when the API is not used and is transparent to consumers. The API is currently experimental because it is not stable and may change.
* Rust
  * Static labels for labeled metrics are now `Cow<'static, str>` to reduce heap allocations ([#2272](https://github.com/mozilla/glean/pull/2272))
  * NEW INTERNAL CONFIGURATION OPTION: `trim_data_to_registered_pings` will trim event storage to just the registered pings. Consult with the Glean Team before using. ([bug 1804915](https://bugzilla.mozilla.org/show_bug.cgi?id=1804915))

# v51.8.3 (2022-11-25)

[Full changelog](https://github.com/mozilla/glean/compare/v51.8.2...v51.8.3)

* General
  * Upgrade to rkv 0.18.3. This comes with a bug fix that ensures that interrupted database writes don't corrupt/truncate the database file ([#2288](https://github.com/mozilla/glean/pull/2288))
* iOS
  * Avoid building a dynamic library ([#2285](https://github.com/mozilla/glean/pull/2285)).
    Note: v51.8.1 and 51.8.2 are **not** working on iOS and will break the build due to accidentally including a link to a dynamic library.

# v51.8.2 (2022-11-17)

[Full changelog](https://github.com/mozilla/glean/compare/v51.8.1...v51.8.2)

* General
  * BUGFIX: Reliably clear pending pings and events on Windows using `remove_dir_all` crate ([bug 1801128](https://bugzilla.mozilla.org/show_bug.cgi?id=1801128))
  * Update to rkv v0.18.2 ([#2270](https://github.com/mozilla/glean/pull/2270))

# v51.8.1 (2022-11-15)

[Full changelog](https://github.com/mozilla/glean/compare/v51.8.0...v51.8.1)

* General
  * Do not serialize `count` field in distribution payload ([#2267](https://github.com/mozilla/glean/pull/2267))
  * BUGFIX: The glean-core "metrics" ping scheduler will now schedule and send "upgrade"-reason pings. ([bug 1800646](https://bugzilla.mozilla.org/show_bug.cgi?id=1800646))

# v51.8.0 (2022-11-03)

[Full changelog](https://github.com/mozilla/glean/compare/v51.7.0...v51.8.0)

* General
  * Upgrade to `glean_parser` v6.3.0, increases the event extra limit to 15 ([#2255](https://github.com/mozilla/glean/issues/2255))
  * Increase event extras value limit to 500 bytes ([#2255](https://github.com/mozilla/glean/issues/2255))
* Kotlin
  * Increase to Android target/compile SDK version 33 ([#2246](https://github.com/mozilla/glean/pull/2246))
* iOS
  * Try to avoid a crash by not invalidating upload sessions ([#2254](https://github.com/mozilla/glean/pull/2254))

# v51.7.0 (2022-10-25)

[Full changelog](https://github.com/mozilla/glean/compare/v51.6.0...v51.7.0)

* iOS
  * Glean for iOS is now being built with Xcode 13.4 again ([#2242](https://github.com/mozilla/glean/pull/2242))
* Rust
  * Add cargo feature `preinit_million_queue` to up the preinit queue length from 10^3 to 10^6 ([bug 1796258](https://bugzilla.mozilla.org/show_bug.cgi?id=1796258))

# v51.6.0 (2022-10-24)

[Full changelog](https://github.com/mozilla/glean/compare/v51.5.0...v51.6.0)

* General
  * The internal glean-core dispatch queue changed from `bounded` to `unbounded`, while still behaving as a bounded queue.
* iOS
  * BUGFIX: Additional work to address an iOS crash due to an invalidated session ([#2235](https://github.com/mozilla/glean/pull/2235))

# v51.5.0 (2022-10-18)

[Full changelog](https://github.com/mozilla/glean/compare/v51.4.0...v51.5.0)

* General
  * Add `count` to `DistributionData` payload ([#2196](https://github.com/mozilla/glean/pull/2196))
  * Update to UniFFI 0.21.0 ([#2229](https://github.com/mozilla/glean/pull/2229))
* Android
  * Synchronize AndroidX dependencies with AC ([#2219](https://github.com/mozilla/glean/pull/2219))
  * Bump `jna` to 5.12.1 #2221 ([#2221](https://github.com/mozilla/glean/pull/2221))
* iOS
  * Glean for iOS is now being built with Xcode 14.0 ([#2188](https://github.com/mozilla/glean/pull/2188))

# v51.4.0 (2022-10-04)

[Full changelog](https://github.com/mozilla/glean/compare/v51.3.0...v51.4.0)

* Kotlin
  * Update Kotlin and Android Gradle Plugin to the latest releases ([#2211](https://github.com/mozilla/glean/pull/2211))
* Swift
  * Fix for iOS startup crash caused by Glean ([#2206](https://github.com/mozilla/glean/pull/2206))

# v51.3.0 (2022-09-28)

[Full changelog](https://github.com/mozilla/glean/compare/v51.2.0...v51.3.0)

* General
  * Update URL metric character limit to 8k to support longer URLs. URLs that are too long now are truncated to `MAX_URL_LENGTH` and still recorded along with an Overflow error. ([#2199](https://github.com/mozilla/glean/pull/2199))
* Kotlin
  * Gradle plugin: Fix quoting issue in Python wrapper code ([#2193](https://github.com/mozilla/glean/pull/2193))
  * Bumped the required Android NDK to version 25.1.8937393 ([#2195](https://github.com/mozilla/glean/pull/2195))

# v51.2.0 (2022-09-08)

[Full changelog](https://github.com/mozilla/glean/compare/v51.1.0...v51.2.0)

* General
  * Relax `glean_parser` version requirement. All "compatible releases" are now allowed ([#2086](https://github.com/mozilla/glean/pull/2086))
  * Uploaders can now signal that they can't upload anymore ([#2136](https://github.com/mozilla/glean/pull/2136))
  * Update UniFFI to version 0.19.6 ([#2175](https://github.com/mozilla/glean/pull/2175))
* Kotlin
  * BUGFIX: Re-enable correctly collecting `glean.validation.foreground_count` again ([#2153](https://github.com/mozilla/glean/pull/2153))
  * BUGFIX: Gradle plugin: Correctly remove the version conflict check. Now the consuming module need to ensure it uses a single version across all dependencies ([#2155](https://github.com/mozilla/glean/pull/2155))
  * Upgrade dependencies and increase to Android target/compile SDK version 32 ([#2150](https://github.com/mozilla/glean/pull/2150))
  * Upgrade Android NDK to r25 ([#2159](https://github.com/mozilla/glean/pull/2159))
  * BUGFIX: Correctly set `os_version` and `architecture` again ([#2174](https://github.com/mozilla/glean/pull/2174))
* iOS
  * BUGFIX: Correctly set `os_version` and `architecture` again ([#2174](https://github.com/mozilla/glean/pull/2174))
* Python
  * BUGFIX: Correctly handle every string that represents a UUID, including non-hyphenated random 32-character strings ([#2182](https://github.com/mozilla/glean/pull/2182))

# v51.1.0 (2022-08-08)

[Full changelog](https://github.com/mozilla/glean/compare/v51.0.1...v51.1.0)

* General
  * BUGFIX: Handle that Glean might be uninitialized when an upload task is requested ([#2131](https://github.com/mozilla/glean/pull/2131))
  * Updated the glean_parser to version 6.1.2
* Kotlin
  * BUGFIX: When setting a local endpoint in testing check for testing mode, not initialization ([#2145](https://github.com/mozilla/glean/pull/2145/))
  * Gradle plugin: Remove the version conflict check. Now the consuming module need to ensure it uses a single version across all dependencies ([#2143](https://github.com/mozilla/glean/pull/2143))

# v51.0.1 (2022-07-26)

[Full changelog](https://github.com/mozilla/glean/compare/v51.0.0...v51.0.1)

* General
  * BUGFIX: Set the following `client_info` fields correctly again: `android_sdk_version`, `device_manufacturer`, `device_model`, `locale`. These were never set in Glean v50.0.0 to v51.0.0 ([#2131](https://github.com/mozilla/glean/pull/2131))

# v51.0.0 (2022-07-22)

[Full changelog](https://github.com/mozilla/glean/compare/v50.1.2...v51.0.0)

* General
  * Remove `testHasValue` from all implementations.
    `testGetValue` always returns a null value
    (`null`, `nil`, `None` depending on the language) and does not throw an exception ([#2087](https://github.com/mozilla/glean/pull/2087)).
  * BREAKING CHANGE: Dropped `ping_name` argument from all `test_get_num_recorded_errors` methods ([#2088](https://github.com/mozilla/glean/pull/2088))  
    Errors default to the `metrics` ping, so that's what is queried internally.
  * BREAKING: Disable `safe-mode` everywhere. This causes all clients to migrate from LMDB to safe-mode storage ([#2123](https://github.com/mozilla/glean/pull/2123))
* Kotlin
  * Fix the Glean Gradle Plugin to work with Android Gradle Plugin v7.2.1 ([#2114](https://github.com/mozilla/glean/pull/2114))
* Rust
  * Add a method to construct an Event with runtime-known allowed extra keys. ([bug 1767037](https://bugzilla.mozilla.org/show_bug.cgi?id=1767037))

# v50.1.4 (2022-08-01)

[Full changelog](https://github.com/mozilla/glean/compare/v50.1.3...v50.1.4)

* General
  * BUGFIX: Handle that Glean might be uninitialized when an upload task is requested ([#2131](https://github.com/mozilla/glean/pull/2131))

# v50.1.3 (2022-07-26)

[Full changelog](https://github.com/mozilla/glean/compare/v50.1.2...v50.1.3)

* General
  * BUGFIX: Set the following `client_info` fields correctly again: `android_sdk_version`, `device_manufacturer`, `device_model`, `locale`. These were never set in Glean v50.0.0 to v51.0.0 ([#2131](https://github.com/mozilla/glean/pull/2131))


# v50.1.2 (2022-07-08)

[Full changelog](https://github.com/mozilla/glean/compare/v50.1.1...v50.1.2)

* General
  * Update UniFFI to version 0.19.3
  * Fix rust-beta-tests linting

# v50.1.1 (2022-06-17)

[Full changelog](https://github.com/mozilla/glean/compare/v50.1.0...v50.1.1)

* Kotlin
  * Fix bug in Glean Gradle plugin by using correct quoting in embedded Python script ([#2097](https://github.com/mozilla/glean/pull/2097))
  * Fix bug in Glean Gradle plugin by removing references to Linux paths ([#2098](https://github.com/mozilla/glean/pull/2098))

# v50.1.0 (2022-06-15)

[Full changelog](https://github.com/mozilla/glean/compare/v50.0.1...v50.1.0)

* General
  * Updated to `glean_parser` v6.1.1 ([#2092](https://github.com/mozilla/glean/pull/2092))
* Swift
  * Dropped usage of Carthage for internal dependencies ([#2089](https://github.com/mozilla/glean/pull/2089))
  * Implement the text metric ([#2073](https://github.com/mozilla/glean/pull/2073))
* Kotlin
  * Implement the text metric ([#2073](https://github.com/mozilla/glean/pull/2073))
* Rust
  * Derive `serde::{Deserialize, Serialize}` on `Lifetime` and `CommonMetricData` ([bug 1772156](https://bugzilla.mozilla.org/show_bug.cgi?id=1772156))

# v50.0.1 (2022-05-25)

[Full changelog](https://github.com/mozilla/glean/compare/v50.0.0...v50.0.1)

* General
  * Updated to `glean_parser` v6.0.1
* Python
  * Remove duplicate log initialization and prevent crash ([#2064](https://github.com/mozilla/glean/pull/2064))

# v50.0.0 (2022-05-20)

[Full changelog](https://github.com/mozilla/glean/compare/v44.2.0...v50.0.0)

This release is a major refactoring of the internals and contains several breaking changes to exposed APIs.
Exposed functionality should be unaffected.
See below for details.

* General
  * Switch to UniFFI-defined and -generated APIs for all 3 foreign-language SDKs
  * The task dispatcher has been moved to Rust for all foreign-language SDKs
  * Updated to `glean_parser` v6.0.0
* Swift
  * `testGetValue` on all metric types now returns `nil` when no data is recorded instead of throwing an exception.
  * `testGetValue` on metrics with more complex data now return new objects for inspection.
    See the respective documentation for details.
  * `testHasValue` on all metric types is deprecated.
    It is currently still available as extension methods.
    Use `testGetValue` with not-null checks.
* Kotlin
  * `testGetValue` on all metric types now returns `null` when no data is recorded instead of throwing an exception.
  * `testGetValue` on metrics with more complex data now return new objects for inspection.
    See the respective documentation for details.
  * `testHasValue` on all metric types is deprecated.
    It is currently still available as extension methods and thus require an additional import. Use `testGetValue` with not-null checks.
  * On `TimingDistributionMetric`, `CustomDistributionMetric`, `MemoryDistributionMetric` the `accumulateSamples` method now takes a `List<Long>` instead of `LongArray`.
    Use `listOf` instead of `longArrayOf` or call `.toList`
 * `TimingDistributionMetricType.start` now always returns a valid `TimerId`, `TimingDistributionMetricType.stopAndAccumulate` always requires a `TimerId`.
* Python
  * `test_get_value` on all metric types now returns `None` when no data is recorded instead of throwing an exception.
  * `test_has_value` on all metric types was removed.
    Use `test_get_value` with not-null checks.

# v44.2.0 (2022-05-16)

[Full changelog](https://github.com/mozilla/glean/compare/v44.1.1...v44.2.0)

* General
  * The `glean.error.preinit_tasks_overflow` metric now reports only the number of overflowing tasks.
    It is marked as version 1 in the definition now. ([#2026](https://github.com/mozilla/glean/pull/2026))
* Kotlin
  * (Development only) Allow to override the used `glean_parser` in the Glean Gradle Plugin ([#2029](https://github.com/mozilla/glean/pull/2029))
  * `setSourceTags` is now a public API ([#2035](https://github.com/mozilla/glean/pull/2035)))
* iOS
  * `setSourceTags` is now a public API ([#2035](https://github.com/mozilla/glean/pull/2035))
* Rust
  * Implemented `try_get_num_recorded_errors` for Boolean in Rust Language Bindings ([#2049](https://github.com/mozilla/glean/pull/2049))

# v44.1.1 (2022-04-14)

[Full changelog](https://github.com/mozilla/glean/compare/v44.1.0...v44.1.1)

* Rust
  * Raise the global dispatcher queue limit from 100 to 1000 tasks. ([bug 1764549](https://bugzilla.mozilla.org/show_bug.cgi?id=1764549))
* iOS
  * Enable expiry by version in the `sdk_generator.sh` script ([#2013](https://github.com/mozilla/glean/pull/2013))

# v44.1.0 (2022-04-06)

[Full changelog](https://github.com/mozilla/glean/compare/v44.0.0...v44.1.0)

* Android
  * The `glean-native-forUnitTests` now ships with separate libraries for macOS x86_64 and macOS aarch64 ([#1967](https://github.com/mozilla/glean/pull/1967))
* Rust
  * Glean will no longer overwrite the `User-Agent` header, but instead send that information as `X-Telemetry-Agent` ([bug 1711928](https://bugzilla.mozilla.org/show_bug.cgi?id=1711928))

# v44.0.0 (2022-02-09)

* General
  * BREAKING CHANGE: Updated `glean_parser` version to 5.0.1 ([#1852](https://github.com/mozilla/glean/pull/1852)).
    This update drops support for generating C# specific metrics API.
* Rust
  * Ensure test-only `destroy_glean()` handles `initialize()` having started but not completed ([bug 1750235](https://bugzilla.mozilla.org/show_bug.cgi?id=1750235))
* Swift
  * Dropping support of the Carthage-compatible framework archive ([#1943](https://github.com/mozilla/glean/pull/1943)).
    The Swift Package (https://github.com/mozilla/glean-swift) is the recommended way of consuming Glean iOS.
* Python
  * BUGFIX: Datetime metrics now correctly record the local timezone ([#1953](https://github.com/mozilla/glean/pull/1953)).

[Full changelog](https://github.com/mozilla/glean/compare/v43.0.2...v44.0.0)

# v43.0.2 (2022-01-17)

[Full changelog](https://github.com/mozilla/glean/compare/v43.0.1...v43.0.2)

* General
  * Fix artifact publishing properly ([#1930](https://github.com/mozilla/glean/pull/1930))

# v43.0.1 (2022-01-17)

[Full changelog](https://github.com/mozilla/glean/compare/v43.0.0...v43.0.1)

* General
  * Fix artifact publishing ([#1930](https://github.com/mozilla/glean/pull/1930))

# v43.0.0 (2022-01-17)

[Full changelog](https://github.com/mozilla/glean/compare/v42.3.2...v43.0.0)

* General
  * Removed `invalid_timezone_offset` metric ([#1923](https://github.com/mozilla/glean/pull/1923))
* Python
  * It is now possible to emit log messages from the networking subprocess by using the new `log_level` parameter to `Glean.initialize`. ([#1918](https://github.com/mozilla/glean/pull/1918))
* Kotlin
  * Automatically pass build date as part of the build info ([#1917](https://github.com/mozilla/glean/pull/1917))
* iOS
  * BREAKING CHANGE: Pass build info into `initialize`, which contains the build date ([#1917](https://github.com/mozilla/glean/pull/1917)).
    A suitable instance is generated by `glean_parser` in `GleanMetrics.GleanBuild.info`.

# v42.3.2 (2021-12-15)

[Full changelog](https://github.com/mozilla/glean/compare/v42.3.1...v42.3.2)

* Python
  * Reuse existing environment when launching subprocess ([#1908](https://github.com/mozilla/glean/pull/1908))

# v42.3.1 (2021-12-07)

[Full changelog](https://github.com/mozilla/glean/compare/v42.3.0...v42.3.1)

* iOS
  * Fix Carthage archive release ([#1891](https://github.com/mozilla/glean/pull/1891))

# v42.3.0 (2021-12-07)

[Full changelog](https://github.com/mozilla/glean/compare/v42.2.0...v42.3.0)

* Rust
  * BUGFIX: Correct category & name for `preinit_tasks_overflow` metric. Previously it would have been wrongly recorded as `preinit_tasks_overflow.glean.error` ([#1887](https://github.com/mozilla/glean/pull/1887))
  * BUGFIX: Fix to name given to the events ping when instantiated ([#1885](https://github.com/mozilla/glean/pull/1885))
* iOS
  * BUGFIX: Make fields of `RecordedEventData` publicly accessible ([#1867](https://github.com/mozilla/glean/pull/1867))
  * Skip code generation in `indexbuild` build ([#1889](https://github.com/mozilla/glean/pull/1889))
* Python
  * Don't let environment affect subprocess module search path ([#1542](https://github.com/mozilla/glean/pull/1542))

# v42.2.0 (2021-11-03)

[Full changelog](https://github.com/mozilla/glean/compare/v42.1.0...v42.2.0)

* General
  * Updated `glean_parser` version to 4.3.1 ([#1852](https://github.com/mozilla/glean/pull/1852))
* Android
  * Automatic detection of `tags.yaml` files ([#1852](https://github.com/mozilla/glean/pull/1852))

# v42.1.0 (2021-10-18)

[Full changelog](https://github.com/mozilla/glean/compare/v42.0.1...v42.1.0)

* Rust
  * Backwards-compatible API Change: Make experiment test APIs public. ([#1834](https://github.com/mozilla/glean/pull/1834))

# v42.0.1 (2021-10-11)

[Full changelog](https://github.com/mozilla/glean/compare/v42.0.0...v42.0.1)

* General
  * BUGFIX: Avoid a crash when accessing labeled metrics by caching created objects ([#1823](https://github.com/mozilla/glean/pull/1823)).
* Python
  * Glean now officially supports Python 3.10 ([#1818](https://github.com/mozilla/glean/pull/1818))

# v42.0.0 (2021-10-06)

[Full changelog](https://github.com/mozilla/glean/compare/v41.1.1...v42.0.0)

* Android
  * Updated to Gradle 7, Android Gradle Plugin 7 and Rust Android Plugin 0.9 as well as building with Java 11 ([#1801](https://github.com/mozilla/glean/pull/1801))
* iOS
  * Add support for the URL metric type ([#1791](https://github.com/mozilla/glean/pull/1791))
  * Remove reliance on `Operation` for uploading and instead use the background capabilities of `URLSession` ([#1783](https://github.com/mozilla/glean/pull/1783))
  * Glean for iOS is now being built with Xcode 13.0.0 ([#1802](https://github.com/mozilla/glean/pull/1802)).
* Rust
  * BUGFIX: No panic if trying to flush ping-lifetime data after shutdown ([#1800](https://github.com/mozilla/glean/pull/1800))
  * BREAKING CHANGE: `glean::persist_ping_lifetime_data` is now async ([#1812](https://github.com/mozilla/glean/pull/1812))

# v41.1.1 (2021-09-29)

[Full changelog](https://github.com/mozilla/glean/compare/v41.1.0...v41.1.1)

* Android
  * BUGFIX: Limit logging to Glean crates ([#1808](https://github.com/mozilla/glean/pull/1808))

# v41.1.0 (2021-09-16)

[Full changelog](https://github.com/mozilla/glean/compare/v41.0.0...v41.1.0)

* Rust
  * BUGFIX: Ensure RLB persists ping lifetime data on shutdown ([#1793](https://github.com/mozilla/glean/pull/1793))
  * Expose `persist_ping_lifetime_data` in the RLB. Consumers can call this to persist data at convenient times, data is also persisted on shutdown ([#1793](https://github.com/mozilla/glean/pull/1793))

# v41.0.0 (2021-09-13)

[Full changelog](https://github.com/mozilla/glean/compare/v40.2.0...v41.0.0)

* General
  * BUGFIX: Only clear specified storage in delayed ping io mode ([#1782](https://github.com/mozilla/glean/pull/1782))
  * Require Rust >= 1.53.0 ([#1782](https://github.com/mozilla/glean/pull/1782))
* Android
  * `Glean.initialize` now requires a `buildInfo` parameter to pass in build time version information. A suitable instance is generated by `glean_parser` in `${PACKAGE_ROOT}.GleanMetrics.GleanBuildInfo.buildInfo`. Support for not passing in a `buildInfo` object has been removed. ([#1752](https://github.com/mozilla/glean/pull/1752))

# v40.2.0 (2021-09-08)

[Full changelog](https://github.com/mozilla/glean/compare/v40.1.1...v40.2.0)

* General
  * Updated `glean_parser` version to 4.0.0
* Android
  * Add support for the URL metric type ([#1778](https://github.com/mozilla/glean/pull/1778))
* Rust
  * Add support for the URL metric type ([#1778](https://github.com/mozilla/glean/pull/1778))
* Python
  * Add support for the URL metric type ([#1778](https://github.com/mozilla/glean/pull/1778))

# v40.1.1 (2021-09-02)

[Full changelog](https://github.com/mozilla/glean/compare/v40.1.0...v40.1.1)

* iOS
  * Use 'Unknown' value if system data can't be decoded as UTF-8 ([#1769](https://github.com/mozilla/glean/pull/1769))
  * BUGFIX: Add quantity metric type to the build ([#1774](https://github.com/mozilla/glean/pull/1774)). Previous builds are unable to use quantity metrics

# v40.1.0 (2021-08-25)

[Full changelog](https://github.com/mozilla/glean/compare/v40.0.0...v40.1.0)

* Android
  * Updated to Kotlin 1.5, Android Gradle Plugin 4.2.2 and Gradle 6.7.1 ([#1747](https://github.com/mozilla/glean/pull/1747))
  * The `glean-gradle-plugin` now forces a compile failure when multiple Glean versions are detected in the build ([#1756](https://github.com/mozilla/glean/pull/1756))
  * The `glean-gradle-plugin` does not enable a `glean-native` capability on GeckoView anymore. That will be done by GeckoView directly ([#1759](https://github.com/mozilla/glean/pull/1759))

# v40.0.0 (2021-07-28)

[Full changelog](https://github.com/mozilla/glean/compare/v39.1.0...v40.0.0)

* Android
  * **Breaking Change**: Split the Glean Kotlin SDK into two packages: `glean` and `glean-native` ([#1595](https://github.com/mozilla/glean/pull/1595)).
    Consumers will need to switch to `org.mozilla.telemetry:glean-native-forUnitTests`.
    Old code in `build.gradle`:

    ```
    testImplementation "org.mozilla.telemetry:glean-forUnitTests:${project.ext.glean_version}"
    ```

    New code in `build.gradle`:

    ```
    testImplementation "org.mozilla.telemetry:glean-native-forUnitTests:${project.ext.glean_version}"
    ```
  * The `glean-gradle-plugin` now automatically excludes the `glean-native` dependency if `geckoview-omni` is also part of the build.
    Glean native functionality will be provided by the `geckoview-omni` package.
* Rust
  * The `glean-ffi` is no longer compiled as a `cdylib`. Other language SDKs consume `glean-bundle` instead as a `cdylib`.
    This doesn't affect consumers.

# v39.1.0 (2021-07-26)

[Full changelog](https://github.com/mozilla/glean/compare/v39.0.4...v39.1.0)

* General
  * Updated `glean_parser` version to 3.6.0
  * Allow Custom Distribution metric type on all platforms ([#1679](https://github.com/mozilla/glean/pull/1679))

# v39.0.4 (2021-07-26)

[Full changelog](https://github.com/mozilla/glean/compare/v39.0.3...v39.0.4)

* General
  * Extend `invalid_timezone_offset` metric until the end of the year ([#1697](https://github.com/mozilla/glean/pull/1697))

# v39.0.3 (2021-06-09)

[Full changelog](https://github.com/mozilla/glean/compare/v39.0.2...v39.0.3)

* Android
  * Unbreak Event#record API by accepting `null` on the deprecated API.
    The previous 39.0.0 release introduced the new API, but accidentally broke certain callers that just forward arguments.
    This restores passing `null` (or nothing) when using the old API. It remains deprecated.

# v39.0.2 (2021-06-07)

[Full changelog](https://github.com/mozilla/glean/compare/v39.0.1...v39.0.2)

* iOS
  * Fix iOS release build ([#1668](https://github.com/mozilla/glean/pull/1668), [#1669](https://github.com/mozilla/glean/pull/1669))

# v39.0.1 (2021-06-04)

[Full changelog](https://github.com/mozilla/glean/compare/v39.0.0...v39.0.1)

* iOS
  * Build and release Glean as an xcframework ([#1663](https://github.com/mozilla/glean/pull/1663))
    This will now also auto-update the Glean package at https://github.com/mozilla/glean-swift.

# v39.0.0 (2021-05-31)

[Full changelog](https://github.com/mozilla/glean/compare/v38.0.1...v39.0.0)

* General
  * Add new event extras API to all implementations. See below for details ([#1603](https://github.com/mozilla/glean/pull/1603))
  * Updated `glean_parser` version to 3.4.0 ([#1603](https://github.com/mozilla/glean/pull/1603))
* Rust
  * **Breaking Change**: Allow event extras to be passed as an object.
    This replaces the old `HashMap`-based API.
    Values default to `string`.
    See [the event documentation](https://mozilla.github.io/glean/book/reference/metrics/event.html#recordobject) for details.
    ([#1603](https://github.com/mozilla/glean/pull/1603))
    Old code:

    ```
    let mut extra = HashMap::new();
    extra.insert(SomeExtra::Key1, "1".into());
    extra.insert(SomeExtra::Key2, "2".into());
    metric.record(extra);
    ```

    New code:

    ```
    let extra = SomeExtra {
        key1: Some("1".into()),
        key2: Some("2".into()),
    };
    metric.record(extra);
    ```
* Android
  * **Deprecation**: The old event recording API is replaced by a new one, accepting a typed object ([#1603](https://github.com/mozilla/glean/pull/1603)).
    See [the event documentation](https://mozilla.github.io/glean/book/reference/metrics/event.html#recordobject) for details.
  * Skip build info generation for libraries ([#1654](https://github.com/mozilla/glean/pull/1654))
* Python
  * **Deprecation**: The old event recording API is replaced by a new one, accepting a typed object ([#1603](https://github.com/mozilla/glean/pull/1603)).
    See [the event documentation](https://mozilla.github.io/glean/book/reference/metrics/event.html#recordobject) for details.
* Swift
  * **Deprecation**: The old event recording API is replaced by a new one, accepting a typed object ([#1603](https://github.com/mozilla/glean/pull/1603)).
    See [the event documentation](https://mozilla.github.io/glean/book/reference/metrics/event.html#recordobject) for details.

# v38.0.1 (2021-05-17)

[Full changelog](https://github.com/mozilla/glean/compare/v38.0.0...v38.0.1)

* General
  * BUGFIX: Invert the lock order in glean-core's metrics ping scheduler ([#1637](https://github.com/mozilla/glean/pull/1637))

# v38.0.0 (2021-05-12)

[Full changelog](https://github.com/mozilla/glean/compare/v37.0.0...v38.0.0)

* General
  * Update documentation to recommend using Glean Dictionary instead of metrics.md ([#1604](https://github.com/mozilla/glean/pull/1604))
* Rust
  * **Breaking Change**: Don't return a result from `submit_ping`. The boolean return value indicates whether a ping was submitted ([#1613](https://github.com/mozilla/glean/pull/1613))
  * **Breaking Change**: Glean now schedules "metrics" pings, accepting a new Configuration parameter. ([#1599](https://github.com/mozilla/glean/pull/1599))
  * Dispatch setting the source tag to avoid a potential crash ([#1614](https://github.com/mozilla/glean/pull/1614))
  * Testing mode will wait for init & upload tasks to finish ([#1628](https://github.com/mozilla/glean/pull/1628))
* Android
  * Set required fields for `client_info` before optional ones ([#1633](https://github.com/mozilla/glean/pull/1633))
  * Provide forward-compatibility with Gradle 6.8 ([#1616](https://github.com/mozilla/glean/pull/1633))

# v37.0.0 (2021-04-30)

[Full changelog](https://github.com/mozilla/glean/compare/v36.0.1...v37.0.0)

* General
  * **Breaking Change**: "deletion-request" pings now include the reason upload was disabled: `at_init` (Glean detected a change between runs) or `set_upload_enabled` (Glean was told of a change as it happened). ([#1593](https://github.com/mozilla/glean/pull/1593)).
  * Attempt to upload a ping even in the face of IO Errors ([#1576](https://github.com/mozilla/glean/pull/1576)).
  * Implement an additional check to avoid crash due to faulty timezone offset ([#1581](https://github.com/mozilla/glean/pull/1581))
    * This now records a new metric `glean.time.invalid_timezone_offset`, counting how often we failed to get a valid timezone offset.
  * Use proper paths throughout to hopefully handle non-UTF-8 paths more gracefully ([#1596](https://github.com/mozilla/glean/pull/1596))
  * Updated `glean_parser` version to 3.2.0 ([#1609](https://github.com/mozilla/glean/pull/1608))
* iOS
  * Code generator: Ensure at least pip 20.3 is available in iOS build ([#1590](https://github.com/mozilla/glean/pull/1590))

# v36.0.1 (2021-04-09)

[Full changelog](https://github.com/mozilla/glean/compare/v36.0.0...v36.0.1)

* RLB
  * Provide an internal-use-only API to pass in raw samples for timing distributions ([#1561](https://github.com/mozilla/glean/pull/1561)).
  * Expose Timespan's `set_raw` to Rust ([#1578](https://github.com/mozilla/glean/pull/1578)).
* Android
  * BUGFIX: `TimespanMetricType.measure` and `TimingDistributionMetricType.measure` won't get inlined anymore ([#1560](https://github.com/mozilla/glean/pull/1560)).
    This avoids a potential bug where a `return` used inside the closure would end up not measuring the time.
    Use `return@measure <val>` for early returns.
* Python
  * The Glean Python bindings now use rkv's safe mode backend. This should avoid intermittent segfaults in the LMDB backend.

# v36.0.0 (2021-03-16)

[Full changelog](https://github.com/mozilla/glean/compare/v35.0.0...v36.0.0)

* General
  * Introduce a new API `Ping#test_before_next_submit` to run a callback right before a custom ping is submitted ([#1507](https://github.com/mozilla/glean/pull/1507)).
    * The new API exists for all language bindings (Kotlin, Swift, Rust, Python).
  * Updated `glean_parser` version to 2.5.0
  * Change the `fmt-` and `lint-` make commands for consistency ([#1526](https://github.com/mozilla/glean/pull/1526))
  * The Glean SDK can now produce testing coverage reports for your metrics ([#1482](https://github.com/mozilla/glean/pull/1482/files)).
* Python
  * Update minimal required version of `cffi` dependency to 1.13.0 ([#1520](https://github.com/mozilla/glean/pull/1520)).
  * Ship wheels for arm64 macOS ([#1534](https://github.com/mozilla/glean/pull/1534)).
* RLB
  * Added `rate` metric type ([#1516](https://github.com/mozilla/glean/pull/1516)).
  * Set `internal_metrics::os_version` for MacOS, Windows and Linux ([#1538](https://github.com/mozilla/glean/pull/1538))
  * Expose a function `get_timestamp_ms` to get a timestamp from a monotonic clock on all supported operating systems, to be used for event timestamps ([#1546](https://github.com/mozilla/glean/pull/1546)).
  * Expose a function to record events with an externally provided timestamp.
* iOS
  * **Breaking Change**: Event timestamps are now correctly recorded in milliseconds ([#1546](https://github.com/mozilla/glean/pull/1546)).
    * Since the first release event timestamps were erroneously recorded with nanosecond precision ([#1549](https://github.com/mozilla/glean/pull/1549)).
      This is now fixed and event timestamps are in milliseconds.
      This is equivalent to how it works in all other language bindings.

# v35.0.0 (2021-02-22)

[Full changelog](https://github.com/mozilla/glean/compare/v34.1.0...v35.0.0)

* Android
  * `Glean.initialize` can now take a `buildInfo` parameter to pass in build time version information, and avoid calling out to the Android package manager at runtime. A suitable instance is generated by `glean_parser` in `${PACKAGE_ROOT}.GleanMetrics.GleanBuildInfo.buildInfo` ([#1495](https://github.com/mozilla/glean/pull/1495)). Not passing in a `buildInfo` object is still supported, but is deprecated.
  * The `testGetValue` APIs now include a message on the `NullPointerException` thrown when the value is missing.
  * **Breaking change:** `LEGACY_TAG_PINGS` is removed from `GleanDebugActivity` ([#1510](https://github.com/mozilla/glean/pull/1510))
* RLB
  * **Breaking change:** `Configuration.data_path` is now a `std::path::PathBuf`([#1493](https://github.com/mozilla/glean/pull/1493)).

# v34.1.0 (2021-02-04)

[Full changelog](https://github.com/mozilla/glean/compare/v34.0.0...v34.1.0)

* General
  * A new metric `glean.validation.pings_submitted` tracks the number of pings sent. It is included in both the `metrics` and `baseline` pings.
* iOS
  * The metric `glean.validation.foreground_count` is now sent in the metrics ping ([#1472](https://github.com/mozilla/glean/pull/1472)).
  * BUGFIX: baseline pings with reason `dirty_startup` are no longer sent if Glean did not full initialize in the previous run ([#1476](https://github.com/mozilla/glean/pull/1476)).
* Python
  * Expose the client activity API ([#1481](https://github.com/mozilla/glean/pull/1481)).
  * BUGFIX: Publish a macOS wheel again. The previous release failed to build a Python wheel for macOS platforms ([#1471](https://github.com/mozilla/glean/pull/1471)).
* RLB
  * BUGFIX: baseline pings with reason `dirty_startup` are no longer sent if Glean did shutdown cleanly ([#1483](https://github.com/mozilla/glean/pull/1483)).

# v34.0.0 (2021-01-29)

[Full changelog](https://github.com/mozilla/glean/compare/v33.10.3...v34.0.0)

* General
  * Other bindings detect when RLB is used and try to flush the RLB dispatcher to unblock the Rust API ([#1442](https://github.com/mozilla/glean/pull/1442)).
    * This is detected automatically, no changes needed for consuming code.
  * Add support for the client activity API ([#1455](https://github.com/mozilla/glean/pull/1455)). This API is either automatically used or exposed by the language bindings.
  * Rename the reason `background` to `inactive` for both the `baseline` and `events` ping. Rename the reason `foreground` to `active` for the `baseline` ping.
* RLB
  * When the pre-init task queue overruns, this is now recorded in the metric `glean.error.preinit_tasks_overflow` ([#1438](https://github.com/mozilla/glean/pull/1438)).
  * Expose the client activity API ([#1455](https://github.com/mozilla/glean/pull/1455)).
  * Send the `baseline` ping with reason `dirty_startup`, if needed, at startup.
  * Expose all required types directly ([#1452](https://github.com/mozilla/glean/pull/1452)).
    * Rust consumers will not need to depend on `glean-core` anymore.
* Android
  * BUGFIX: Don't crash the ping uploader when throttled due to reading too large wait time values ([#1454](https://github.com/mozilla/glean/pull/1454)).
  * Use the client activity API ([#1455](https://github.com/mozilla/glean/pull/1455)).
  * Update `AndroidX` dependencies ([#1441](https://github.com/mozilla/glean/pull/1441)).
* iOS
  * Use the client activity API ([#1465](https://github.com/mozilla/glean/pull/1465)).
    Note: this now introduces a baseline ping with reason `active` on startup.

# v33.10.3 (2021-01-18)

[Full changelog](https://github.com/mozilla/glean/compare/v33.10.2...v33.10.3)

* Rust
  * Upgrade rkv to 0.17 ([#1434](https://github.com/mozilla/glean/pull/1434))

# v33.10.2 (2021-01-15)

[Full changelog](https://github.com/mozilla/glean/compare/v33.10.1...v33.10.2)

* General:
  * A new metric `glean.error.io` has been added, counting the times an IO error happens when writing a pending ping to disk ([#1428](https://github.com/mozilla/glean/pull/1428))
* Android
  * A new metric `glean.validation.foreground_count` was added to the metrics ping ([#1418](https://github.com/mozilla/glean/pull/1418)).
* Rust
  * BUGFIX: Fix lock order inversion in RLB Timing Distribution ([#1431](https://github.com/mozilla/glean/pull/1431)).
  * Use RLB types instead of glean-core ones for RLB core metrics. ([#1432](https://github.com/mozilla/glean/pull/1432)).

# v33.10.1 (2021-01-06)

[Full changelog](https://github.com/mozilla/glean/compare/v33.10.0...v33.10.1)

No functional changes. v33.10.0 failed to generated iOS artifacts due to broken tests ([#1421](https://github.com/mozilla/glean/pull/1421)).

# v33.10.0 (2021-01-06)

[Full changelog](https://github.com/mozilla/glean/compare/v33.9.1...v33.10.0)

* General
  * A new metric `glean.validation.first_run_hour`, analogous to the existing `first_run_date` but with hour resolution, has been added. Only clients running the app for the first time after this change will report this metric ([#1403](https://github.com/mozilla/glean/pull/1403)).
* Rust
  * BUGFIX: Don't require mutable references in RLB traits ([#1417](https://github.com/mozilla/glean/pull/1417)).
* Python
  * Building the Python package from source now works on musl-based Linux distributions, such as Alpine Linux ([#1416](https://github.com/mozilla/glean/pull/1416)).

# v33.9.1 (2020-12-17)

[Full changelog](https://github.com/mozilla/glean/compare/v33.9.0...v33.9.1)

* Rust
  * BUGFIX: Don't panic on shutdown and avoid running tasks if uninitialized ([#1398](https://github.com/mozilla/glean/pull/1398)).
  * BUGFIX: Don't fail on empty database files ([#1398](https://github.com/mozilla/glean/pull/1398)).
  * BUGFIX: Support ping registration before Glean initializes ([#1393](https://github.com/mozilla/glean/pull/1393)).

# v33.9.0 (2020-12-15)

[Full changelog](https://github.com/mozilla/glean/compare/v33.8.0...v33.9.0)

* Rust
  * Introduce the String List metric type in the RLB. ([#1380](https://github.com/mozilla/glean/pull/1380)).
  * Introduce the `Datetime` metric type in the RLB ([#1384](https://github.com/mozilla/glean/pull/1384)).
  * Introduce the `CustomDistribution` and `TimingDistribution` metric type in the RLB ([#1394](https://github.com/mozilla/glean/pull/1394)).

# v33.8.0 (2020-12-10)

[Full changelog](https://github.com/mozilla/glean/compare/v33.7.0...v33.8.0)

* Rust
  * Introduce the Memory Distribution metric type in the RLB. ([#1376](https://github.com/mozilla/glean/pull/1376)).
  * Shut down Glean in tests before resetting to make sure they don't mistakenly init Glean twice in parallel ([#1375](https://github.com/mozilla/glean/pull/1375)).
  * BUGFIX: Fixing 2 `lock-order-inversion` bugs found by TSan ([#1378](https://github.com/mozilla/glean/pull/1378)).
    * TSan runs on mozilla-central tests, which found two (potential) bugs where 2 different locks were acquired in opposite order in different code paths,
      which could lead to deadlocks in multi-threaded code. As RLB uses multiple threads (e.g. for init and the dispatcher) by default, this can easily become an actual issue.
* Python
  * All log messages from the Glean SDK are now on the `glean` logger, obtainable through `logging.getLogger("glean")`.  (Prior to this, each module had its own logger, for example `glean.net.ping_upload_worker`).

# v33.7.0 (2020-12-07)

[Full changelog](https://github.com/mozilla/glean/compare/v33.6.0...v33.7.0)

* Rust
  * Upgrade rkv to 0.16.0 (no functional changes) ([#1355](https://github.com/mozilla/glean/pull/1355)).
  * Introduce the Event metric type in the RLB ([#1361](https://github.com/mozilla/glean/pull/1361)).
* Python
  * Python Linux wheels no longer work on Linux distributions released before 2014 (they now use the manylinux2014 ABI) ([#1353](https://github.com/mozilla/glean/pull/1353)).
  * Unbreak Python on non-Linux ELF platforms (BSD, Solaris/illumos) ([#1363](https://github.com/mozilla/glean/pull/1363)).

# v33.6.0 (2020-12-02)

[Full changelog](https://github.com/mozilla/glean/compare/v33.5.0...v33.6.0)

* Rust
  * BUGFIX: Negative timespans for the timespan metric now correctly record an `InvalidValue` error ([#1347](https://github.com/mozilla/glean/pull/1347)).
  * Introduce the Timespan metric type in the RLB ([#1347](https://github.com/mozilla/glean/pull/1347)).
* Python
  * BUGFIX: Network slowness or errors will no longer block the main dispatcher thread, leaving work undone on shutdown ([#1350](https://github.com/mozilla/glean/pull/1350)).
  * BUGFIX: Lower sleep time on upload waits to avoid being stuck when the main process ends ([#1349](https://github.com/mozilla/glean/pull/1349)).

# v33.5.0 (2020-12-01)

[Full changelog](https://github.com/mozilla/glean/compare/v33.4.0...v33.5.0)

* Rust
  * Introduce the UUID metric type in the RLB.
  * Introduce the Labeled metric type in the RLB ([#1327](https://github.com/mozilla/glean/pull/1327)).
  * Introduce the Quantity metric type in the RLB.
  * Introduce the `shutdown` API.
  * Add Glean debugging APIs.
* Python
  * BUGFIX: Setting a UUID metric to a value that is not in the expected UUID format will now record an error with the Glean error reporting system.

# v33.4.0 (2020-11-17)

[Full changelog](https://github.com/mozilla/glean/compare/v33.3.0...v33.4.0)

* General
  * When Rkv's safe mode is enabled (`features = ["rkv-safe-mode"]` on the `glean-core` crate) LMDB data is migrated at first start ([#1322](https://github.com/mozilla/glean/pull/1322)).
* Rust
  * Introduce the Counter metric type in the RLB.
  * Introduce the String metric type in the RLB.
  * BUGFIX: Track the size of the database directory at startup ([#1304](https://github.com/mozilla/glean/pull/1304)).
* Python
  * BUGFIX: Fix too-long sleep time in uploader due to unit mismatch ([#1325](https://github.com/mozilla/glean/pull/1325)).
* Swift
  * BUGFIX: Fix too-long sleep time in uploader due to unit mismatch ([#1325](https://github.com/mozilla/glean/pull/1325)).

# v33.3.0 (2020-11-12)

[Full changelog](https://github.com/mozilla/glean/compare/v33.2.0...v33.3.0)

* General
  * Do not require default-features on rkv and downgrade bincode ([#1317](https://github.com/mozilla/glean/pull/1317))
  * Do not require default-features on `rkv` and downgrade `bincode` ([#1317](https://github.com/mozilla/glean/pull/1317))
* Rust
  * Implement the experiments API ([#1314](https://github.com/mozilla/glean/pull/1314))

# v33.2.0 (2020-11-10)

[Full changelog](https://github.com/mozilla/glean/compare/v33.1.2...v33.2.0)

* Python
  * Fix building of Linux wheels ([#1303](https://github.com/mozilla/glean/pull/1303))
      * Python Linux wheels no longer work on Linux distributions released before 2010. (They now use the manylinux2010 ABI, rather than the manylinux1 ABI.)
* Rust
  * Introduce the RLB `net` module ([#1292](https://github.com/mozilla/glean/pull/1292))

# v33.1.2 (2020-11-04)

[Full changelog](https://github.com/mozilla/glean/compare/v33.1.1...v33.1.2)

* No changes.  v33.1.1 was tagged incorrectly.

# v33.1.1 (2020-11-04)

[Full changelog](https://github.com/mozilla/glean/compare/v33.1.0...v33.1.1)

* No changes.  v33.1.0 was tagged incorrectly.

# v33.1.0 (2020-11-04)

[Full changelog](https://github.com/mozilla/glean/compare/v33.0.4...v33.1.0)

* General
  * Standardize throttle backoff time throughout all bindings. ([#1240](https://github.com/mozilla/glean/pull/1240))
  * Update `glean_parser` to 1.29.0
    * Generated code now includes a comment next to each metric containing the name of the metric in its original `snake_case` form.
  * Expose the description of the metric types in glean_core using traits.
* Rust
  * Add the `BooleanMetric` type.
  * Add the `dispatcher` module (copied over from [mozilla-central](https://hg.mozilla.org/mozilla-central/rev/fbe0ea62f4bb50bfc5879a56667945697b2c90e7)).
  * Allow consumers to specify a custom uploader.
* Android
  * Update the JNA dependency from 5.2.0 to 5.6.0
  * The `glean-gradle-plugin` now makes sure that only a single Miniconda installation will happen at the same time to avoid a race condition when multiple components within the same project are using Glean.

# v33.0.4 (2020-09-28)

[Full changelog](https://github.com/mozilla/glean/compare/v33.0.3...v33.0.4)

Note: Previous 33.0.z releases were broken. This release now includes all changes from 33.0.0 to 33.0.3.

* General
  * Update `glean_parser` to 1.28.6
    * BUGFIX: Ensure Kotlin arguments are deterministically ordered
* Android
  * **Breaking change:** Updated to the Android Gradle Plugin v4.0.1 and Gradle 6.5.1. Projects using older versions of these components will need to update in order to use newer versions of the Glean SDK.
  * Update the Kotlin Gradle Plugin to version 1.4.10.
  * Fixed the building of `.aar` releases on Android so they include the Rust shared objects.

# v33.0.3 (2020-09-25)

[Full changelog](https://github.com/mozilla/glean/compare/v33.0.2...v33.0.3)

* General
  * v33.0.2 was tagged incorrectly. This release is just to correct that mistake.

# v33.0.2 (2020-09-25)

[Full changelog](https://github.com/mozilla/glean/compare/v33.0.1...v33.0.2)

* Android
  * Fixed the building of `.aar` releases on Android so they include the Rust shared objects.

# v33.0.1 (2020-09-24)

[Full changelog](https://github.com/mozilla/glean/compare/v33.0.0...v33.0.1)

* General
  * Update `glean_parser` to 1.28.6
    * BUGFIX: Ensure Kotlin arguments are deterministically ordered
* Android
  * Update the Kotlin Gradle Plugin to version 1.4.10.

# v33.0.0 (2020-09-22)

[Full changelog](https://github.com/mozilla/glean/compare/v32.4.0...v33.0.0)

* Android
  * **Breaking change:** Updated to the Android Gradle Plugin v4.0.1 and Gradle 6.5.1. Projects using older versions of these components will need to update in order to use newer versions of the Glean SDK.

# v32.4.1 (2020-10-01)

[Full changelog](https://github.com/mozilla/glean/compare/v32.4.0...v32.4.1)

* General
  * Update `glean_parser` to 1.28.6
    * BUGFIX: Ensure Kotlin arguments are deterministically ordered
  * BUGFIX: Transform ping directory size from bytes to kilobytes before accumulating to `glean.upload.pending_pings_directory_size` ([#1236](https://github.com/mozilla/glean/pull/1236)).

# v32.4.0 (2020-09-18)

[Full changelog](https://github.com/mozilla/glean/compare/v32.3.2...v32.4.0)

* General
  * Allow using quantity metric type outside of Gecko ([#1198](https://github.com/mozilla/glean/pull/1198))
  * Update `glean_parser` to 1.28.5
    * The `SUPERFLUOUS_NO_LINT` warning has been removed from the glinter. It likely did more harm than good, and makes it hard to make metrics.yaml files that pass across different versions of `glean_parser`.
    * Expired metrics will now produce a linter warning, `EXPIRED_METRIC`.
    * Expiry dates that are more than 730 days (~2 years) in the future will produce a linter warning, `EXPIRATION_DATE_TOO_FAR`.
    * Allow using the Quantity metric type outside of Gecko.
    * New parser configs `custom_is_expired` and `custom_validate_expires` added. These are both functions that take the expires value of the metric and return a bool. (See `Metric.is_expired` and `Metric.validate_expires`). These will allow FOG to provide custom validation for its version-based `expires` values.
  * Add a limit of 250 pending ping files. ([#1217](https://github.com/mozilla/glean/pull/1217)).
* Android
  * Don't retry the ping uploader when waiting, sleep instead. This avoids a never-ending increase of the backoff time ([#1217](https://github.com/mozilla/glean/pull/1217)).

# v32.3.2 (2020-09-11)

[Full changelog](https://github.com/mozilla/glean/compare/v32.3.1...v32.3.2)

* General
  * Track the size of the database file at startup ([#1141](https://github.com/mozilla/glean/pull/1141)).
  * Submitting a ping with upload disabled no longer shows an error message ([#1201](https://github.com/mozilla/glean/pull/1201)).
  * BUGFIX: scan the pending pings directories **after** dealing with upload status on initialization. This is important, because in case upload is disabled we delete any outstanding non-deletion ping file, and if we scan the pending pings folder before doing that we may end up sending pings that should have been discarded. ([#1205](https://github.com/mozilla/glean/pull/1205))
* iOS
  * Disabled code coverage in release builds ([#1195](https://github.com/mozilla/glean/issues/1195)).
* Python
  * Glean now ships a source package to pip install on platforms where wheels aren't provided.

# v32.3.1 (2020-09-09)

[Full changelog](https://github.com/mozilla/glean/compare/v32.3.0...v32.3.1)

* Python
    * Fixed the release process to generate all wheels ([#1193](https://github.com/mozilla/glean/pull/1193)).

# v32.3.0 (2020-08-27)

[Full changelog](https://github.com/mozilla/glean/compare/v32.2.0...v32.3.0)

* Android
  * Handle ping registration off the main thread. This removes a potential blocking call ([#1132](https://github.com/mozilla/glean/pull/1132)).
* iOS
  * Handle ping registration off the main thread. This removes a potential blocking call ([#1132](https://github.com/mozilla/glean/pull/1132)).
  * Glean for iOS is now being built with Xcode 12.0.0 (Beta 5) ([#1170](https://github.com/mozilla/glean/pull/1170)).

# v32.2.0 (2020-08-25)

[Full changelog](https://github.com/mozilla/glean/compare/v32.1.1...v32.2.0)

* General
  * Move logic to limit the number of retries on ping uploading "recoverable failures" to glean-core. ([#1120](https://github.com/mozilla/glean/pull/1120))
    * The functionality to limit the number of retries in these cases was introduced to the Glean SDK in `v31.1.0`. The work done now was to move that logic to the glean-core in order to avoid code duplication throughout the language bindings.
  * Update `glean_parser` to `v1.28.3`
    * BUGFIX: Generate valid C# code when using Labeled metric types.
    * BUGFIX: Support `HashSet` and `Dictionary` in the C# generated code.
  * Add a 10MB quota to the pending pings storage. ([#1100](https://github.com/mozilla/glean/pull/1110))
* C#
  * Add support for the String List metric type ([#1108](https://github.com/mozilla/glean/pull/1108)).
  * Enable generating the C# APIs using the glean_parser ([#1092](https://github.com/mozilla/glean/pull/1092)).
  * Add support for the `EventMetricType` in C# ([#1129](https://github.com/mozilla/glean/pull/1129)).
  * Add support for the `TimingDistributionMetricType` in C# ([#1131](https://github.com/mozilla/glean/pull/1131)).
  * Implement the experiments API in C# ([#1145](https://github.com/mozilla/glean/pull/1145)).
  * This is the last release with C# language bindings changes. Reach out to the Glean SDK team if you want to use the C# bindings in a new product and require additional features.
* Python
  * BUGFIX: Limit the number of retries for 5xx server errors on ping uploads ([#1120](https://github.com/mozilla/glean/pull/1120)).
    * This kinds of failures yield a "recoverable error", which means the ping gets re-enqueued. That can cause infinite loops on the ping upload worker. For python we were incorrectly only limiting the number of retries for I/O errors, another type of "recoverable error".
  * `kebab-case` ping names are now converted to `snake_case` so they are available on the object returned by `load_pings` ([#1122](https://github.com/mozilla/glean/pull/1122)).
  * For performance reasons, the `glinter` is no longer run as part of `glean.load_metrics()`. We recommend running `glinter` as part of your project's continuous integration instead ([#1124](https://github.com/mozilla/glean/pull/1124)).
  * A `measure` context manager for conveniently measuring runtimes has been added to `TimespanMetricType` and `TimingDistributionMetricType` ([#1126](https://github.com/mozilla/glean/pull/1126)).
  * Networking errors have changed from `ERROR` level to `DEBUG` level so they aren't displayed by default ([#1166](https://github.com/mozilla/glean/pull/1166)).
* iOS
  * Changed logging to use [`OSLog`](https://developer.apple.com/documentation/os/logging) rather than a mix of `NSLog` and `print`. ([#1133](https://github.com/mozilla/glean/pull/1133))

# v32.1.1 (2020-08-24)

[Full changelog](https://github.com/mozilla/glean/compare/v32.1.0...v32.1.1)

* Android
  * Support installing glean_parser in offline mode ([#1065](https://github.com/mozilla/glean/pull/1065)).
  * Fix a startup crash on some Android 8 (SDK=25) devices, due to a [bug in the Java compiler](https://issuetracker.google.com/issues/110848122#comment17) ([#1135](https://github.com/mozilla/glean/pull/1135)).

# v32.1.0 (2020-08-17)

[Full changelog](https://github.com/mozilla/glean/compare/v32.0.0...v32.1.0)

* General
  * The upload rate limiter has been changed from 10 pings per minute to 15 pings per minute.

# v32.0.0 (2020-08-03)

[Full changelog](https://github.com/mozilla/glean/compare/v31.6.0...v32.0.0)

* General
  * Limit ping request body size to 1MB. ([#1098](https://github.com/mozilla/glean/pull/1098))
* iOS
  * Implement ping tagging (i.e. the `X-Source-Tags` header) through custom URL ([#1100](https://github.com/mozilla/glean/pull/1100)).
* C#
  * Add support for Labeled Strings and Labeled Booleans.
  * Add support for the Counter metric type and Labeled Counter.
  * Add support for the `MemoryDistributionMetricType`.
* Python
  * **Breaking change:** `data_dir` must always be passed to `Glean.initialize`. Prior to this, a missing value would store Glean data in a temporary directory.
  * Logging messages from the Rust core are now sent through Python's standard library `logging` module. Therefore all logging in a Python application can be controlled through the `logging` module interface.
* Android
  * BUGFIX: Require activities executed via `GleanDebugView` to be exported.

# v31.6.0 (2020-07-24)

[Full changelog](https://github.com/mozilla/glean/compare/v31.5.0...v31.6.0)

* General
  * Implement JWE metric type ([#1073](https://github.com/mozilla/glean/pull/1073), [#1062](https://github.com/mozilla/glean/pull/1062)).
  * DEPRECATION: `getUploadEnabled` is deprecated (respectively `get_upload_enabled` in Python) ([#1046](https://github.com/mozilla/glean/pull/1046))
    * Due to Glean's asynchronous initialization the return value can be incorrect.
      Applications should not rely on Glean's internal state.
      Upload enabled status should be tracked by the application and communicated to Glean if it changes.
      Note: The method was removed from the C# and Python implementation.
  * Update `glean_parser` to `v1.28.1`
    * The `glean_parser` linting was leading consumers astray by incorrectly suggesting that `deletion-request` be instead `deletion_request` when used for `send_in_pings`. This was causing metrics intended for the `deletion-request` ping to not be included when it was collected and submitted. Consumers that are sending metrics in the `deletion-request` ping will need to update the `send_in_pings` value in their metrics.yaml to correct this.
    * Fixes a bug in doc rendering.

# v31.5.0 (2020-07-22)

[Full changelog](https://github.com/mozilla/glean/compare/v31.4.1...v31.5.0)

* General
  * Implement ping tagging (i.e. the `X-Source-Tags` header) ([#1074](https://github.com/mozilla/glean/pull/1074)). Note that this is not yet implemented for iOS.
  * String values that are too long now record `invalid_overflow` rather than `invalid_value` through the Glean error reporting mechanism. This affects the string, event and string list metrics.
  * `metrics.yaml` files now support a `data_sensitivity` field to all metrics for specifying the type of data collected in the field.
* Python
  * The Python unit tests no longer send telemetry to the production telemetry endpoint.
  * BUGFIX: If an `application_version` isn't provided to `Glean.initialize`, the `client_info.app_display_version` metric is set to `"Unknown"`, rather than resulting in invalid pings.
* Android
  * Allow defining which `Activity` to run next when using the `GleanDebugActivity`.
* iOS
  * BUGFIX: The memory unit is now correctly set on the `MemoryDistribution` metric type in Swift in generated metrics code.
* C#
  * Metrics can now be generated from the `metrics.yaml` files.

# v31.4.1 (2020-07-20)

[Full changelog](https://github.com/mozilla/glean/compare/v31.4.0...v31.4.1)

* General
  * BUGFIX: fix `int32` to `ErrorType` mapping. The `InvalidOverflow` had a value mismatch between glean-core and the bindings. This would only be a problem in unit tests. ([#1063](https://github.com/mozilla/glean/pull/1063))
* Android
  * Enable propagating options to the main product Activity when using the `GleanDebugActivity`.
  * BUGFIX: Fix the metrics ping collection for startup pings such as `reason=upgrade` to occur in the same thread/task as Glean initialize. Otherwise, it gets collected after the application lifetime metrics are cleared such as experiments that should be in the ping. ([#1069](https://github.com/mozilla/glean/pull/1069))

# v31.4.0 (2020-07-16)

[Full changelog](https://github.com/mozilla/glean/compare/v31.3.0...v31.4.0)

* General
  * Enable debugging features through environment variables. ([#1058](https://github.com/mozilla/glean/pull/1058))

# v31.3.0 (2020-07-10)

[Full changelog](https://github.com/mozilla/glean/compare/v31.2.3...v31.3.0)

* General
    * Remove locale from baseline ping. ([1609968](https://bugzilla.mozilla.org/show_bug.cgi?id=1609968), [#1016](https://github.com/mozilla/glean/pull/1016))
    * Persist X-Debug-ID header on store ping. ([1605097](https://bugzilla.mozilla.org/show_bug.cgi?id=1605097), [#1042](https://github.com/mozilla/glean/pull/1042))
    * BUGFIX: raise an error if Glean is initialized with an empty string as the `application_id` ([#1043](https://github.com/mozilla/glean/pull/1043)).
* Python
    * BUGFIX: correctly set the `app_build` metric to the newly provided `application_build_id` initialization option ([#1031](https://github.com/mozilla/glean/pull/1031)).
    * The Python bindings now report networking errors in the `glean.upload.ping_upload_failure` metric (like all the other bindings) ([#1039](https://github.com/mozilla/glean/pull/1039)).
    * Python default upgraded to Python 3.8 ([#995](https://github.com/mozilla/glean/pull/995))
* iOS
    * BUGFIX: Make `LabeledMetric` subscript public, so consuming applications can actually access it ([#1027](https://github.com/mozilla/glean/pull/1027))

# v31.2.3 (2020-06-29)

[Full changelog](https://github.com/mozilla/glean/compare/v31.2.2...v31.2.3)

* General
    * Move debug view tag management to the Rust core. ([1640575](https://bugzilla.mozilla.org/show_bug.cgi?id=1640575), [#998](https://github.com/mozilla/glean/pull/998))
    * BUGFIX: Fix mismatch in `event`s keys and values by using `glean_parser` version 1.23.0.

# v31.2.2 (2020-06-26)

[Full changelog](https://github.com/mozilla/glean/compare/v31.2.1...v31.2.2)

* Android
    * BUGFIX: Compile dependencies with `NDEBUG` to avoid linking unavailable symbols.
      This fixes a crash due to a missing `stderr` symbol on older Android ([#1020](https://github.com/mozilla/glean/pull/1020))

# v31.2.1 (2020-06-25)

[Full changelog](https://github.com/mozilla/glean/compare/v31.2.0...v31.2.1)

* Python
    * BUGFIX: Core metrics are now present in every ping, even if submit is called before initialize has a chance to complete. ([#1012](https://github.com/mozilla/glean/pull/1012))

# v31.2.0 (2020-06-24)

[Full changelog](https://github.com/mozilla/glean/compare/v31.1.2...v31.2.0)

* General
    * Add rate limiting capabilities to the upload manager. ([1543612](https://bugzilla.mozilla.org/show_bug.cgi?id=1543612), [#974](https://github.com/mozilla/glean/pull/974))
* Android
    * BUGFIX: baseline pings with reason "dirty startup" are no longer sent if Glean did not full initialize in the previous run ([#996](https://github.com/mozilla/glean/pull/996)).
* Python
    * Support for Python 3.5 was dropped ([#987](https://github.com/mozilla/glean/pull/987)).
    * Python wheels are now shipped with Glean release builds, resulting in much smaller libraries ([#1002](https://github.com/mozilla/glean/pull/1002))
    * The Python bindings now use `locale.getdefaultlocale()` rather than `locale.getlocale()` to determine the locale ([#1004](https://github.com/mozilla/glean/pull/1004)).

# v31.1.2 (2020-06-23)

[Full changelog](https://github.com/mozilla/glean/compare/v31.1.1...v31.1.2)

* General
    * BUGFIX: Correctly format the date and time in the `Date` header ([#993](https://github.com/mozilla/glean/pull/993)).
* Python
    * BUGFIX: Additional time is taken at shutdown to make sure pings are sent and telemetry is recorded. ([1646173](https://bugzilla.mozilla.org/show_bug.cgi?id=1646173), [#983](https://github.com/mozilla/glean/pull/983))
    * BUGFIX: Glean will run on the main thread when running in a `multiprocessing` subprocess ([#986](https://github.com/mozilla/glean/pull/986)).

# v31.1.1 (2020-06-12)

[Full changelog](https://github.com/mozilla/glean/compare/v31.1.0...v31.1.1)

* Android
    * Dropping the version requirement for lifecycle extensions down again. Upping the required version caused problems in A-C.

# v31.1.0 (2020-06-11)

[Full changelog](https://github.com/mozilla/glean/compare/v31.0.2...v31.1.0)

* General:
    * The `regex` crate is no longer required, making the Glean binary smaller ([#949](https://github.com/mozilla/glean/pull/949))
    * Record upload failures into a new metric ([#967](https://github.com/mozilla/glean/pull/967))
    * Log FFI errors as actual errors ([#935](https://github.com/mozilla/glean/pull/935))
    * Limit the number of upload retries in all implementations ([#953](https://github.com/mozilla/glean/pull/953), [#968](https://github.com/mozilla/glean/pull/968))
* Python
    * Additional safety guarantees for applications that use Python `threading` ([#962](https://github.com/mozilla/glean/pull/962))

# v31.0.2 (2020-05-29)

[Full changelog](https://github.com/mozilla/glean/compare/v31.0.1...v31.0.2)

* Rust
    * Fix list of included files in published crates

# v31.0.1 (2020-05-29)

[Full changelog](https://github.com/mozilla/glean/compare/v31.0.0...v31.0.1)

* Rust
    * Relax version requirement for `flate2` for compatibility reasons

# v31.0.0 (2020-05-28)

[Full changelog](https://github.com/mozilla/glean/compare/v30.1.0...v31.0.0)

* General:
  * The version of `glean_parser` has been upgraded to v1.22.0
    * A maximum of 10 `extra_keys` is now enforced for event metric types.
    * **Breaking change**: (Swift only) Combine all metrics and pings into a single generated file Metrics.swift.
      * For Swift users this requires to change the list of output files for the `sdk_generator.sh` script.
        It now only needs to include the single file `Generated/Metrics.swift`.

* Python:
  * BUGFIX: `lifetime: application` metrics are no longer recorded as `lifetime: user`.
  * BUGFIX: glean-core is no longer crashing when calling `uuid.set` with invalid UUIDs.
  * Refactor the ping uploader to use the new upload mechanism and add gzip compression.
  * Most of the work in `Glean.initialize` happens on a worker thread and no longer blocks
    the main thread.
* Rust:
  * Expose `Datetime` types to Rust consumers.

# v30.1.0 (2020-05-22)

[Full changelog](https://github.com/mozilla/glean/compare/v30.0.0...v30.1.0)

* Android & iOS
  * Ping payloads are now compressed using gzip.
* iOS
  * `Glean.initialize` is now a no-op if called from an embedded extension. This means that Glean will only run in the base application process in order to prevent extensions from behaving like separate applications with different client ids from the base application. Applications are responsible for ensuring that extension metrics are only collected within the base application.
* Python
  * `lifetime: application` metrics are now cleared after the Glean-owned pings are sent,
    after the product starts.
  * Glean Python bindings now build in a native Windows environment.
  * BUGFIX: `MemoryDistributionMetric` now parses correctly in `metrics.yaml` files.
  * BUGFIX: Glean will no longer crash if run as part of another library's coverage testing.

# v30.0.0 (2020-05-13)

[Full changelog](https://github.com/mozilla/glean/compare/v29.1.0...v30.0.0)

* General:
  * We completely replaced how the upload mechanism works.
    glean-core (the Rust part) now controls all upload and coordinates the platform side with its own internals.
    All language bindings implement ping uploading around a common API and protocol.
    There is no change for users of Glean, the language bindings for Android and iOS have been adopted to the new mechanism already.
  * Expose `RecordedEvent` and `DistributionData` types to Rust consumers ([#876](https://github.com/mozilla/glean/pull/876))
  * Log crate version at initialize ([#873](https://github.com/mozilla/glean/pull/873))
* Android:
  * Refactor the ping uploader to use the new upload mechanism.
* iOS:
  * Refactor the ping uploader to use the new upload mechanism.

# v29.1.2 (2021-01-26)

[Full changelog](https://github.com/mozilla/glean/compare/v29.1.1...v29.1.2)

**This is an iOS release only, built with Xcode 11.7**

Otherwise no functional changes.

* iOS
  * Build with Xcode 11.7 ([#1457](https://github.com/mozilla/glean/pull/1457))

# v29.1.1 (2020-05-22)

[Full changelog](https://github.com/mozilla/glean/compare/v29.1.0...v29.1.1)

* Android
  * BUGFIX: Fix a race condition that leads to a `ConcurrentModificationException`. [Bug 1635865](https://bugzilla.mozilla.org/1635865)

# v29.1.0 (2020-05-11)

[Full changelog](https://github.com/mozilla/glean/compare/v29.0.0...v29.1.0)

* General:
  * The version of glean_parser has been upgraded to v1.20.4
    * BUGFIX: `yamllint` errors are now reported using the correct file name.
  * The minimum and maximum values of a timing distribution can now be controlled by the `time_unit` parameter. See [bug 1630997](https://bugzilla.mozilla.org/show_bug.cgi?id=1630997) for more details.

# v29.0.0 (2020-05-05)

[Full changelog](https://github.com/mozilla/glean/compare/v28.0.0...v29.0.0)

* General:
  * The version of glean_parser has been upgraded to v1.20.2 ([#827](https://github.com/mozilla/glean/pull/827)):
    * **Breaking change:** glinter errors found during code generation will now return an error code.
    * `glean_parser` now produces a linter warning when `user` lifetime metrics are set to expire. See [bug 1604854](https://bugzilla.mozilla.org/show_bug.cgi?id=1604854) for additional context.
* Android:
  * The `PingType.submit()` can now be called without a `null` by Java consumers ([#853](https://github.com/mozilla/glean/pull/853)).
* Python:
  * BUGFIX: Fixed a race condition in the `atexit` handler, that would have resulted in the message "No database found" ([#854](https://github.com/mozilla/glean/pull/854)).
  * The Glean FFI header is now parsed at build time rather than runtime. Relevant for packaging in `PyInstaller`, the wheel no longer includes `glean.h` and adds `_glean_ffi.py` ([#852](https://github.com/mozilla/glean/pull/852)).
  * The minimum versions of many secondary dependencies have been lowered to make the Glean SDK compatible with more environments.
  * Dependencies that depend on the version of Python being used are now specified using the [Declaring platform specific dependencies syntax in setuptools](https://setuptools.readthedocs.io/en/latest/setuptools.html#declaring-platform-specific-dependencies). This means that more recent versions of dependencies are likely to be installed on Python 3.6 and later, and unnecessary backport libraries won't be installed on more recent Python versions.
* iOS:
  * Glean for iOS is now being built with Xcode 11.4.1 ([#856](https://github.com/mozilla/glean/pull/856))

# v28.0.0 (2020-04-23)

[Full changelog](https://github.com/mozilla/glean/compare/v27.1.0...v28.0.0)

* General:
  * The baseline ping is now sent when the application goes to foreground, in addition to background and dirty-startup.
* Python:
  * BUGFIX: The ping uploader will no longer display a trace back when the upload fails due to a failed DNS lookup, network outage, or related issues that prevent communication with the telemetry endpoint.
  * The dependency on `inflection` has been removed.
  * The Python bindings now use `subprocess` rather than `multiprocessing` to perform ping uploading in a separate process. This should be more compatible on all of the platforms Glean supports.

# v27.1.0 (2020-04-09)

[Full changelog](https://github.com/mozilla/glean/compare/v27.0.0...v27.1.0)

* General:
  * BUGFIX: baseline pings sent at startup with the `dirty_startup` reason will now include application lifetime metrics ([#810](https://github.com/mozilla/glean/pull/810))
* iOS:
  * **Breaking change:** Change Glean iOS to use Application Support directory [#815](https://github.com/mozilla/glean/pull/815). No migration code is included. This will reset collected data if integrated without migration. Please [contact the Glean SDK team](https://github.com/mozilla/glean#contact) if this affects you.
* Python
  * BUGFIX: Fixed a race condition between uploading pings and deleting the temporary directory on shutdown of the process.

# v27.0.0 (2020-04-08)

[Full changelog](https://github.com/mozilla/glean/compare/v26.0.0...v27.0.0)

* General
  * Glean will now detect when the upload enabled flag changes outside of the application, for example due to a change in a config file. This means that if upload is disabled while the application wasn't running (e.g. between the runs of a Python command using the Glean SDK), the database is correctly cleared and a deletion request ping is sent. See [#791](https://github.com/mozilla/glean/pull/791).
  * The `events` ping now includes a reason code: `startup`, `background` or `max_capacity`.
* iOS:
  * BUGFIX: A bug where the metrics ping is sent immediately at startup on the last day of the month has been fixed.
  * Glean for iOS is now being built with Xcode 11.4.0
  * The `measure` convenience function on timing distributions and time spans will now cancel the timing if the measured function throws, then rethrow the exception ([#808](https://github.com/mozilla/glean/pull/808))
  * Broken doc generation has been fixed ([#805](https://github.com/mozilla/glean/pull/805)).
* Kotlin
  * The `measure` convenience function on timing distributions and time spans will now cancel the timing if the measured function throws, then rethrow the exception ([#808](https://github.com/mozilla/glean/pull/808))
* Python:
  * Glean will now wait at application exit for up to one second to let its worker thread complete.
  * Ping uploading now happens in a separate child process by default. This can be disabled with the `allow_multiprocessing` configuration option.

# v26.0.0 (2020-03-27)

[Full changelog](https://github.com/mozilla/glean/compare/v25.1.0...v26.0.0)

* General:
  * The version of `glean_parser` has been updated to 1.19.0:
    * **Breaking change:** The regular expression used to validate labels is
      stricter and more correct.
    * Add more information about pings to markdown documentation:
      * State whether the ping includes client id;
      * Add list of data review links;
      * Add list of related bugs links.
    * `glean_parser` now makes it easier to write external translation functions for
      different language targets.
    * BUGFIX: glean_parser now works on 32-bit Windows.
* Android:
  * `gradlew clean` will no longer remove the Miniconda installation in
    `~/.gradle/glean`. Therefore `clean` can be used without reinstalling
    Miniconda afterward every time.
* Python:
  * **Breaking Change**: The `glean.util` and `glean.hardware` modules, which
    were unintentionally public, have been made private.
  * Most Glean work and I/O is now done on its own worker thread. This brings the parallelism Python in line with the other platforms.
  * The timing distribution, memory distribution, string list, labeled boolean and labeled string metric types are now supported in Python ([#762](https://github.com/mozilla/glean/pull/762), [#763](https://github.com/mozilla/glean/pull/763), [#765](https://github.com/mozilla/glean/pull/765), [#766](https://github.com/mozilla/glean/pull/766))

# v25.1.0 (2020-02-26)

[Full changelog](https://github.com/mozilla/glean/compare/v25.0.0...v25.1.0)

* Python:
  * The Boolean, Datetime and Timespan metric types are now supported in Python ([#731](https://github.com/mozilla/glean/pull/731), [#732](https://github.com/mozilla/glean/pull/732), [#737](https://github.com/mozilla/glean/pull/737))
  * Make public, document and test the debugging features ([#733](https://github.com/mozilla/glean/pull/733))

# v25.0.0 (2020-02-17)

[Full changelog](https://github.com/mozilla/glean/compare/v24.2.0...v25.0.0)

* General:
  * `ping_type` is not included in the `ping_info` any more ([#653](https://github.com/mozilla/glean/pull/653)), the pipeline takes the value from the submission URL.
  * The version of `glean_parser` has been upgraded to 1.18.2:
    * **Breaking Change (Java API)** Have the metrics names in Java match the names in Kotlin.
      See [Bug 1588060](https://bugzilla.mozilla.org/show_bug.cgi?id=1588060).
    * The reasons a ping are sent are now included in the generated markdown documentation.
* Android:
  * The `Glean.initialize` method runs mostly off the main thread ([#672](https://github.com/mozilla/glean/pull/672)).
  * Labels in labeled metrics now have a correct, and slightly stricter, regular expression.
    See [label format](https://mozilla.github.io/glean/user/metrics/index.html#label-format) for more information.
* iOS:
  * The baseline ping will now include `reason` codes that indicate why it was
    submitted. If an unclean shutdown is detected (e.g. due to force-close), this
    ping will be sent at startup with `reason: dirty_startup`.
  * Per [Bug 1614785](https://bugzilla.mozilla.org/show_bug.cgi?id=1614785), the
    clearing of application lifetime metrics now occurs after the metrics ping is
    sent in order to preserve values meant to be included in the startup metrics
    ping.
  * `initialize()` now performs most of its work in a background thread.
* Python:
  * When the pre-init task queue overruns, this is now recorded in the metric
    `glean.error.preinit_tasks_overflow`.
  * glinter warnings are printed to `stderr` when loading `metrics.yaml` and
    `pings.yaml` files.

# v24.2.0 (2020-02-11)

[Full changelog](https://github.com/mozilla/glean/compare/v24.1.0...v24.2.0)

* General:
  * Add `locale` to `client_info` section.
  * **Deprecation Warning** Since `locale` is now in the `client_info` section, the one
    in the baseline ping ([`glean.baseline.locale`](https://github.com/mozilla/glean/blob/c261205d6e84d2ab39c50003a8ffc3bd2b763768/glean-core/metrics.yaml#L28-L42))
    is redundant and will be removed by the end of the quarter.
  * Drop the Glean handle and move state into glean-core ([#664](https://github.com/mozilla/glean/pull/664))
  * If an experiment includes no `extra` fields, it will no longer include `{"extra": null}` in the JSON payload.
  * Support for ping `reason` codes was added.
  * The metrics ping will now include `reason` codes that indicate why it was
    submitted.
  * The version of `glean_parser` has been upgraded to 1.17.3
* Android:
  * Collections performed before initialization (preinit tasks) are now dispatched off
    the main thread during initialization.
  * The baseline ping will now include `reason` codes that indicate why it was
    submitted. If an unclean shutdown is detected (e.g. due to force-close), this
    ping will be sent at startup with `reason: dirty_startup`.
* iOS:
  * Collections performed before initialization (preinit tasks) are now dispatched off
    the main thread and not awaited during initialization.
  * Added recording of `glean.error.preinit_tasks_overflow` to report when
    the preinit task queue overruns, leading to data loss. See [bug
    1609734](https://bugzilla.mozilla.org/show_bug.cgi?id=1609734)

# v24.1.0 (2020-01-16)

[Full changelog](https://github.com/mozilla/glean/compare/v24.0.0...v24.1.0)

* General:
  * Stopping a non started measurement in a timing distribution will now be reported
    as an `invalid_state` error.
* Android:
  * A new metric `glean.error.preinit_tasks_overflow` was added to report when
    the preinit task queue overruns, leading to data loss. See [bug
    1609482](https://bugzilla.mozilla.org/show_bug.cgi?id=1609482)

# v24.0.0 (2020-01-14)

[Full changelog](https://github.com/mozilla/glean/compare/v23.0.1...v24.0.0)

* General:
  * **Breaking Change** An `enableUpload` parameter has been added to the `initialize()`
    function. This removes the requirement to call `setUploadEnabled()` prior to calling
    the `initialize()` function.
* Android:
  * The metrics ping scheduler will now only send metrics pings while the
    application is running. The application will no longer "wake up" at 4am
    using the Work Manager.
  * The code for migrating data from Glean SDK before version 19 was removed.
  * When using the `GleanTestLocalServer` rule in instrumented tests, pings are
    immediately flushed by the `WorkManager` and will reach the test endpoint as
    soon as possible.
* Python:
  * The Python bindings now support Python 3.5 - 3.7.
  * The Python bindings are now distributed as a wheel on Linux, macOS and
    Windows.

# v23.0.1 (2020-01-08)

[Full changelog](https://github.com/mozilla/glean/compare/v23.0.0...v23.0.1)

* Android:
  * BUGFIX: The Glean Gradle plugin will now work if an app or library doesn't
    have a metrics.yaml or pings.yaml file.
* iOS:
  * The released iOS binaries are now built with Xcode 11.3.

# v23.0.0 (2020-01-07)

[Full changelog](https://github.com/mozilla/glean/compare/v22.1.0...v23.0.0)

* Python bindings:
  * Support for events and UUID metrics was added.
* Android:
  * The Glean Gradle Plugin correctly triggers docs and API updates when registry files
    change, without requiring them to be deleted.
  * `parseISOTimeString` has been made 4x faster. This had an impact on Glean
    migration and initialization.
  * Metrics with `lifetime: application` are now cleared when the application is started,
    after startup Glean SDK pings are generated.
* All platforms:
  * The public method `PingType.send()` (in all platforms) have been deprecated
    and renamed to `PingType.submit()`.
  * Rename `deletion_request` ping to `deletion-request` ping after glean_parser update

# v22.1.0 (2019-12-17)

[Full changelog](https://github.com/mozilla/glean/compare/v22.0.0...v22.1.0)

* Add `InvalidOverflow` error to `TimingDistribution`s ([#583](https://github.com/mozilla/glean/pull/583))

# v22.0.0 (2019-12-05)

[Full changelog](https://github.com/mozilla/glean/compare/v21.3.0...v22.0.0)

* Add option to defer ping lifetime metric persistence ([#530](https://github.com/mozilla/glean/pull/530))
* Add a crate for the nice control API ([#542](https://github.com/mozilla/glean/pull/542))
* Pending `deletion_request` pings are resent on start ([#545](https://github.com/mozilla/glean/pull/545))

# v21.3.0 (2019-12-03)

[Full changelog](https://github.com/mozilla/glean/compare/v21.2.0...v21.3.0)

* Timers are reset when disabled. That avoids recording timespans across disabled/enabled toggling ([#495](https://github.com/mozilla/glean/pull/495)).
* Add a new flag to pings: `send_if_empty` ([#528](https://github.com/mozilla/glean/pull/528))
* Upgrade `glean_parser` to v1.12.0
* Implement the deletion request ping in Glean ([#526](https://github.com/mozilla/glean/pull/526))

# v21.2.0 (2019-11-21)

[Full changelog](https://github.com/mozilla/glean/compare/v21.1.1...v21.2.0)

* All platforms

  * The experiments API is no longer ignored before the Glean SDK initialized. Calls are
    recorded and played back once the Glean SDK is initialized.

  * String list items were being truncated to 20, rather than 50, bytes when using
    `.set()` (rather than `.add()`). This has been corrected, but it may result
    in changes in the sent data if using string list items longer than 20 bytes.

# v21.1.1 (2019-11-20)

[Full changelog](https://github.com/mozilla/glean/compare/v21.1.0...v21.1.1)

* Android:

  * Use the `LifecycleEventObserver` interface, rather than the `DefaultLifecycleObserver`
    interface, since the latter isn't compatible with old SDK targets.

# v21.1.0 (2019-11-20)

[Full changelog](https://github.com/mozilla/glean/compare/v21.0.0...v21.1.0)

* Android:

  * Two new metrics were added to investigate sending of metrics and baseline pings.
    See [bug 1597980](https://bugzilla.mozilla.org/show_bug.cgi?id=1597980) for more information.

  * Glean's two lifecycle observers were refactored to avoid the use of reflection.

* All platforms:

  * Timespans will now not record an error if stopping after setting upload enabled to false.

# v21.0.0 (2019-11-18)

[Full changelog](https://github.com/mozilla/glean/compare/v20.2.0...v21.0.0)

* Android:

  * The `GleanTimerId` can now be accessed in Java and is no longer a `typealias`.

  * Fixed a bug where the metrics ping was getting scheduled twice on startup.
* All platforms

  * Bumped `glean_parser` to version 1.11.0.

# v20.2.0 (2019-11-11)

[Full changelog](https://github.com/mozilla/glean/compare/v20.1.0...v20.2.0)

* In earlier 20.x.x releases, the version of glean-ffi was incorrectly built
  against the wrong version of glean-core.

# v20.1.0 (2019-11-11)

[Full changelog](https://github.com/mozilla/glean/compare/v20.0.0...v20.1.0)

* The version of Glean is included in the Glean Gradle plugin.

* When constructing a ping, events are now sorted by their timestamp. In practice,
  it rarely happens that event timestamps are unsorted to begin with, but this
  guards against a potential race condition and incorrect usage of the lower-level
  API.

# v20.0.0 (2019-11-11)

[Full changelog](https://github.com/mozilla/glean/compare/v19.1.0...v20.0.0)

* Glean users should now use a Gradle plugin rather than a Gradle script. (#421)
  See [integrating with the build system docs](https://mozilla.github.io/glean/book/user/adding-glean-to-your-project.html#integrating-with-the-build-system) for more information.

* In Kotlin, metrics that can record errors now have a new testing method,
  `testGetNumRecordedErrors`. (#401)

# v19.1.0 (2019-10-29)

[Full changelog](https://github.com/mozilla/glean/compare/v19.0.0...v19.1.0)

* Fixed a crash calling `start` on a timing distribution metric before Glean is initialized.
  Timings are always measured, but only recorded when upload is enabled ([#400](https://github.com/mozilla/glean/pull/400))
* BUGFIX: When the Debug Activity is used to log pings, each ping is now logged only once ([#407](https://github.com/mozilla/glean/pull/407))
* New `invalid state` error, used in timespan recording ([#230](https://github.com/mozilla/glean/pull/230))
* Add an Android crash instrumentation walk-through ([#399](https://github.com/mozilla/glean/pull/399))
* Fix crashing bug by avoiding assert-printing in LMDB ([#422](https://github.com/mozilla/glean/pull/422))
* Upgrade dependencies, including rkv ([#416](https://github.com/mozilla/glean/pull/416))

# v19.0.0 (2019-10-22)

[Full changelog](https://github.com/mozilla/glean/compare/v0.0.1-TESTING6...v19.0.0)

First stable release of Glean in Rust (aka glean-core).
This is a major milestone in using a cross-platform implementation of Glean on the Android platform.

* Fix round-tripping of timezone offsets in dates ([#392](https://github.com/mozilla/glean/pull/392))
* Handle dynamic labels in coroutine tasks ([#394](https://github.com/mozilla/glean/pull/384))

# v0.0.1-TESTING6 (2019-10-18)

[Full changelog](https://github.com/mozilla/glean/compare/v0.0.1-TESTING5...v0.0.1-TESTING6)

* Ignore dynamically stored labels if Glean is not initialized ([#374](https://github.com/mozilla/glean/pull/374))
* Make sure ProGuard doesn't remove Glean classes from the app ([#380](https://github.com/mozilla/glean/pull/380))
* Keep track of pings in all modes ([#378](https://github.com/mozilla/glean/pull/378))
* Add `jnaTest` dependencies to the `forUnitTest` JAR ([#382](https://github.com/mozilla/glean/pull/382))

# v0.0.1-TESTING5 (2019-10-10)

[Full changelog](https://github.com/mozilla/glean/compare/v0.0.1-TESTING4...v0.0.1-TESTING5)

* Upgrade to NDK r20 ([#365](https://github.com/mozilla/glean/pull/365))

# v0.0.1-TESTING4 (2019-10-09)

[Full changelog](https://github.com/mozilla/glean/compare/v0.0.1-TESTING3...v0.0.1-TESTING4)

* Take DST into account when converting a calendar into its items ([#359](https://github.com/mozilla/glean/pull/359))
* Include a macOS library in the `forUnitTests` builds ([#358](https://github.com/mozilla/glean/pull/358))
* Keep track of all registered pings in test mode ([#363](https://github.com/mozilla/glean/pull/363))

# v0.0.1-TESTING3 (2019-10-08)

[Full changelog](https://github.com/mozilla/glean/compare/v0.0.1-TESTING2...v0.0.1-TESTING3)

* Allow configuration of Glean through the `GleanTestRule`
* Bump `glean_parser` version to 1.9.2

# v0.0.1-TESTING2 (2019-10-07)

[Full changelog](https://github.com/mozilla/glean/compare/v0.0.1-TESTING1...v0.0.1-TESTING2)

* Include a Windows library in the `forUnitTests` builds

# v0.0.1-TESTING1 (2019-10-02)

[Full changelog](https://github.com/mozilla/glean/compare/95b6bcc03616c8d7c3e3e64e99ee9953aa06a474...v0.0.1-TESTING1)

### General

First testing release.<|MERGE_RESOLUTION|>--- conflicted
+++ resolved
@@ -1,8 +1,5 @@
 # Unreleased changes
 
-<<<<<<< HEAD
-[Full changelog](https://github.com/mozilla/glean/compare/v60.2.0...main)
-=======
 [Full changelog](https://github.com/mozilla/glean/compare/v60.3.0...main)
 
 # v60.3.0 (2024-05-31)
@@ -12,7 +9,6 @@
 * Android
   * Allow configuring `delayPingLifetimeIo` in Kotlin and auto-flush this data after 1000 writes.
     It is also auto-flushed on background. ([#2851](https://github.com/mozilla/glean/pull/2851))
->>>>>>> 66c25b25
 
 # v60.2.0 (2024-05-23)
 
