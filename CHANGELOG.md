--- conflicted
+++ resolved
@@ -1,8 +1,5 @@
 # Unreleased changes
 
-<<<<<<< HEAD
-[Full changelog](https://github.com/mozilla/glean/compare/v52.7.0...main)
-=======
 [Full changelog](https://github.com/mozilla/glean/compare/v53.0.0...main)
 
 # v53.0.0 (2023-06-07)
@@ -19,7 +16,6 @@
   * Make debugging APIs available on Swift ([#2470](https://github.com/mozilla/glean/pull/2470))
   * Added a shutdown API for Swift. This should only be necessary for when Glean is running in a process other than the main process (like in the VPN daemon, for instance)([Bug 1832324](https://bugzilla.mozilla.org/show_bug.cgi?id=1832324))
   * Glean for iOS is now being built with Xcode 14.3 ([#2253](https://github.com/mozilla/glean/pull/2253))
->>>>>>> dbd6cb84
 
 # v52.7.0 (2023-05-10)
 
