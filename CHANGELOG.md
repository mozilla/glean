--- conflicted
+++ resolved
@@ -1,8 +1,5 @@
 # Unreleased changes
 
-<<<<<<< HEAD
-[Full changelog](https://github.com/mozilla/glean/compare/v26.0.0...master)
-=======
 [Full changelog](https://github.com/mozilla/glean/compare/v27.0.0...master)
 
 # v27.0.0 (2020-04-08)
@@ -22,7 +19,6 @@
 * Python:
   * Glean will now wait at application exit for up to one second to let its worker thread complete.
   * Ping uploading now happens in a separate child process by default. This can be disabled with the `allow_multiprocessing` configuration option.
->>>>>>> 9e4703ff
 
 # v26.0.0 (2020-03-27)
 
