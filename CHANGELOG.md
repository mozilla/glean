# Unreleased changes

<<<<<<< HEAD
[Full changelog](https://github.com/mozilla/glean/compare/v64.1.0...main)
=======
[Full changelog](https://github.com/mozilla/glean/compare/v64.1.1...main)

# v64.1.1 (2025-04-10)

[Full changelog](https://github.com/mozilla/glean/compare/v64.1.0...v64.1.1)

* General
  * Increase the maximum label length to 111 ([#3108](https://github.com/mozilla/glean/pull/3108))
  * Allow `test_get_{attribution|distribution}` to wait on init if in progress ([bug 1959515](https://bugzilla.mozilla.org/show_bug.cgi?id=1959515))
  * Fix race where setting ping enabled, ping registered, server knobs, debug tag, source tag, logging, ping submission, attribution, or distribution could crash if it comes in between init being called and the Global Glean being setup. ([bug 1959771](https://bugzilla.mozilla.org/show_bug.cgi?id=1959771))
>>>>>>> 75826cb5

# v64.1.0 (2025-04-07)

[Full changelog](https://github.com/mozilla/glean/compare/v64.0.1...v64.1.0)

* General
  * FEATURE: New client-wide attribution and distribution fields ([bug 1955428](https://bugzilla.mozilla.org/show_bug.cgi?id=1955428))
  * Update to `glean_parser` v17.1.0
* Kotlin
   * Updated Android Gradle Plugin to 8.9.1 ([#3098](https://github.com/mozilla/glean/pull/3098))
   * Updated Kotlin to version 2.1.20 ([#3098](https://github.com/mozilla/glean/pull/3098))
   * Dispatch ping API on the task queue ([#3101](https://github.com/mozilla/glean/pull/3101))

# v64.0.1 (2025-04-01)

[Full changelog](https://github.com/mozilla/glean/compare/v64.0.0...v64.0.1)

* Android
  * Revert changes that tried to fix `StrictMode` violations in Fenix ([bug 1946133](https://bugzilla.mozilla.org/show_bug.cgi?id=1946133))

# v64.0.0 (2025-03-18)

[Full changelog](https://github.com/mozilla/glean/compare/v63.1.0...v64.0.0)

* General
  * BREAKING CHANGE: Pings now pass required uploader capabilities during upload ([bug 1920732](https://bugzilla.mozilla.org/show_bug.cgi?id=1920732))
  * BREAKING CHANGE: Glean won't clear `client_info` fields when collection gets disabled. The `client_id` will still be cleared. ([#3068](https://github.com/mozilla/glean/pull/3068))
* Android
   * Updated Gradle to 8.13 ([#3074](https://github.com/mozilla/glean/pull/3080))
   * Updated to Android NDK 28 and SDK 35 ([#3074](https://github.com/mozilla/glean/pull/3080))
   * Updated Kotlin to version 2.1.10 ([#3074](https://github.com/mozilla/glean/pull/3080))
   * Updated Android Gradle Plugin to 8.8.2 ([#3074](https://github.com/mozilla/glean/pull/3080))
   * Updated JNA to version 5.17.0 ([#3081](https://github.com/mozilla/glean/pull/3081))
* Rust
  * Report more desktop architectures in `client_info.architecture` ([bug 1944694](https://bugzilla.mozilla.org/show_bug.cgi?id=1944694))

# v63.1.0 (2025-01-30)

[Full changelog](https://github.com/mozilla/glean/compare/v63.0.0...v63.1.0)

* General
  * The `glean.validation.pings_submitted` metric will now only record counts for built-in pings ([#3010](https://github.com/mozilla/glean/pull/3010))
* Rust
  * Provide a public interface so that consumers of RLB can access metric identifiers ([#3054](https://github.com/mozilla/glean/pull/3054))
* Kotlin
  * Updated `rust-android-gradle` to avoid problems with Python 3.13+ ([#3031](https://github.com/mozilla/glean/pull/3031))
  * Update Glean plugin to be configuration-cache friendly ([#3041](https://github.com/mozilla/glean/pull/3041))
  * Dispatch experiment API on the task queue ([#3032](https://github.com/mozilla/glean/pull/3032))

# v63.0.0 (2024-11-28)

[Full changelog](https://github.com/mozilla/glean/compare/v62.0.0...v63.0.0)

* General
  * Add methods to access current Glean debugging settings and the list of currently registered pings([Bug 1921976](https://bugzilla.mozilla.org/show_bug.cgi?id=1921976)).
  * Require `glean_parser` v16.1.0 ([#3006](https://github.com/mozilla/glean/pull/3006))
  * BREAKING CHANGE: Add new `collection-enabled` mode (and `follows_collection_enabled` setting for pings).
    This allows to control a subset of pings independently from the Glean-wide `upload-enabled` flag.
    This deprecates the `setUploadEnabled` API in favor of `setCollectionEnabled`. ([#3006](https://github.com/mozilla/glean/pull/3006))
* Rust
  * Permit Glean shutdown to interrupt UploadManager Wait tasks ([bug 1928288](https://bugzilla.mozilla.org/show_bug.cgi?id=1928288))

# v62.0.0 (2024-11-05)

[Full changelog](https://github.com/mozilla/glean/compare/v61.2.0...v62.0.0)

* General
  * **BREAKING**: Remove LMDB-to-safe-mode migration.
    Safe-mode became the default in Glean v51. ([bug 1780370](https://bugzilla.mozilla.org/show_bug.cgi?id=1780370))
  * **BREAKING**: Stop sending buckets with 0 counts in memory_distribution and timing_distribution metric payloads ([bug 1898336](https://bugzilla.mozilla.org/show_bug.cgi?id=1898336))
  * Require `glean_parser` v15.2.0 ([bug 1925346](https://bugzilla.mozilla.org/show_bug.cgi?id=1925346))
  * Disabled the `glean.database.write_time` metric as the instrumented behavior was triggering metrics pings to be sent containing only that metric ([Bug 1928168](https://bugzilla.mozilla.org/show_bug.cgi?id=1928168))
* Rust
  * New Metric Type: `labeled_quantity` ([bug 1925346](https://bugzilla.mozilla.org/show_bug.cgi?id=1925346))

# v61.2.0 (2024-10-07)

[Full changelog](https://github.com/mozilla/glean/compare/v61.1.0...v61.2.0)

* Kotlin
  * Accept a ping schedule map on initialize ([#2967](https://github.com/mozilla/glean/pull/2967))
* Swift
  * Accept a ping schedule map on initialize ([#2967](https://github.com/mozilla/glean/pull/2967))

# v61.1.0 (2024-09-24)

[Full changelog](https://github.com/mozilla/glean/compare/v61.0.0...v61.1.0)

* Kotlin
  * Change Metrics Ping Scheduler to use daemon threads ([#2930](https://github.com/mozilla/glean/pull/2930))
  * Dispatch metric recording for event, object and timing distribution on the task queue ([#2942](https://github.com/mozilla/glean/pull/2942))
* Rust
  * **Experimental**: Buffered API for timing, memory and custom distribution ([#2948](https://github.com/mozilla/glean/pull/2948))

# v61.0.0 (2024-08-21)

[Full changelog](https://github.com/mozilla/glean/compare/v60.5.0...v61.0.0)

* General
  * BREAKING CHANGE: Updated to UniFFI 0.28.0 ([#2920](https://github.com/mozilla/glean/pull/2920))
  * BREAKING CHANGE: Update to `glean_parser` v15.0.0 ([release notes](https://github.com/mozilla/glean_parser/releases/tag/v15.0.0))
* Kotlin
  * BREAKING CHANGE: Remove now obsolete type alias ([#2935](https://github.com/mozilla/glean/issues/2935))

# v60.5.0 (2024-08-06)

[Full changelog](https://github.com/mozilla/glean/compare/v60.4.0...v60.5.0)

* General
  * Make auto-flush behavior configurable and time-based ([#2871](https://github.com/mozilla/glean/pull/2871))
  * Require `glean_parser` v14.5.0 ([#2916](https://github.com/mozilla/glean/pull/2916))
* Android
  * Update to Gradle v8.9 ([#2909](https://github.com/mozilla/glean/pull/2909))
  * Fixed `GleanTestLocalServer` test rule to prevent leaking between tests([Bug 1787234](https://bugzilla.mozilla.org/show_bug.cgi?id=1787234))
* Rust
  * Remove cargo feature `preinit_million_queue` and set the default pre-init queue size to 10^6 for all consumers ([Bug 1909246](https://bugzilla.mozilla.org/show_bug.cgi?id=1909246))

# v60.4.0 (2024-07-23)

[Full changelog](https://github.com/mozilla/glean/compare/v60.3.0...v60.4.0)

* General
  * Bump the string length limit to 255 characters ([#2857](https://github.com/mozilla/glean/pull/2857))
  * New metric `glean.database.write_time` to measure database writes ([#2845](https://github.com/mozilla/glean/pull/2845))
  * Require glean_parser v14.3.0 ([bug 1909244](https://bugzilla.mozilla.org/show_bug.cgi?id=1909244))
* Android
  * Delay log init until Glean is getting initialized ([#2858](https://github.com/mozilla/glean/pull/2858))
  * Update to Gradle v8.8 ([#2860](https://github.com/mozilla/glean/pull/2860))
  * Updated Kotlin to version 1.9.24 ([#2861](https://github.com/mozilla/glean/pull/2861))
  * Default-enable `delayPingLifetimeIo` ([#2863](https://github.com/mozilla/glean/issues/2863))
  * Preparing Glean to be able to remove `service-glean` from Android Components ([#2891](https://github.com/mozilla/glean/pull/2891))
  * Gradle Plugin: Support for using an external Python environment ([#2889](https://github.com/mozilla/glean/pull/2889))
* Rust
  * New Metric Types: `labeled_custom_distribution`, `labeled_memory_distribution`, and `labeled_timing_distribution` ([bug 1657947](https://bugzilla.mozilla.org/show_bug.cgi?id=1657947))

# v60.3.0 (2024-05-31)

[Full changelog](https://github.com/mozilla/glean/compare/v60.2.0...v60.3.0)

* Android
  * Allow configuring `delayPingLifetimeIo` in Kotlin and auto-flush this data after 1000 writes.
    It is also auto-flushed on background. ([#2851](https://github.com/mozilla/glean/pull/2851))

# v60.2.0 (2024-05-23)

[Full changelog](https://github.com/mozilla/glean/compare/v60.1.0...v60.2.0)

* Rust
  * Accept a ping schedule map on initialize ([#2839](https://github.com/mozilla/glean/pull/2839))

# v60.1.1 (2024-05-31)

[Full changelog](https://github.com/mozilla/glean/compare/v60.1.0...v60.1.1)

* Android
  * Allow configuring `delayPingLifetimeIo` in Kotlin and auto-flush this data after 1000 writes.
    It is also auto-flushed on background. ([#2851](https://github.com/mozilla/glean/pull/2851))
    (Backported changes)

# v60.1.0 (2024-05-06)

[Full changelog](https://github.com/mozilla/glean/compare/v60.0.0...v60.1.0)

* Rust
  * New `TimingDistribution` API for no-allocation single-duration accumulation. ([bug 1892097](https://bugzilla.mozilla.org/show_bug.cgi?id=1892097))
* Python
  * Replace use of deprecated functionality (and make installs work on Python 3.12) ([#2820](https://github.com/mozilla/glean/pull/2820))

# v60.0.1 (2024-05-31)

[Full changelog](https://github.com/mozilla/glean/compare/v60.0.0...v60.0.1)

* Android
  * Allow configuring `delayPingLifetimeIo` in Kotlin and auto-flush this data after 1000 writes.
    It is also auto-flushed on background. ([#2851](https://github.com/mozilla/glean/pull/2851))
    (Backported changes)

# v60.0.0 (2024-04-22)

[Full changelog](https://github.com/mozilla/glean/compare/v59.0.0...v60.0.0)

* General
  * BREAKING CHANGE: Server Knobs API changes requiring changes to consuming applications which make use of Server Knobs ([Bug 1889114](https://bugzilla.mozilla.org/show_bug.cgi?id=1889114))
  * BREAKING CHANGE: Deprecated Server Knobs API `setMetricsDisabled` has been removed from all bindings. ([#2792](https://github.com/mozilla/glean/pull/2792))
  * Added support for `ping_schedule` metadata property so that pings can be scheduled to be sent when other pings are sent. ([#2791](https://github.com/mozilla/glean/pull/2791))
* Android
  * Updated Kotlin to version 1.9.23 ([#2737](https://github.com/mozilla/glean/pull/2737))
  * New metric type: Object ([#2796](https://github.com/mozilla/glean/pull/2796))
* iOS
  * New metric type: Object ([#2796](https://github.com/mozilla/glean/pull/2796))
* Python
  * New metric type: Object ([#2796](https://github.com/mozilla/glean/pull/2796))

# v59.0.0 (2024-03-28)

[Full changelog](https://github.com/mozilla/glean/compare/v58.1.0...v59.0.0)

* General
  * Hide `glean_timestamp` from event extras in tests ([#2776](https://github.com/mozilla/glean/pull/2776))
  * Timing Distribution's timer ids now begin at 1, rather than 0, to make some multi-language use cases easier. ([2777](https://bugzilla.mozilla.org/show_bug.cgi?id=1882584))
  * Add a configuration option to disable internal pings ([#2786](https://github.com/mozilla/glean/pull/2786/))
  * Updated to UniFFI 0.27.0 ([#2762](https://github.com/mozilla/glean/pull/2762))

# v58.1.0 (2024-03-12)

[Full changelog](https://github.com/mozilla/glean/compare/v58.0.0...v58.1.0)

* General
  * Enable wall clock timestamp on all events by default ([#2767](https://github.com/mozilla/glean/issues/2767))
* Rust
  * Timing distribution and Custom distributions now expose `accumulate_single_sample`. This includes their traits and consumers that make use of them will need to implement the new functions ([Bug 1881297](https://bugzilla.mozilla.org/show_bug.cgi?id=1881297))
* Android
  * Timing and Custom Distributions now have a `accumulate_single_sample` API that don't require use of a collection ([Bug 1881297](https://bugzilla.mozilla.org/show_bug.cgi?id=1881297))
* Python
  * Timing Distributions now have both a `accumulate_samples` and `accumulate_single_sample` ([Bug 1881297](https://bugzilla.mozilla.org/show_bug.cgi?id=1881297))

# v58.0.0 (2024-02-29)

[Full changelog](https://github.com/mozilla/glean/compare/v57.0.0...v58.0.0)

* General
  * Update `glean_parser` to v13.0.0 ([release notes](https://github.com/mozilla/glean_parser/releases/tag/v13.0.0))
* Rust
  * New metric type: Object ([#2489](https://github.com/mozilla/glean/pull/2489))
  * BREAKING CHANGE: Support pings without `{client|ping}_info` sections ([#2756](https://github.com/mozilla/glean/pull/2756))
* Android
  * Upgrade Android NDK to r26c ([#2745](https://github.com/mozilla/glean/pull/2745))

# v57.0.0 (2024-02-12)

[Full changelog](https://github.com/mozilla/glean/compare/v56.1.0...v57.0.0)

* General
  * Added an experimental event listener API ([#2719](https://github.com/mozilla/glean/pull/2719))
* Android
  * BREAKING CHANGE: Update JNA to version 5.14.0. Projects using older JNA releases may encounter errors until they update. ([#2727](https://github.com/mozilla/glean/pull/2727))
  * Set the target Android SDK to version 34 ([#2709](https://github.com/mozilla/glean/pull/2709))
  * Fixed an incorrectly named method. The method is now correctly named `setExperimentationId`.
  * Update to Gradle v8.6 ([#2721](https://github.com/mozilla/glean/pull/2721)/[#2731](https://github.com/mozilla/glean/pull/2731))
  
# v56.1.0 (2024-01-16)

[Full changelog](https://github.com/mozilla/glean/compare/v56.0.0...v56.1.0)

* General
  * Errors are now recorded in cases where we had to create a new data store for Glean due to a failure ([bug 1815253](https://bugzilla.mozilla.org/show_bug.cgi?id=1815253))
  * Update `glean_parser` to v11.0.0 ([release notes](https://github.com/mozilla/glean_parser/releases/tag/v11.0.0))
  * Event metrics can now record a maximum of 50 keys in the event extra object ([Bug 1869429](https://bugzilla.mozilla.org/show_bug.cgi?id=1869429))
* iOS
  * Glean for iOS is now being built with Xcode 15.1 ([#2669](https://github.com/mozilla/glean/pull/2669))
* Android
  * Replaced `whenTaskAdded` with `configureEach` in `GleanGradlePlugin` to avoid unnecessary configuration. ([#2697](https://github.com/mozilla/glean/pull/2697))

# v56.0.0 (2023-11-30)

[Full changelog](https://github.com/mozilla/glean/compare/v55.0.0...v56.0.0)

* General
  * Updated to UniFFI 0.25.2 ([#2678](https://github.com/mozilla/glean/pull/2678))
* iOS
  * Dropped support for iOS < 15 ([#2681](https://github.com/mozilla/glean/pull/2681))

# v55.0.0 (2023-10-23)

* Python
  * BREAKING CHANGE: Dropped support for Python 3.7 ([#]())

[Full changelog](https://github.com/mozilla/glean/compare/v54.0.0...v55.0.0)

* General
  * BREAKING CHANGE: Adding `0` to a `counter` or `labeled_counter` metric will be silently ignored instead of raising an `invalid_value` error ([bug 1762859](https://bugzilla.mozilla.org/show_bug.cgi?id=1762859))
  * Trigger the uploader thread after scanning the pending pings directory ([bug 1847950](https://bugzilla.mozilla.org/show_bug.cgi?id=1847950))
  * Extend start/stop time of a ping to millisecond precision. Custom pings can opt-out using `precise_timestamps: false` ([#2456](https://github.com/mozilla/glean/pull/2456))
  * Update `glean_parser` to v10.0.0. Disallow `unit` field for anything but quantity, disallows `ping` lifetime metrics on the events ping, allows to configure precise timestamps in pings ([release notes](https://github.com/mozilla/glean_parser/releases/tag/v10.0.0))
  * Add an API to set an Experimentation ID that will be annotated to all pings ([Bug 1848201](https://bugzilla.mozilla.org/show_bug.cgi?id=1848201))

# v54.0.0 (2023-09-12)

[Full changelog](https://github.com/mozilla/glean/compare/v53.2.0...v54.0.0)

* General
  * Experimental: Add configuration to add a wall clock timestamp to all events ([#2513](https://github.com/mozilla/glean/issues/2513))
* Python
  * Switched the build system to maturin. This should not have any effect on consumers. ([#2345](https://github.com/mozilla/glean/pull/2345))
  * BREAKING CHANGE: Dropped support for Python 3.6 ([#2345](https://github.com/mozilla/glean/pull/2345))
* Kotlin
  * Update to Gradle v8.2.1 ([#2516](https://github.com/mozilla/glean/pull/2516))
  * Increase Android compile SDK to version 34 ([#2614](https://github.com/mozilla/glean/pull/2614))

# v53.2.0 (2023-08-02)

[Full changelog](https://github.com/mozilla/glean/compare/v53.1.0...v53.2.0)

* General
  * Update `glean_parser` to v8.1.0. Subsequently, metric names now have a larger limit of 70 characters ([release notes](https://github.com/mozilla/glean_parser/releases/tag/v8.1.0))
* Rust
  * The Ping Rate Limit type is now accessible in the Rust Language Binding ([#2528](https://github.com/mozilla/glean/pull/2528))
  * Gracefully handle a failure when starting the upload thread. Glean no longer crashes in that case. ([#2545](https://github.com/mozilla/glean/pull/2545))
  * `locale` now exposed through the RLB so it can be set by consumers ([#2531](https://github.com/mozilla/glean/pull/2531))
* Python
  * Added the shutdown API for Python to ensure orderly shutdown and waiting for uploader processes ([#2538](https://github.com/mozilla/glean/pull/2538))
* Kotlin
  * Move running of upload task when Glean is running in a background service to use the internal Glean Dispatchers rather than WorkManager. [Bug 1844533](https://bugzilla.mozilla.org/show_bug.cgi?id=1844533)

# v53.1.0 (2023-06-28)

[Full changelog](https://github.com/mozilla/glean/compare/v53.0.0...v53.1.0)

* General
  * Gracefully handle the waiting thread going away during shutdown ([#2503](https://github.com/mozilla/glean/pull/2503))
  * Updated to UniFFI 0.24.1 ([#2510](https://github.com/mozilla/glean/pull/2510))
  * Try blocking shutdown 10s for init to complete ([#2518](https://github.com/mozilla/glean/pull/2518))
* Android
  * Update minimum supported Java byte code generation to 17 ([#2498](https://github.com/mozilla/glean/pull/2498/))

# v53.0.0 (2023-06-07)

[Full changelog](https://github.com/mozilla/glean/compare/v52.7.0...v53.0.0)

* General
  * Adds the capability to merge remote metric configurations, enabling multiple Nimbus Features or components to share this functionality ([Bug 1833381](https://bugzilla.mozilla.org/show_bug.cgi?id=1833381))
  * StringList metric type limits have been increased. The length of strings allowed has been increased from 50 to 100 to match the String metric type, and the list length has been increased from 20 to 100 ([Bug 1833870](https://bugzilla.mozilla.org/show_bug.cgi?id=1833870))
  * Make ping rate limiting configurable on Glean init. ([bug 1647630](https://bugzilla.mozilla.org/show_bug.cgi?id=1647630))
* Rust
  * Timing distribution traits now expose `accumulate_samples` and `accumulate_raw_samples_nanos`. This is a breaking change for consumers that make use of the trait as they will need to implement the new functions ([Bug 1829745](https://bugzilla.mozilla.org/show_bug.cgi?id=1829745))
* iOS
  * Make debugging APIs available on Swift ([#2470](https://github.com/mozilla/glean/pull/2470))
  * Added a shutdown API for Swift. This should only be necessary for when Glean is running in a process other than the main process (like in the VPN daemon, for instance)([Bug 1832324](https://bugzilla.mozilla.org/show_bug.cgi?id=1832324))
  * Glean for iOS is now being built with Xcode 14.3 ([#2253](https://github.com/mozilla/glean/pull/2253))

# v52.7.0 (2023-05-10)

[Full changelog](https://github.com/mozilla/glean/compare/v52.6.0...v52.7.0)

* General
  * Allow user to configure how verbose the internal logging is ([#2459](https://github.com/mozilla/glean/pull/2459))
  * Added a timeout waiting for the dispatcher at shutdown ([#2461](https://github.com/mozilla/glean/pull/2461))
  * Added a new Glean metric `glean.validation.shutdown_dispatcher_wait` measuring the wait time at shutdown ([#2461](https://github.com/mozilla/glean/pull/2461))
* Kotlin
  * Update Kotlin to version 1.8.21 ([#2462](https://github.com/mozilla/glean/pull/2462))
  * Make debugging APIs available on Android ([Bug 1830937](https://bugzilla.mozilla.org/show_bug.cgi?id=1830937))

# v52.6.0 (2023-04-20)

[Full changelog](https://github.com/mozilla/glean/compare/v52.5.0...v52.6.0)

* Rust
  * The Text metric type is now available in the Rust language bindings ([#2451](https://github.com/mozilla/glean/pull/2451))

# v52.5.0 (2023-04-11)

[Full changelog](https://github.com/mozilla/glean/compare/v52.4.3...v52.5.0)

* General
  * On Rkv detecting a corrupted database delete the old RKV, create a new one and log the error ([#2425](https://github.com/mozilla/glean/pull/2425))
  * Add the Date header as late as possible before the uploader acts ([#2436](https://github.com/mozilla/glean/pull/2436))
  * The logic of the Server Knobs API has been flipped. Instead of applying a list of metrics and their _disabled_ state, the API now accepts a list of metrics and their _enabled_ state ([bug 1811253](https://bugzilla.mozilla.org/show_bug.cgi?id=1811253))
* Kotlin
  * Adds the ability to record metrics on a non-main process. This is enabled by setting a `dataPath` in the Glean configuration ([bug 1815233](https://bugzilla.mozilla.org/show_bug.cgi?id=1815233))
* iOS
  * Adds the ability to record metrics on a non-main process. This is enabled by setting a `dataPath` in the Glean configuration ([bug 1815233](https://bugzilla.mozilla.org/show_bug.cgi?id=1815233))

# v52.4.3 (2023-03-24)

[Full changelog](https://github.com/mozilla/glean/compare/v52.4.2...v52.4.3)

* General
  * Expose Server Knobs functionality via UniFFI for use on mobile
* iOS
  * BUGFIX: Prevent another test-only issue: The storage going away when the uploader reports back its status ([#2430](https://github.com/mozilla/glean/pull/2430))

# v52.4.2 (2023-03-15)

[Full changelog](https://github.com/mozilla/glean/compare/v52.4.1...v52.4.2)

* Rust
  * Revert to libstd's `remove_dir_all` instead of external crate ([#2415](https://github.com/mozilla/glean/pull/2415))
* Python
  * BUGFIX: Implement an empty shutdown function ([#2417](https://github.com/mozilla/glean/pull/2417))

# v52.4.1 (2023-03-10)

[Full changelog](https://github.com/mozilla/glean/compare/v52.4.0...v52.4.1)

* General
  * Update `tempfile` crate to remove dependency on potentially vulnerable version of `remove_dir_all@0.5.3`

# v52.4.0 (2023-03-09)

[Full changelog](https://github.com/mozilla/glean/compare/v52.3.1...v52.4.0)

* General
  * Update `glean_parser` to v7.1.0 ([release notes](https://github.com/mozilla/glean_parser/releases/tag/v7.1.0))
* Kotlin
  * Upgrade Android NDK to r25c ([#2399](https://github.com/mozilla/glean/pull/2399))
* iOS
  * BUGFIX: Reworking the HTTP uploader to avoid background uploading issues ([Bug 1819161](https://bugzilla.mozilla.org/show_bug.cgi?id=1819161))

# v52.3.1 (2023-03-01)

[Full changelog](https://github.com/mozilla/glean/compare/v52.3.0...v52.3.1)

* General
  * No functional change from v52.3.0, just CI updates.

# v52.3.0 (2023-02-23)

[Full changelog](https://github.com/mozilla/glean/compare/v52.2.0...v52.3.0)

* General
  * Loosen label restrictions to "at most 71 characters of printable ASCII" ([bug 1672273](https://bugzilla.mozilla.org/show_bug.cgi?id=1672273))
  * Introduced 2 new Glean health metrics: `glean.upload.send_failure` and `glean.upload.send_success` to measure the time for sending a ping ([#2365](https://github.com/mozilla/glean/pull/2365))
  * Introduced a new Glean metric: `glean.validation.shutdown_wait` to measure the time Glean waits for the uploader on shutdown ([#2365](https://github.com/mozilla/glean/pull/2365))
* Rust
  * On shutdown wait up to 30s on the uploader to finish work ([#2232](https://github.com/mozilla/glean/pull/2332))
* iOS
  * BUGFIX: Avoid an invalid state (double-starting) for `baseline.duration` when Glean is first initialized ([#2368](https://github.com/mozilla/glean/pull/2368))

# v52.2.0 (2023-01-30)

[Full changelog](https://github.com/mozilla/glean/compare/v52.1.1...v52.2.0)

* General
  * Update to UniFFI 0.23 ([#2338](https://github.com/mozilla/glean/pull/2338))

# v52.1.1 (2023-01-26)

[Full changelog](https://github.com/mozilla/glean/compare/v52.1.0...v52.1.1)

* General
  * BUGFIX: Properly invoke the windows build number function from whatsys ([bug 1812672](https://bugzilla.mozilla.org/show_bug.cgi?id=1812672))

# v52.1.0 (2023-01-26)

[Full changelog](https://github.com/mozilla/glean/compare/v52.0.1...v52.1.0)

* General
  * BUGFIX: Custom Pings with events should no longer erroneously post `InvalidState` errors ([bug 1811872](https://bugzilla.mozilla.org/show_bug.cgi?id=1811872))
  * Upgrade to `glean_parser` v7.0.0 ([#2346](https://github.com/mozilla/glean/pull/2346))
* Kotlin
  * Update to Gradle v7.6 ([#2317](https://github.com/mozilla/glean/pull/2317))
* Rust
  * Added a new `client_info` field `windows_build_number` (Windows only) ([#2325](https://github.com/mozilla/glean/pull/2325))
  * A new `ConfigurationBuilder` allows to create the Glean configuration before initialization ([#2313](https://github.com/mozilla/glean/pull/2313))
  * Drop dependency on `env_logger` for regular builds ([#2312](https://github.com/mozilla/glean/pull/2312))

# v52.0.1 (2023-01-19)

[Full changelog](https://github.com/mozilla/glean/compare/v52.0.0...v52.0.1)

* Android
  * The `GleanDebugActivity` can run without Glean being initialized ([#2336](https://github.com/mozilla/glean/pull/2336))
* Python
  * Ship `universal2` (`aarch64` + `x86_64` in one) wheels ([#2340](https://github.com/mozilla/glean/pull/2340))

# v52.0.0 (2022-12-13)

[Full changelog](https://github.com/mozilla/glean/compare/v51.8.3...v52.0.0)

* General
  * Remove the metric `glean.validation.first_run_hour`. Note that this will mean no `reason=upgrade` metrics pings from freshly installed clients anymore. ([#2271](https://github.com/mozilla/glean/pull/2271))
  * BEHAVIOUR CHANGE: Events in Custom Pings no longer trigger their submission. ([bug 1716725](https://bugzilla.mozilla.org/show_bug.cgi?id=1716725))
    * Custom Pings with unsent events will no longer be sent at startup with reason `startup`.
    * `glean.restarted` events will be included in Custom Pings with other events to rationalize event timestamps across restarts.
  * `test_reset_glean` will remove all previous data if asked to clear stores, even if Glean never has been initialized ([#2294](https://github.com/mozilla/glean/pull/2294))
  * Upgrade to `glean_parser` v6.5.0, with support for `Cow` in Rust code ([#2300](https://github.com/mozilla/glean/issues/2300))
  * API REMOVED: The deprecated-since-v38 `event` metric `record(map)` API has been removed ([bug 1802550](https://bugzilla.mozilla.org/show_bug.cgi?id=1802550))
  * BEHAVIOUR CHANGE: "events" pings will no longer be sent if they have metrics but no events ([bug 1803513](https://bugzilla.mozilla.org/show_bug.cgi?id=1803513))
  * *_Experimental:_* Add functionality necessary to remotely configure the metric `disabled` property ([bug 1798919](https://bugzilla.mozilla.org/show_bug.cgi?id=1798919))
    * This change has no effect when the API is not used and is transparent to consumers. The API is currently experimental because it is not stable and may change.
* Rust
  * Static labels for labeled metrics are now `Cow<'static, str>` to reduce heap allocations ([#2272](https://github.com/mozilla/glean/pull/2272))
  * NEW INTERNAL CONFIGURATION OPTION: `trim_data_to_registered_pings` will trim event storage to just the registered pings. Consult with the Glean Team before using. ([bug 1804915](https://bugzilla.mozilla.org/show_bug.cgi?id=1804915))

# v51.8.3 (2022-11-25)

[Full changelog](https://github.com/mozilla/glean/compare/v51.8.2...v51.8.3)

* General
  * Upgrade to rkv 0.18.3. This comes with a bug fix that ensures that interrupted database writes don't corrupt/truncate the database file ([#2288](https://github.com/mozilla/glean/pull/2288))
* iOS
  * Avoid building a dynamic library ([#2285](https://github.com/mozilla/glean/pull/2285)).
    Note: v51.8.1 and 51.8.2 are **not** working on iOS and will break the build due to accidentally including a link to a dynamic library.

# v51.8.2 (2022-11-17)

[Full changelog](https://github.com/mozilla/glean/compare/v51.8.1...v51.8.2)

* General
  * BUGFIX: Reliably clear pending pings and events on Windows using `remove_dir_all` crate ([bug 1801128](https://bugzilla.mozilla.org/show_bug.cgi?id=1801128))
  * Update to rkv v0.18.2 ([#2270](https://github.com/mozilla/glean/pull/2270))

# v51.8.1 (2022-11-15)

[Full changelog](https://github.com/mozilla/glean/compare/v51.8.0...v51.8.1)

* General
  * Do not serialize `count` field in distribution payload ([#2267](https://github.com/mozilla/glean/pull/2267))
  * BUGFIX: The glean-core "metrics" ping scheduler will now schedule and send "upgrade"-reason pings. ([bug 1800646](https://bugzilla.mozilla.org/show_bug.cgi?id=1800646))

# v51.8.0 (2022-11-03)

[Full changelog](https://github.com/mozilla/glean/compare/v51.7.0...v51.8.0)

* General
  * Upgrade to `glean_parser` v6.3.0, increases the event extra limit to 15 ([#2255](https://github.com/mozilla/glean/issues/2255))
  * Increase event extras value limit to 500 bytes ([#2255](https://github.com/mozilla/glean/issues/2255))
* Kotlin
  * Increase to Android target/compile SDK version 33 ([#2246](https://github.com/mozilla/glean/pull/2246))
* iOS
  * Try to avoid a crash by not invalidating upload sessions ([#2254](https://github.com/mozilla/glean/pull/2254))

# v51.7.0 (2022-10-25)

[Full changelog](https://github.com/mozilla/glean/compare/v51.6.0...v51.7.0)

* iOS
  * Glean for iOS is now being built with Xcode 13.4 again ([#2242](https://github.com/mozilla/glean/pull/2242))
* Rust
  * Add cargo feature `preinit_million_queue` to up the preinit queue length from 10^3 to 10^6 ([bug 1796258](https://bugzilla.mozilla.org/show_bug.cgi?id=1796258))

# v51.6.0 (2022-10-24)

[Full changelog](https://github.com/mozilla/glean/compare/v51.5.0...v51.6.0)

* General
  * The internal glean-core dispatch queue changed from `bounded` to `unbounded`, while still behaving as a bounded queue.
* iOS
  * BUGFIX: Additional work to address an iOS crash due to an invalidated session ([#2235](https://github.com/mozilla/glean/pull/2235))

# v51.5.0 (2022-10-18)

[Full changelog](https://github.com/mozilla/glean/compare/v51.4.0...v51.5.0)

* General
  * Add `count` to `DistributionData` payload ([#2196](https://github.com/mozilla/glean/pull/2196))
  * Update to UniFFI 0.21.0 ([#2229](https://github.com/mozilla/glean/pull/2229))
* Android
  * Synchronize AndroidX dependencies with AC ([#2219](https://github.com/mozilla/glean/pull/2219))
  * Bump `jna` to 5.12.1 #2221 ([#2221](https://github.com/mozilla/glean/pull/2221))
* iOS
  * Glean for iOS is now being built with Xcode 14.0 ([#2188](https://github.com/mozilla/glean/pull/2188))

# v51.4.0 (2022-10-04)

[Full changelog](https://github.com/mozilla/glean/compare/v51.3.0...v51.4.0)

* Kotlin
  * Update Kotlin and Android Gradle Plugin to the latest releases ([#2211](https://github.com/mozilla/glean/pull/2211))
* Swift
  * Fix for iOS startup crash caused by Glean ([#2206](https://github.com/mozilla/glean/pull/2206))

# v51.3.0 (2022-09-28)

[Full changelog](https://github.com/mozilla/glean/compare/v51.2.0...v51.3.0)

* General
  * Update URL metric character limit to 8k to support longer URLs. URLs that are too long now are truncated to `MAX_URL_LENGTH` and still recorded along with an Overflow error. ([#2199](https://github.com/mozilla/glean/pull/2199))
* Kotlin
  * Gradle plugin: Fix quoting issue in Python wrapper code ([#2193](https://github.com/mozilla/glean/pull/2193))
  * Bumped the required Android NDK to version 25.1.8937393 ([#2195](https://github.com/mozilla/glean/pull/2195))

# v51.2.0 (2022-09-08)

[Full changelog](https://github.com/mozilla/glean/compare/v51.1.0...v51.2.0)

* General
  * Relax `glean_parser` version requirement. All "compatible releases" are now allowed ([#2086](https://github.com/mozilla/glean/pull/2086))
  * Uploaders can now signal that they can't upload anymore ([#2136](https://github.com/mozilla/glean/pull/2136))
  * Update UniFFI to version 0.19.6 ([#2175](https://github.com/mozilla/glean/pull/2175))
* Kotlin
  * BUGFIX: Re-enable correctly collecting `glean.validation.foreground_count` again ([#2153](https://github.com/mozilla/glean/pull/2153))
  * BUGFIX: Gradle plugin: Correctly remove the version conflict check. Now the consuming module need to ensure it uses a single version across all dependencies ([#2155](https://github.com/mozilla/glean/pull/2155))
  * Upgrade dependencies and increase to Android target/compile SDK version 32 ([#2150](https://github.com/mozilla/glean/pull/2150))
  * Upgrade Android NDK to r25 ([#2159](https://github.com/mozilla/glean/pull/2159))
  * BUGFIX: Correctly set `os_version` and `architecture` again ([#2174](https://github.com/mozilla/glean/pull/2174))
* iOS
  * BUGFIX: Correctly set `os_version` and `architecture` again ([#2174](https://github.com/mozilla/glean/pull/2174))
* Python
  * BUGFIX: Correctly handle every string that represents a UUID, including non-hyphenated random 32-character strings ([#2182](https://github.com/mozilla/glean/pull/2182))

# v51.1.0 (2022-08-08)

[Full changelog](https://github.com/mozilla/glean/compare/v51.0.1...v51.1.0)

* General
  * BUGFIX: Handle that Glean might be uninitialized when an upload task is requested ([#2131](https://github.com/mozilla/glean/pull/2131))
  * Updated the glean_parser to version 6.1.2
* Kotlin
  * BUGFIX: When setting a local endpoint in testing check for testing mode, not initialization ([#2145](https://github.com/mozilla/glean/pull/2145/))
  * Gradle plugin: Remove the version conflict check. Now the consuming module need to ensure it uses a single version across all dependencies ([#2143](https://github.com/mozilla/glean/pull/2143))

# v51.0.1 (2022-07-26)

[Full changelog](https://github.com/mozilla/glean/compare/v51.0.0...v51.0.1)

* General
  * BUGFIX: Set the following `client_info` fields correctly again: `android_sdk_version`, `device_manufacturer`, `device_model`, `locale`. These were never set in Glean v50.0.0 to v51.0.0 ([#2131](https://github.com/mozilla/glean/pull/2131))

# v51.0.0 (2022-07-22)

[Full changelog](https://github.com/mozilla/glean/compare/v50.1.2...v51.0.0)

* General
  * Remove `testHasValue` from all implementations.
    `testGetValue` always returns a null value
    (`null`, `nil`, `None` depending on the language) and does not throw an exception ([#2087](https://github.com/mozilla/glean/pull/2087)).
  * BREAKING CHANGE: Dropped `ping_name` argument from all `test_get_num_recorded_errors` methods ([#2088](https://github.com/mozilla/glean/pull/2088))  
    Errors default to the `metrics` ping, so that's what is queried internally.
  * BREAKING: Disable `safe-mode` everywhere. This causes all clients to migrate from LMDB to safe-mode storage ([#2123](https://github.com/mozilla/glean/pull/2123))
* Kotlin
  * Fix the Glean Gradle Plugin to work with Android Gradle Plugin v7.2.1 ([#2114](https://github.com/mozilla/glean/pull/2114))
* Rust
  * Add a method to construct an Event with runtime-known allowed extra keys. ([bug 1767037](https://bugzilla.mozilla.org/show_bug.cgi?id=1767037))

# v50.1.4 (2022-08-01)

[Full changelog](https://github.com/mozilla/glean/compare/v50.1.3...v50.1.4)

* General
  * BUGFIX: Handle that Glean might be uninitialized when an upload task is requested ([#2131](https://github.com/mozilla/glean/pull/2131))

# v50.1.3 (2022-07-26)

[Full changelog](https://github.com/mozilla/glean/compare/v50.1.2...v50.1.3)

* General
  * BUGFIX: Set the following `client_info` fields correctly again: `android_sdk_version`, `device_manufacturer`, `device_model`, `locale`. These were never set in Glean v50.0.0 to v51.0.0 ([#2131](https://github.com/mozilla/glean/pull/2131))


# v50.1.2 (2022-07-08)

[Full changelog](https://github.com/mozilla/glean/compare/v50.1.1...v50.1.2)

* General
  * Update UniFFI to version 0.19.3
  * Fix rust-beta-tests linting

# v50.1.1 (2022-06-17)

[Full changelog](https://github.com/mozilla/glean/compare/v50.1.0...v50.1.1)

* Kotlin
  * Fix bug in Glean Gradle plugin by using correct quoting in embedded Python script ([#2097](https://github.com/mozilla/glean/pull/2097))
  * Fix bug in Glean Gradle plugin by removing references to Linux paths ([#2098](https://github.com/mozilla/glean/pull/2098))

# v50.1.0 (2022-06-15)

[Full changelog](https://github.com/mozilla/glean/compare/v50.0.1...v50.1.0)

* General
  * Updated to `glean_parser` v6.1.1 ([#2092](https://github.com/mozilla/glean/pull/2092))
* Swift
  * Dropped usage of Carthage for internal dependencies ([#2089](https://github.com/mozilla/glean/pull/2089))
  * Implement the text metric ([#2073](https://github.com/mozilla/glean/pull/2073))
* Kotlin
  * Implement the text metric ([#2073](https://github.com/mozilla/glean/pull/2073))
* Rust
  * Derive `serde::{Deserialize, Serialize}` on `Lifetime` and `CommonMetricData` ([bug 1772156](https://bugzilla.mozilla.org/show_bug.cgi?id=1772156))

# v50.0.1 (2022-05-25)

[Full changelog](https://github.com/mozilla/glean/compare/v50.0.0...v50.0.1)

* General
  * Updated to `glean_parser` v6.0.1
* Python
  * Remove duplicate log initialization and prevent crash ([#2064](https://github.com/mozilla/glean/pull/2064))

# v50.0.0 (2022-05-20)

[Full changelog](https://github.com/mozilla/glean/compare/v44.2.0...v50.0.0)

This release is a major refactoring of the internals and contains several breaking changes to exposed APIs.
Exposed functionality should be unaffected.
See below for details.

* General
  * Switch to UniFFI-defined and -generated APIs for all 3 foreign-language SDKs
  * The task dispatcher has been moved to Rust for all foreign-language SDKs
  * Updated to `glean_parser` v6.0.0
* Swift
  * `testGetValue` on all metric types now returns `nil` when no data is recorded instead of throwing an exception.
  * `testGetValue` on metrics with more complex data now return new objects for inspection.
    See the respective documentation for details.
  * `testHasValue` on all metric types is deprecated.
    It is currently still available as extension methods.
    Use `testGetValue` with not-null checks.
* Kotlin
  * `testGetValue` on all metric types now returns `null` when no data is recorded instead of throwing an exception.
  * `testGetValue` on metrics with more complex data now return new objects for inspection.
    See the respective documentation for details.
  * `testHasValue` on all metric types is deprecated.
    It is currently still available as extension methods and thus require an additional import. Use `testGetValue` with not-null checks.
  * On `TimingDistributionMetric`, `CustomDistributionMetric`, `MemoryDistributionMetric` the `accumulateSamples` method now takes a `List<Long>` instead of `LongArray`.
    Use `listOf` instead of `longArrayOf` or call `.toList`
 * `TimingDistributionMetricType.start` now always returns a valid `TimerId`, `TimingDistributionMetricType.stopAndAccumulate` always requires a `TimerId`.
* Python
  * `test_get_value` on all metric types now returns `None` when no data is recorded instead of throwing an exception.
  * `test_has_value` on all metric types was removed.
    Use `test_get_value` with not-null checks.

# v44.2.0 (2022-05-16)

[Full changelog](https://github.com/mozilla/glean/compare/v44.1.1...v44.2.0)

* General
  * The `glean.error.preinit_tasks_overflow` metric now reports only the number of overflowing tasks.
    It is marked as version 1 in the definition now. ([#2026](https://github.com/mozilla/glean/pull/2026))
* Kotlin
  * (Development only) Allow to override the used `glean_parser` in the Glean Gradle Plugin ([#2029](https://github.com/mozilla/glean/pull/2029))
  * `setSourceTags` is now a public API ([#2035](https://github.com/mozilla/glean/pull/2035)))
* iOS
  * `setSourceTags` is now a public API ([#2035](https://github.com/mozilla/glean/pull/2035))
* Rust
  * Implemented `try_get_num_recorded_errors` for Boolean in Rust Language Bindings ([#2049](https://github.com/mozilla/glean/pull/2049))

# v44.1.1 (2022-04-14)

[Full changelog](https://github.com/mozilla/glean/compare/v44.1.0...v44.1.1)

* Rust
  * Raise the global dispatcher queue limit from 100 to 1000 tasks. ([bug 1764549](https://bugzilla.mozilla.org/show_bug.cgi?id=1764549))
* iOS
  * Enable expiry by version in the `sdk_generator.sh` script ([#2013](https://github.com/mozilla/glean/pull/2013))

# v44.1.0 (2022-04-06)

[Full changelog](https://github.com/mozilla/glean/compare/v44.0.0...v44.1.0)

* Android
  * The `glean-native-forUnitTests` now ships with separate libraries for macOS x86_64 and macOS aarch64 ([#1967](https://github.com/mozilla/glean/pull/1967))
* Rust
  * Glean will no longer overwrite the `User-Agent` header, but instead send that information as `X-Telemetry-Agent` ([bug 1711928](https://bugzilla.mozilla.org/show_bug.cgi?id=1711928))

# v44.0.0 (2022-02-09)

* General
  * BREAKING CHANGE: Updated `glean_parser` version to 5.0.1 ([#1852](https://github.com/mozilla/glean/pull/1852)).
    This update drops support for generating C# specific metrics API.
* Rust
  * Ensure test-only `destroy_glean()` handles `initialize()` having started but not completed ([bug 1750235](https://bugzilla.mozilla.org/show_bug.cgi?id=1750235))
* Swift
  * Dropping support of the Carthage-compatible framework archive ([#1943](https://github.com/mozilla/glean/pull/1943)).
    The Swift Package (https://github.com/mozilla/glean-swift) is the recommended way of consuming Glean iOS.
* Python
  * BUGFIX: Datetime metrics now correctly record the local timezone ([#1953](https://github.com/mozilla/glean/pull/1953)).

[Full changelog](https://github.com/mozilla/glean/compare/v43.0.2...v44.0.0)

# v43.0.2 (2022-01-17)

[Full changelog](https://github.com/mozilla/glean/compare/v43.0.1...v43.0.2)

* General
  * Fix artifact publishing properly ([#1930](https://github.com/mozilla/glean/pull/1930))

# v43.0.1 (2022-01-17)

[Full changelog](https://github.com/mozilla/glean/compare/v43.0.0...v43.0.1)

* General
  * Fix artifact publishing ([#1930](https://github.com/mozilla/glean/pull/1930))

# v43.0.0 (2022-01-17)

[Full changelog](https://github.com/mozilla/glean/compare/v42.3.2...v43.0.0)

* General
  * Removed `invalid_timezone_offset` metric ([#1923](https://github.com/mozilla/glean/pull/1923))
* Python
  * It is now possible to emit log messages from the networking subprocess by using the new `log_level` parameter to `Glean.initialize`. ([#1918](https://github.com/mozilla/glean/pull/1918))
* Kotlin
  * Automatically pass build date as part of the build info ([#1917](https://github.com/mozilla/glean/pull/1917))
* iOS
  * BREAKING CHANGE: Pass build info into `initialize`, which contains the build date ([#1917](https://github.com/mozilla/glean/pull/1917)).
    A suitable instance is generated by `glean_parser` in `GleanMetrics.GleanBuild.info`.

# v42.3.2 (2021-12-15)

[Full changelog](https://github.com/mozilla/glean/compare/v42.3.1...v42.3.2)

* Python
  * Reuse existing environment when launching subprocess ([#1908](https://github.com/mozilla/glean/pull/1908))

# v42.3.1 (2021-12-07)

[Full changelog](https://github.com/mozilla/glean/compare/v42.3.0...v42.3.1)

* iOS
  * Fix Carthage archive release ([#1891](https://github.com/mozilla/glean/pull/1891))

# v42.3.0 (2021-12-07)

[Full changelog](https://github.com/mozilla/glean/compare/v42.2.0...v42.3.0)

* Rust
  * BUGFIX: Correct category & name for `preinit_tasks_overflow` metric. Previously it would have been wrongly recorded as `preinit_tasks_overflow.glean.error` ([#1887](https://github.com/mozilla/glean/pull/1887))
  * BUGFIX: Fix to name given to the events ping when instantiated ([#1885](https://github.com/mozilla/glean/pull/1885))
* iOS
  * BUGFIX: Make fields of `RecordedEventData` publicly accessible ([#1867](https://github.com/mozilla/glean/pull/1867))
  * Skip code generation in `indexbuild` build ([#1889](https://github.com/mozilla/glean/pull/1889))
* Python
  * Don't let environment affect subprocess module search path ([#1542](https://github.com/mozilla/glean/pull/1542))

# v42.2.0 (2021-11-03)

[Full changelog](https://github.com/mozilla/glean/compare/v42.1.0...v42.2.0)

* General
  * Updated `glean_parser` version to 4.3.1 ([#1852](https://github.com/mozilla/glean/pull/1852))
* Android
  * Automatic detection of `tags.yaml` files ([#1852](https://github.com/mozilla/glean/pull/1852))

# v42.1.0 (2021-10-18)

[Full changelog](https://github.com/mozilla/glean/compare/v42.0.1...v42.1.0)

* Rust
  * Backwards-compatible API Change: Make experiment test APIs public. ([#1834](https://github.com/mozilla/glean/pull/1834))

# v42.0.1 (2021-10-11)

[Full changelog](https://github.com/mozilla/glean/compare/v42.0.0...v42.0.1)

* General
  * BUGFIX: Avoid a crash when accessing labeled metrics by caching created objects ([#1823](https://github.com/mozilla/glean/pull/1823)).
* Python
  * Glean now officially supports Python 3.10 ([#1818](https://github.com/mozilla/glean/pull/1818))

# v42.0.0 (2021-10-06)

[Full changelog](https://github.com/mozilla/glean/compare/v41.1.1...v42.0.0)

* Android
  * Updated to Gradle 7, Android Gradle Plugin 7 and Rust Android Plugin 0.9 as well as building with Java 11 ([#1801](https://github.com/mozilla/glean/pull/1801))
* iOS
  * Add support for the URL metric type ([#1791](https://github.com/mozilla/glean/pull/1791))
  * Remove reliance on `Operation` for uploading and instead use the background capabilities of `URLSession` ([#1783](https://github.com/mozilla/glean/pull/1783))
  * Glean for iOS is now being built with Xcode 13.0.0 ([#1802](https://github.com/mozilla/glean/pull/1802)).
* Rust
  * BUGFIX: No panic if trying to flush ping-lifetime data after shutdown ([#1800](https://github.com/mozilla/glean/pull/1800))
  * BREAKING CHANGE: `glean::persist_ping_lifetime_data` is now async ([#1812](https://github.com/mozilla/glean/pull/1812))

# v41.1.1 (2021-09-29)

[Full changelog](https://github.com/mozilla/glean/compare/v41.1.0...v41.1.1)

* Android
  * BUGFIX: Limit logging to Glean crates ([#1808](https://github.com/mozilla/glean/pull/1808))

# v41.1.0 (2021-09-16)

[Full changelog](https://github.com/mozilla/glean/compare/v41.0.0...v41.1.0)

* Rust
  * BUGFIX: Ensure RLB persists ping lifetime data on shutdown ([#1793](https://github.com/mozilla/glean/pull/1793))
  * Expose `persist_ping_lifetime_data` in the RLB. Consumers can call this to persist data at convenient times, data is also persisted on shutdown ([#1793](https://github.com/mozilla/glean/pull/1793))

# v41.0.0 (2021-09-13)

[Full changelog](https://github.com/mozilla/glean/compare/v40.2.0...v41.0.0)

* General
  * BUGFIX: Only clear specified storage in delayed ping io mode ([#1782](https://github.com/mozilla/glean/pull/1782))
  * Require Rust >= 1.53.0 ([#1782](https://github.com/mozilla/glean/pull/1782))
* Android
  * `Glean.initialize` now requires a `buildInfo` parameter to pass in build time version information. A suitable instance is generated by `glean_parser` in `${PACKAGE_ROOT}.GleanMetrics.GleanBuildInfo.buildInfo`. Support for not passing in a `buildInfo` object has been removed. ([#1752](https://github.com/mozilla/glean/pull/1752))

# v40.2.0 (2021-09-08)

[Full changelog](https://github.com/mozilla/glean/compare/v40.1.1...v40.2.0)

* General
  * Updated `glean_parser` version to 4.0.0
* Android
  * Add support for the URL metric type ([#1778](https://github.com/mozilla/glean/pull/1778))
* Rust
  * Add support for the URL metric type ([#1778](https://github.com/mozilla/glean/pull/1778))
* Python
  * Add support for the URL metric type ([#1778](https://github.com/mozilla/glean/pull/1778))

# v40.1.1 (2021-09-02)

[Full changelog](https://github.com/mozilla/glean/compare/v40.1.0...v40.1.1)

* iOS
  * Use 'Unknown' value if system data can't be decoded as UTF-8 ([#1769](https://github.com/mozilla/glean/pull/1769))
  * BUGFIX: Add quantity metric type to the build ([#1774](https://github.com/mozilla/glean/pull/1774)). Previous builds are unable to use quantity metrics

# v40.1.0 (2021-08-25)

[Full changelog](https://github.com/mozilla/glean/compare/v40.0.0...v40.1.0)

* Android
  * Updated to Kotlin 1.5, Android Gradle Plugin 4.2.2 and Gradle 6.7.1 ([#1747](https://github.com/mozilla/glean/pull/1747))
  * The `glean-gradle-plugin` now forces a compile failure when multiple Glean versions are detected in the build ([#1756](https://github.com/mozilla/glean/pull/1756))
  * The `glean-gradle-plugin` does not enable a `glean-native` capability on GeckoView anymore. That will be done by GeckoView directly ([#1759](https://github.com/mozilla/glean/pull/1759))

# v40.0.0 (2021-07-28)

[Full changelog](https://github.com/mozilla/glean/compare/v39.1.0...v40.0.0)

* Android
  * **Breaking Change**: Split the Glean Kotlin SDK into two packages: `glean` and `glean-native` ([#1595](https://github.com/mozilla/glean/pull/1595)).
    Consumers will need to switch to `org.mozilla.telemetry:glean-native-forUnitTests`.
    Old code in `build.gradle`:

    ```
    testImplementation "org.mozilla.telemetry:glean-forUnitTests:${project.ext.glean_version}"
    ```

    New code in `build.gradle`:

    ```
    testImplementation "org.mozilla.telemetry:glean-native-forUnitTests:${project.ext.glean_version}"
    ```
  * The `glean-gradle-plugin` now automatically excludes the `glean-native` dependency if `geckoview-omni` is also part of the build.
    Glean native functionality will be provided by the `geckoview-omni` package.
* Rust
  * The `glean-ffi` is no longer compiled as a `cdylib`. Other language SDKs consume `glean-bundle` instead as a `cdylib`.
    This doesn't affect consumers.

# v39.1.0 (2021-07-26)

[Full changelog](https://github.com/mozilla/glean/compare/v39.0.4...v39.1.0)

* General
  * Updated `glean_parser` version to 3.6.0
  * Allow Custom Distribution metric type on all platforms ([#1679](https://github.com/mozilla/glean/pull/1679))

# v39.0.4 (2021-07-26)

[Full changelog](https://github.com/mozilla/glean/compare/v39.0.3...v39.0.4)

* General
  * Extend `invalid_timezone_offset` metric until the end of the year ([#1697](https://github.com/mozilla/glean/pull/1697))

# v39.0.3 (2021-06-09)

[Full changelog](https://github.com/mozilla/glean/compare/v39.0.2...v39.0.3)

* Android
  * Unbreak Event#record API by accepting `null` on the deprecated API.
    The previous 39.0.0 release introduced the new API, but accidentally broke certain callers that just forward arguments.
    This restores passing `null` (or nothing) when using the old API. It remains deprecated.

# v39.0.2 (2021-06-07)

[Full changelog](https://github.com/mozilla/glean/compare/v39.0.1...v39.0.2)

* iOS
  * Fix iOS release build ([#1668](https://github.com/mozilla/glean/pull/1668), [#1669](https://github.com/mozilla/glean/pull/1669))

# v39.0.1 (2021-06-04)

[Full changelog](https://github.com/mozilla/glean/compare/v39.0.0...v39.0.1)

* iOS
  * Build and release Glean as an xcframework ([#1663](https://github.com/mozilla/glean/pull/1663))
    This will now also auto-update the Glean package at https://github.com/mozilla/glean-swift.

# v39.0.0 (2021-05-31)

[Full changelog](https://github.com/mozilla/glean/compare/v38.0.1...v39.0.0)

* General
  * Add new event extras API to all implementations. See below for details ([#1603](https://github.com/mozilla/glean/pull/1603))
  * Updated `glean_parser` version to 3.4.0 ([#1603](https://github.com/mozilla/glean/pull/1603))
* Rust
  * **Breaking Change**: Allow event extras to be passed as an object.
    This replaces the old `HashMap`-based API.
    Values default to `string`.
    See [the event documentation](https://mozilla.github.io/glean/book/reference/metrics/event.html#recordobject) for details.
    ([#1603](https://github.com/mozilla/glean/pull/1603))
    Old code:

    ```
    let mut extra = HashMap::new();
    extra.insert(SomeExtra::Key1, "1".into());
    extra.insert(SomeExtra::Key2, "2".into());
    metric.record(extra);
    ```

    New code:

    ```
    let extra = SomeExtra {
        key1: Some("1".into()),
        key2: Some("2".into()),
    };
    metric.record(extra);
    ```
* Android
  * **Deprecation**: The old event recording API is replaced by a new one, accepting a typed object ([#1603](https://github.com/mozilla/glean/pull/1603)).
    See [the event documentation](https://mozilla.github.io/glean/book/reference/metrics/event.html#recordobject) for details.
  * Skip build info generation for libraries ([#1654](https://github.com/mozilla/glean/pull/1654))
* Python
  * **Deprecation**: The old event recording API is replaced by a new one, accepting a typed object ([#1603](https://github.com/mozilla/glean/pull/1603)).
    See [the event documentation](https://mozilla.github.io/glean/book/reference/metrics/event.html#recordobject) for details.
* Swift
  * **Deprecation**: The old event recording API is replaced by a new one, accepting a typed object ([#1603](https://github.com/mozilla/glean/pull/1603)).
    See [the event documentation](https://mozilla.github.io/glean/book/reference/metrics/event.html#recordobject) for details.

# v38.0.1 (2021-05-17)

[Full changelog](https://github.com/mozilla/glean/compare/v38.0.0...v38.0.1)

* General
  * BUGFIX: Invert the lock order in glean-core's metrics ping scheduler ([#1637](https://github.com/mozilla/glean/pull/1637))

# v38.0.0 (2021-05-12)

[Full changelog](https://github.com/mozilla/glean/compare/v37.0.0...v38.0.0)

* General
  * Update documentation to recommend using Glean Dictionary instead of metrics.md ([#1604](https://github.com/mozilla/glean/pull/1604))
* Rust
  * **Breaking Change**: Don't return a result from `submit_ping`. The boolean return value indicates whether a ping was submitted ([#1613](https://github.com/mozilla/glean/pull/1613))
  * **Breaking Change**: Glean now schedules "metrics" pings, accepting a new Configuration parameter. ([#1599](https://github.com/mozilla/glean/pull/1599))
  * Dispatch setting the source tag to avoid a potential crash ([#1614](https://github.com/mozilla/glean/pull/1614))
  * Testing mode will wait for init & upload tasks to finish ([#1628](https://github.com/mozilla/glean/pull/1628))
* Android
  * Set required fields for `client_info` before optional ones ([#1633](https://github.com/mozilla/glean/pull/1633))
  * Provide forward-compatibility with Gradle 6.8 ([#1616](https://github.com/mozilla/glean/pull/1633))

# v37.0.0 (2021-04-30)

[Full changelog](https://github.com/mozilla/glean/compare/v36.0.1...v37.0.0)

* General
  * **Breaking Change**: "deletion-request" pings now include the reason upload was disabled: `at_init` (Glean detected a change between runs) or `set_upload_enabled` (Glean was told of a change as it happened). ([#1593](https://github.com/mozilla/glean/pull/1593)).
  * Attempt to upload a ping even in the face of IO Errors ([#1576](https://github.com/mozilla/glean/pull/1576)).
  * Implement an additional check to avoid crash due to faulty timezone offset ([#1581](https://github.com/mozilla/glean/pull/1581))
    * This now records a new metric `glean.time.invalid_timezone_offset`, counting how often we failed to get a valid timezone offset.
  * Use proper paths throughout to hopefully handle non-UTF-8 paths more gracefully ([#1596](https://github.com/mozilla/glean/pull/1596))
  * Updated `glean_parser` version to 3.2.0 ([#1609](https://github.com/mozilla/glean/pull/1608))
* iOS
  * Code generator: Ensure at least pip 20.3 is available in iOS build ([#1590](https://github.com/mozilla/glean/pull/1590))

# v36.0.1 (2021-04-09)

[Full changelog](https://github.com/mozilla/glean/compare/v36.0.0...v36.0.1)

* RLB
  * Provide an internal-use-only API to pass in raw samples for timing distributions ([#1561](https://github.com/mozilla/glean/pull/1561)).
  * Expose Timespan's `set_raw` to Rust ([#1578](https://github.com/mozilla/glean/pull/1578)).
* Android
  * BUGFIX: `TimespanMetricType.measure` and `TimingDistributionMetricType.measure` won't get inlined anymore ([#1560](https://github.com/mozilla/glean/pull/1560)).
    This avoids a potential bug where a `return` used inside the closure would end up not measuring the time.
    Use `return@measure <val>` for early returns.
* Python
  * The Glean Python bindings now use rkv's safe mode backend. This should avoid intermittent segfaults in the LMDB backend.

# v36.0.0 (2021-03-16)

[Full changelog](https://github.com/mozilla/glean/compare/v35.0.0...v36.0.0)

* General
  * Introduce a new API `Ping#test_before_next_submit` to run a callback right before a custom ping is submitted ([#1507](https://github.com/mozilla/glean/pull/1507)).
    * The new API exists for all language bindings (Kotlin, Swift, Rust, Python).
  * Updated `glean_parser` version to 2.5.0
  * Change the `fmt-` and `lint-` make commands for consistency ([#1526](https://github.com/mozilla/glean/pull/1526))
  * The Glean SDK can now produce testing coverage reports for your metrics ([#1482](https://github.com/mozilla/glean/pull/1482/files)).
* Python
  * Update minimal required version of `cffi` dependency to 1.13.0 ([#1520](https://github.com/mozilla/glean/pull/1520)).
  * Ship wheels for arm64 macOS ([#1534](https://github.com/mozilla/glean/pull/1534)).
* RLB
  * Added `rate` metric type ([#1516](https://github.com/mozilla/glean/pull/1516)).
  * Set `internal_metrics::os_version` for MacOS, Windows and Linux ([#1538](https://github.com/mozilla/glean/pull/1538))
  * Expose a function `get_timestamp_ms` to get a timestamp from a monotonic clock on all supported operating systems, to be used for event timestamps ([#1546](https://github.com/mozilla/glean/pull/1546)).
  * Expose a function to record events with an externally provided timestamp.
* iOS
  * **Breaking Change**: Event timestamps are now correctly recorded in milliseconds ([#1546](https://github.com/mozilla/glean/pull/1546)).
    * Since the first release event timestamps were erroneously recorded with nanosecond precision ([#1549](https://github.com/mozilla/glean/pull/1549)).
      This is now fixed and event timestamps are in milliseconds.
      This is equivalent to how it works in all other language bindings.

# v35.0.0 (2021-02-22)

[Full changelog](https://github.com/mozilla/glean/compare/v34.1.0...v35.0.0)

* Android
  * `Glean.initialize` can now take a `buildInfo` parameter to pass in build time version information, and avoid calling out to the Android package manager at runtime. A suitable instance is generated by `glean_parser` in `${PACKAGE_ROOT}.GleanMetrics.GleanBuildInfo.buildInfo` ([#1495](https://github.com/mozilla/glean/pull/1495)). Not passing in a `buildInfo` object is still supported, but is deprecated.
  * The `testGetValue` APIs now include a message on the `NullPointerException` thrown when the value is missing.
  * **Breaking change:** `LEGACY_TAG_PINGS` is removed from `GleanDebugActivity` ([#1510](https://github.com/mozilla/glean/pull/1510))
* RLB
  * **Breaking change:** `Configuration.data_path` is now a `std::path::PathBuf`([#1493](https://github.com/mozilla/glean/pull/1493)).

# v34.1.0 (2021-02-04)

[Full changelog](https://github.com/mozilla/glean/compare/v34.0.0...v34.1.0)

* General
  * A new metric `glean.validation.pings_submitted` tracks the number of pings sent. It is included in both the `metrics` and `baseline` pings.
* iOS
  * The metric `glean.validation.foreground_count` is now sent in the metrics ping ([#1472](https://github.com/mozilla/glean/pull/1472)).
  * BUGFIX: baseline pings with reason `dirty_startup` are no longer sent if Glean did not full initialize in the previous run ([#1476](https://github.com/mozilla/glean/pull/1476)).
* Python
  * Expose the client activity API ([#1481](https://github.com/mozilla/glean/pull/1481)).
  * BUGFIX: Publish a macOS wheel again. The previous release failed to build a Python wheel for macOS platforms ([#1471](https://github.com/mozilla/glean/pull/1471)).
* RLB
  * BUGFIX: baseline pings with reason `dirty_startup` are no longer sent if Glean did shutdown cleanly ([#1483](https://github.com/mozilla/glean/pull/1483)).

# v34.0.0 (2021-01-29)

[Full changelog](https://github.com/mozilla/glean/compare/v33.10.3...v34.0.0)

* General
  * Other bindings detect when RLB is used and try to flush the RLB dispatcher to unblock the Rust API ([#1442](https://github.com/mozilla/glean/pull/1442)).
    * This is detected automatically, no changes needed for consuming code.
  * Add support for the client activity API ([#1455](https://github.com/mozilla/glean/pull/1455)). This API is either automatically used or exposed by the language bindings.
  * Rename the reason `background` to `inactive` for both the `baseline` and `events` ping. Rename the reason `foreground` to `active` for the `baseline` ping.
* RLB
  * When the pre-init task queue overruns, this is now recorded in the metric `glean.error.preinit_tasks_overflow` ([#1438](https://github.com/mozilla/glean/pull/1438)).
  * Expose the client activity API ([#1455](https://github.com/mozilla/glean/pull/1455)).
  * Send the `baseline` ping with reason `dirty_startup`, if needed, at startup.
  * Expose all required types directly ([#1452](https://github.com/mozilla/glean/pull/1452)).
    * Rust consumers will not need to depend on `glean-core` anymore.
* Android
  * BUGFIX: Don't crash the ping uploader when throttled due to reading too large wait time values ([#1454](https://github.com/mozilla/glean/pull/1454)).
  * Use the client activity API ([#1455](https://github.com/mozilla/glean/pull/1455)).
  * Update `AndroidX` dependencies ([#1441](https://github.com/mozilla/glean/pull/1441)).
* iOS
  * Use the client activity API ([#1465](https://github.com/mozilla/glean/pull/1465)).
    Note: this now introduces a baseline ping with reason `active` on startup.

# v33.10.3 (2021-01-18)

[Full changelog](https://github.com/mozilla/glean/compare/v33.10.2...v33.10.3)

* Rust
  * Upgrade rkv to 0.17 ([#1434](https://github.com/mozilla/glean/pull/1434))

# v33.10.2 (2021-01-15)

[Full changelog](https://github.com/mozilla/glean/compare/v33.10.1...v33.10.2)

* General:
  * A new metric `glean.error.io` has been added, counting the times an IO error happens when writing a pending ping to disk ([#1428](https://github.com/mozilla/glean/pull/1428))
* Android
  * A new metric `glean.validation.foreground_count` was added to the metrics ping ([#1418](https://github.com/mozilla/glean/pull/1418)).
* Rust
  * BUGFIX: Fix lock order inversion in RLB Timing Distribution ([#1431](https://github.com/mozilla/glean/pull/1431)).
  * Use RLB types instead of glean-core ones for RLB core metrics. ([#1432](https://github.com/mozilla/glean/pull/1432)).

# v33.10.1 (2021-01-06)

[Full changelog](https://github.com/mozilla/glean/compare/v33.10.0...v33.10.1)

No functional changes. v33.10.0 failed to generated iOS artifacts due to broken tests ([#1421](https://github.com/mozilla/glean/pull/1421)).

# v33.10.0 (2021-01-06)

[Full changelog](https://github.com/mozilla/glean/compare/v33.9.1...v33.10.0)

* General
  * A new metric `glean.validation.first_run_hour`, analogous to the existing `first_run_date` but with hour resolution, has been added. Only clients running the app for the first time after this change will report this metric ([#1403](https://github.com/mozilla/glean/pull/1403)).
* Rust
  * BUGFIX: Don't require mutable references in RLB traits ([#1417](https://github.com/mozilla/glean/pull/1417)).
* Python
  * Building the Python package from source now works on musl-based Linux distributions, such as Alpine Linux ([#1416](https://github.com/mozilla/glean/pull/1416)).

# v33.9.1 (2020-12-17)

[Full changelog](https://github.com/mozilla/glean/compare/v33.9.0...v33.9.1)

* Rust
  * BUGFIX: Don't panic on shutdown and avoid running tasks if uninitialized ([#1398](https://github.com/mozilla/glean/pull/1398)).
  * BUGFIX: Don't fail on empty database files ([#1398](https://github.com/mozilla/glean/pull/1398)).
  * BUGFIX: Support ping registration before Glean initializes ([#1393](https://github.com/mozilla/glean/pull/1393)).

# v33.9.0 (2020-12-15)

[Full changelog](https://github.com/mozilla/glean/compare/v33.8.0...v33.9.0)

* Rust
  * Introduce the String List metric type in the RLB. ([#1380](https://github.com/mozilla/glean/pull/1380)).
  * Introduce the `Datetime` metric type in the RLB ([#1384](https://github.com/mozilla/glean/pull/1384)).
  * Introduce the `CustomDistribution` and `TimingDistribution` metric type in the RLB ([#1394](https://github.com/mozilla/glean/pull/1394)).

# v33.8.0 (2020-12-10)

[Full changelog](https://github.com/mozilla/glean/compare/v33.7.0...v33.8.0)

* Rust
  * Introduce the Memory Distribution metric type in the RLB. ([#1376](https://github.com/mozilla/glean/pull/1376)).
  * Shut down Glean in tests before resetting to make sure they don't mistakenly init Glean twice in parallel ([#1375](https://github.com/mozilla/glean/pull/1375)).
  * BUGFIX: Fixing 2 `lock-order-inversion` bugs found by TSan ([#1378](https://github.com/mozilla/glean/pull/1378)).
    * TSan runs on mozilla-central tests, which found two (potential) bugs where 2 different locks were acquired in opposite order in different code paths,
      which could lead to deadlocks in multi-threaded code. As RLB uses multiple threads (e.g. for init and the dispatcher) by default, this can easily become an actual issue.
* Python
  * All log messages from the Glean SDK are now on the `glean` logger, obtainable through `logging.getLogger("glean")`.  (Prior to this, each module had its own logger, for example `glean.net.ping_upload_worker`).

# v33.7.0 (2020-12-07)

[Full changelog](https://github.com/mozilla/glean/compare/v33.6.0...v33.7.0)

* Rust
  * Upgrade rkv to 0.16.0 (no functional changes) ([#1355](https://github.com/mozilla/glean/pull/1355)).
  * Introduce the Event metric type in the RLB ([#1361](https://github.com/mozilla/glean/pull/1361)).
* Python
  * Python Linux wheels no longer work on Linux distributions released before 2014 (they now use the manylinux2014 ABI) ([#1353](https://github.com/mozilla/glean/pull/1353)).
  * Unbreak Python on non-Linux ELF platforms (BSD, Solaris/illumos) ([#1363](https://github.com/mozilla/glean/pull/1363)).

# v33.6.0 (2020-12-02)

[Full changelog](https://github.com/mozilla/glean/compare/v33.5.0...v33.6.0)

* Rust
  * BUGFIX: Negative timespans for the timespan metric now correctly record an `InvalidValue` error ([#1347](https://github.com/mozilla/glean/pull/1347)).
  * Introduce the Timespan metric type in the RLB ([#1347](https://github.com/mozilla/glean/pull/1347)).
* Python
  * BUGFIX: Network slowness or errors will no longer block the main dispatcher thread, leaving work undone on shutdown ([#1350](https://github.com/mozilla/glean/pull/1350)).
  * BUGFIX: Lower sleep time on upload waits to avoid being stuck when the main process ends ([#1349](https://github.com/mozilla/glean/pull/1349)).

# v33.5.0 (2020-12-01)

[Full changelog](https://github.com/mozilla/glean/compare/v33.4.0...v33.5.0)

* Rust
  * Introduce the UUID metric type in the RLB.
  * Introduce the Labeled metric type in the RLB ([#1327](https://github.com/mozilla/glean/pull/1327)).
  * Introduce the Quantity metric type in the RLB.
  * Introduce the `shutdown` API.
  * Add Glean debugging APIs.
* Python
  * BUGFIX: Setting a UUID metric to a value that is not in the expected UUID format will now record an error with the Glean error reporting system.

# v33.4.0 (2020-11-17)

[Full changelog](https://github.com/mozilla/glean/compare/v33.3.0...v33.4.0)

* General
  * When Rkv's safe mode is enabled (`features = ["rkv-safe-mode"]` on the `glean-core` crate) LMDB data is migrated at first start ([#1322](https://github.com/mozilla/glean/pull/1322)).
* Rust
  * Introduce the Counter metric type in the RLB.
  * Introduce the String metric type in the RLB.
  * BUGFIX: Track the size of the database directory at startup ([#1304](https://github.com/mozilla/glean/pull/1304)).
* Python
  * BUGFIX: Fix too-long sleep time in uploader due to unit mismatch ([#1325](https://github.com/mozilla/glean/pull/1325)).
* Swift
  * BUGFIX: Fix too-long sleep time in uploader due to unit mismatch ([#1325](https://github.com/mozilla/glean/pull/1325)).

# v33.3.0 (2020-11-12)

[Full changelog](https://github.com/mozilla/glean/compare/v33.2.0...v33.3.0)

* General
  * Do not require default-features on rkv and downgrade bincode ([#1317](https://github.com/mozilla/glean/pull/1317))
  * Do not require default-features on `rkv` and downgrade `bincode` ([#1317](https://github.com/mozilla/glean/pull/1317))
* Rust
  * Implement the experiments API ([#1314](https://github.com/mozilla/glean/pull/1314))

# v33.2.0 (2020-11-10)

[Full changelog](https://github.com/mozilla/glean/compare/v33.1.2...v33.2.0)

* Python
  * Fix building of Linux wheels ([#1303](https://github.com/mozilla/glean/pull/1303))
      * Python Linux wheels no longer work on Linux distributions released before 2010. (They now use the manylinux2010 ABI, rather than the manylinux1 ABI.)
* Rust
  * Introduce the RLB `net` module ([#1292](https://github.com/mozilla/glean/pull/1292))

# v33.1.2 (2020-11-04)

[Full changelog](https://github.com/mozilla/glean/compare/v33.1.1...v33.1.2)

* No changes.  v33.1.1 was tagged incorrectly.

# v33.1.1 (2020-11-04)

[Full changelog](https://github.com/mozilla/glean/compare/v33.1.0...v33.1.1)

* No changes.  v33.1.0 was tagged incorrectly.

# v33.1.0 (2020-11-04)

[Full changelog](https://github.com/mozilla/glean/compare/v33.0.4...v33.1.0)

* General
  * Standardize throttle backoff time throughout all bindings. ([#1240](https://github.com/mozilla/glean/pull/1240))
  * Update `glean_parser` to 1.29.0
    * Generated code now includes a comment next to each metric containing the name of the metric in its original `snake_case` form.
  * Expose the description of the metric types in glean_core using traits.
* Rust
  * Add the `BooleanMetric` type.
  * Add the `dispatcher` module (copied over from [mozilla-central](https://hg.mozilla.org/mozilla-central/rev/fbe0ea62f4bb50bfc5879a56667945697b2c90e7)).
  * Allow consumers to specify a custom uploader.
* Android
  * Update the JNA dependency from 5.2.0 to 5.6.0
  * The `glean-gradle-plugin` now makes sure that only a single Miniconda installation will happen at the same time to avoid a race condition when multiple components within the same project are using Glean.

# v33.0.4 (2020-09-28)

[Full changelog](https://github.com/mozilla/glean/compare/v33.0.3...v33.0.4)

Note: Previous 33.0.z releases were broken. This release now includes all changes from 33.0.0 to 33.0.3.

* General
  * Update `glean_parser` to 1.28.6
    * BUGFIX: Ensure Kotlin arguments are deterministically ordered
* Android
  * **Breaking change:** Updated to the Android Gradle Plugin v4.0.1 and Gradle 6.5.1. Projects using older versions of these components will need to update in order to use newer versions of the Glean SDK.
  * Update the Kotlin Gradle Plugin to version 1.4.10.
  * Fixed the building of `.aar` releases on Android so they include the Rust shared objects.

# v33.0.3 (2020-09-25)

[Full changelog](https://github.com/mozilla/glean/compare/v33.0.2...v33.0.3)

* General
  * v33.0.2 was tagged incorrectly. This release is just to correct that mistake.

# v33.0.2 (2020-09-25)

[Full changelog](https://github.com/mozilla/glean/compare/v33.0.1...v33.0.2)

* Android
  * Fixed the building of `.aar` releases on Android so they include the Rust shared objects.

# v33.0.1 (2020-09-24)

[Full changelog](https://github.com/mozilla/glean/compare/v33.0.0...v33.0.1)

* General
  * Update `glean_parser` to 1.28.6
    * BUGFIX: Ensure Kotlin arguments are deterministically ordered
* Android
  * Update the Kotlin Gradle Plugin to version 1.4.10.

# v33.0.0 (2020-09-22)

[Full changelog](https://github.com/mozilla/glean/compare/v32.4.0...v33.0.0)

* Android
  * **Breaking change:** Updated to the Android Gradle Plugin v4.0.1 and Gradle 6.5.1. Projects using older versions of these components will need to update in order to use newer versions of the Glean SDK.

# v32.4.1 (2020-10-01)

[Full changelog](https://github.com/mozilla/glean/compare/v32.4.0...v32.4.1)

* General
  * Update `glean_parser` to 1.28.6
    * BUGFIX: Ensure Kotlin arguments are deterministically ordered
  * BUGFIX: Transform ping directory size from bytes to kilobytes before accumulating to `glean.upload.pending_pings_directory_size` ([#1236](https://github.com/mozilla/glean/pull/1236)).

# v32.4.0 (2020-09-18)

[Full changelog](https://github.com/mozilla/glean/compare/v32.3.2...v32.4.0)

* General
  * Allow using quantity metric type outside of Gecko ([#1198](https://github.com/mozilla/glean/pull/1198))
  * Update `glean_parser` to 1.28.5
    * The `SUPERFLUOUS_NO_LINT` warning has been removed from the glinter. It likely did more harm than good, and makes it hard to make metrics.yaml files that pass across different versions of `glean_parser`.
    * Expired metrics will now produce a linter warning, `EXPIRED_METRIC`.
    * Expiry dates that are more than 730 days (~2 years) in the future will produce a linter warning, `EXPIRATION_DATE_TOO_FAR`.
    * Allow using the Quantity metric type outside of Gecko.
    * New parser configs `custom_is_expired` and `custom_validate_expires` added. These are both functions that take the expires value of the metric and return a bool. (See `Metric.is_expired` and `Metric.validate_expires`). These will allow FOG to provide custom validation for its version-based `expires` values.
  * Add a limit of 250 pending ping files. ([#1217](https://github.com/mozilla/glean/pull/1217)).
* Android
  * Don't retry the ping uploader when waiting, sleep instead. This avoids a never-ending increase of the backoff time ([#1217](https://github.com/mozilla/glean/pull/1217)).

# v32.3.2 (2020-09-11)

[Full changelog](https://github.com/mozilla/glean/compare/v32.3.1...v32.3.2)

* General
  * Track the size of the database file at startup ([#1141](https://github.com/mozilla/glean/pull/1141)).
  * Submitting a ping with upload disabled no longer shows an error message ([#1201](https://github.com/mozilla/glean/pull/1201)).
  * BUGFIX: scan the pending pings directories **after** dealing with upload status on initialization. This is important, because in case upload is disabled we delete any outstanding non-deletion ping file, and if we scan the pending pings folder before doing that we may end up sending pings that should have been discarded. ([#1205](https://github.com/mozilla/glean/pull/1205))
* iOS
  * Disabled code coverage in release builds ([#1195](https://github.com/mozilla/glean/issues/1195)).
* Python
  * Glean now ships a source package to pip install on platforms where wheels aren't provided.

# v32.3.1 (2020-09-09)

[Full changelog](https://github.com/mozilla/glean/compare/v32.3.0...v32.3.1)

* Python
    * Fixed the release process to generate all wheels ([#1193](https://github.com/mozilla/glean/pull/1193)).

# v32.3.0 (2020-08-27)

[Full changelog](https://github.com/mozilla/glean/compare/v32.2.0...v32.3.0)

* Android
  * Handle ping registration off the main thread. This removes a potential blocking call ([#1132](https://github.com/mozilla/glean/pull/1132)).
* iOS
  * Handle ping registration off the main thread. This removes a potential blocking call ([#1132](https://github.com/mozilla/glean/pull/1132)).
  * Glean for iOS is now being built with Xcode 12.0.0 (Beta 5) ([#1170](https://github.com/mozilla/glean/pull/1170)).

# v32.2.0 (2020-08-25)

[Full changelog](https://github.com/mozilla/glean/compare/v32.1.1...v32.2.0)

* General
  * Move logic to limit the number of retries on ping uploading "recoverable failures" to glean-core. ([#1120](https://github.com/mozilla/glean/pull/1120))
    * The functionality to limit the number of retries in these cases was introduced to the Glean SDK in `v31.1.0`. The work done now was to move that logic to the glean-core in order to avoid code duplication throughout the language bindings.
  * Update `glean_parser` to `v1.28.3`
    * BUGFIX: Generate valid C# code when using Labeled metric types.
    * BUGFIX: Support `HashSet` and `Dictionary` in the C# generated code.
  * Add a 10MB quota to the pending pings storage. ([#1100](https://github.com/mozilla/glean/pull/1110))
* C#
  * Add support for the String List metric type ([#1108](https://github.com/mozilla/glean/pull/1108)).
  * Enable generating the C# APIs using the glean_parser ([#1092](https://github.com/mozilla/glean/pull/1092)).
  * Add support for the `EventMetricType` in C# ([#1129](https://github.com/mozilla/glean/pull/1129)).
  * Add support for the `TimingDistributionMetricType` in C# ([#1131](https://github.com/mozilla/glean/pull/1131)).
  * Implement the experiments API in C# ([#1145](https://github.com/mozilla/glean/pull/1145)).
  * This is the last release with C# language bindings changes. Reach out to the Glean SDK team if you want to use the C# bindings in a new product and require additional features.
* Python
  * BUGFIX: Limit the number of retries for 5xx server errors on ping uploads ([#1120](https://github.com/mozilla/glean/pull/1120)).
    * This kinds of failures yield a "recoverable error", which means the ping gets re-enqueued. That can cause infinite loops on the ping upload worker. For python we were incorrectly only limiting the number of retries for I/O errors, another type of "recoverable error".
  * `kebab-case` ping names are now converted to `snake_case` so they are available on the object returned by `load_pings` ([#1122](https://github.com/mozilla/glean/pull/1122)).
  * For performance reasons, the `glinter` is no longer run as part of `glean.load_metrics()`. We recommend running `glinter` as part of your project's continuous integration instead ([#1124](https://github.com/mozilla/glean/pull/1124)).
  * A `measure` context manager for conveniently measuring runtimes has been added to `TimespanMetricType` and `TimingDistributionMetricType` ([#1126](https://github.com/mozilla/glean/pull/1126)).
  * Networking errors have changed from `ERROR` level to `DEBUG` level so they aren't displayed by default ([#1166](https://github.com/mozilla/glean/pull/1166)).
* iOS
  * Changed logging to use [`OSLog`](https://developer.apple.com/documentation/os/logging) rather than a mix of `NSLog` and `print`. ([#1133](https://github.com/mozilla/glean/pull/1133))

# v32.1.1 (2020-08-24)

[Full changelog](https://github.com/mozilla/glean/compare/v32.1.0...v32.1.1)

* Android
  * Support installing glean_parser in offline mode ([#1065](https://github.com/mozilla/glean/pull/1065)).
  * Fix a startup crash on some Android 8 (SDK=25) devices, due to a [bug in the Java compiler](https://issuetracker.google.com/issues/110848122#comment17) ([#1135](https://github.com/mozilla/glean/pull/1135)).

# v32.1.0 (2020-08-17)

[Full changelog](https://github.com/mozilla/glean/compare/v32.0.0...v32.1.0)

* General
  * The upload rate limiter has been changed from 10 pings per minute to 15 pings per minute.

# v32.0.0 (2020-08-03)

[Full changelog](https://github.com/mozilla/glean/compare/v31.6.0...v32.0.0)

* General
  * Limit ping request body size to 1MB. ([#1098](https://github.com/mozilla/glean/pull/1098))
* iOS
  * Implement ping tagging (i.e. the `X-Source-Tags` header) through custom URL ([#1100](https://github.com/mozilla/glean/pull/1100)).
* C#
  * Add support for Labeled Strings and Labeled Booleans.
  * Add support for the Counter metric type and Labeled Counter.
  * Add support for the `MemoryDistributionMetricType`.
* Python
  * **Breaking change:** `data_dir` must always be passed to `Glean.initialize`. Prior to this, a missing value would store Glean data in a temporary directory.
  * Logging messages from the Rust core are now sent through Python's standard library `logging` module. Therefore all logging in a Python application can be controlled through the `logging` module interface.
* Android
  * BUGFIX: Require activities executed via `GleanDebugView` to be exported.

# v31.6.0 (2020-07-24)

[Full changelog](https://github.com/mozilla/glean/compare/v31.5.0...v31.6.0)

* General
  * Implement JWE metric type ([#1073](https://github.com/mozilla/glean/pull/1073), [#1062](https://github.com/mozilla/glean/pull/1062)).
  * DEPRECATION: `getUploadEnabled` is deprecated (respectively `get_upload_enabled` in Python) ([#1046](https://github.com/mozilla/glean/pull/1046))
    * Due to Glean's asynchronous initialization the return value can be incorrect.
      Applications should not rely on Glean's internal state.
      Upload enabled status should be tracked by the application and communicated to Glean if it changes.
      Note: The method was removed from the C# and Python implementation.
  * Update `glean_parser` to `v1.28.1`
    * The `glean_parser` linting was leading consumers astray by incorrectly suggesting that `deletion-request` be instead `deletion_request` when used for `send_in_pings`. This was causing metrics intended for the `deletion-request` ping to not be included when it was collected and submitted. Consumers that are sending metrics in the `deletion-request` ping will need to update the `send_in_pings` value in their metrics.yaml to correct this.
    * Fixes a bug in doc rendering.

# v31.5.0 (2020-07-22)

[Full changelog](https://github.com/mozilla/glean/compare/v31.4.1...v31.5.0)

* General
  * Implement ping tagging (i.e. the `X-Source-Tags` header) ([#1074](https://github.com/mozilla/glean/pull/1074)). Note that this is not yet implemented for iOS.
  * String values that are too long now record `invalid_overflow` rather than `invalid_value` through the Glean error reporting mechanism. This affects the string, event and string list metrics.
  * `metrics.yaml` files now support a `data_sensitivity` field to all metrics for specifying the type of data collected in the field.
* Python
  * The Python unit tests no longer send telemetry to the production telemetry endpoint.
  * BUGFIX: If an `application_version` isn't provided to `Glean.initialize`, the `client_info.app_display_version` metric is set to `"Unknown"`, rather than resulting in invalid pings.
* Android
  * Allow defining which `Activity` to run next when using the `GleanDebugActivity`.
* iOS
  * BUGFIX: The memory unit is now correctly set on the `MemoryDistribution` metric type in Swift in generated metrics code.
* C#
  * Metrics can now be generated from the `metrics.yaml` files.

# v31.4.1 (2020-07-20)

[Full changelog](https://github.com/mozilla/glean/compare/v31.4.0...v31.4.1)

* General
  * BUGFIX: fix `int32` to `ErrorType` mapping. The `InvalidOverflow` had a value mismatch between glean-core and the bindings. This would only be a problem in unit tests. ([#1063](https://github.com/mozilla/glean/pull/1063))
* Android
  * Enable propagating options to the main product Activity when using the `GleanDebugActivity`.
  * BUGFIX: Fix the metrics ping collection for startup pings such as `reason=upgrade` to occur in the same thread/task as Glean initialize. Otherwise, it gets collected after the application lifetime metrics are cleared such as experiments that should be in the ping. ([#1069](https://github.com/mozilla/glean/pull/1069))

# v31.4.0 (2020-07-16)

[Full changelog](https://github.com/mozilla/glean/compare/v31.3.0...v31.4.0)

* General
  * Enable debugging features through environment variables. ([#1058](https://github.com/mozilla/glean/pull/1058))

# v31.3.0 (2020-07-10)

[Full changelog](https://github.com/mozilla/glean/compare/v31.2.3...v31.3.0)

* General
    * Remove locale from baseline ping. ([1609968](https://bugzilla.mozilla.org/show_bug.cgi?id=1609968), [#1016](https://github.com/mozilla/glean/pull/1016))
    * Persist X-Debug-ID header on store ping. ([1605097](https://bugzilla.mozilla.org/show_bug.cgi?id=1605097), [#1042](https://github.com/mozilla/glean/pull/1042))
    * BUGFIX: raise an error if Glean is initialized with an empty string as the `application_id` ([#1043](https://github.com/mozilla/glean/pull/1043)).
* Python
    * BUGFIX: correctly set the `app_build` metric to the newly provided `application_build_id` initialization option ([#1031](https://github.com/mozilla/glean/pull/1031)).
    * The Python bindings now report networking errors in the `glean.upload.ping_upload_failure` metric (like all the other bindings) ([#1039](https://github.com/mozilla/glean/pull/1039)).
    * Python default upgraded to Python 3.8 ([#995](https://github.com/mozilla/glean/pull/995))
* iOS
    * BUGFIX: Make `LabeledMetric` subscript public, so consuming applications can actually access it ([#1027](https://github.com/mozilla/glean/pull/1027))

# v31.2.3 (2020-06-29)

[Full changelog](https://github.com/mozilla/glean/compare/v31.2.2...v31.2.3)

* General
    * Move debug view tag management to the Rust core. ([1640575](https://bugzilla.mozilla.org/show_bug.cgi?id=1640575), [#998](https://github.com/mozilla/glean/pull/998))
    * BUGFIX: Fix mismatch in `event`s keys and values by using `glean_parser` version 1.23.0.

# v31.2.2 (2020-06-26)

[Full changelog](https://github.com/mozilla/glean/compare/v31.2.1...v31.2.2)

* Android
    * BUGFIX: Compile dependencies with `NDEBUG` to avoid linking unavailable symbols.
      This fixes a crash due to a missing `stderr` symbol on older Android ([#1020](https://github.com/mozilla/glean/pull/1020))

# v31.2.1 (2020-06-25)

[Full changelog](https://github.com/mozilla/glean/compare/v31.2.0...v31.2.1)

* Python
    * BUGFIX: Core metrics are now present in every ping, even if submit is called before initialize has a chance to complete. ([#1012](https://github.com/mozilla/glean/pull/1012))

# v31.2.0 (2020-06-24)

[Full changelog](https://github.com/mozilla/glean/compare/v31.1.2...v31.2.0)

* General
    * Add rate limiting capabilities to the upload manager. ([1543612](https://bugzilla.mozilla.org/show_bug.cgi?id=1543612), [#974](https://github.com/mozilla/glean/pull/974))
* Android
    * BUGFIX: baseline pings with reason "dirty startup" are no longer sent if Glean did not full initialize in the previous run ([#996](https://github.com/mozilla/glean/pull/996)).
* Python
    * Support for Python 3.5 was dropped ([#987](https://github.com/mozilla/glean/pull/987)).
    * Python wheels are now shipped with Glean release builds, resulting in much smaller libraries ([#1002](https://github.com/mozilla/glean/pull/1002))
    * The Python bindings now use `locale.getdefaultlocale()` rather than `locale.getlocale()` to determine the locale ([#1004](https://github.com/mozilla/glean/pull/1004)).

# v31.1.2 (2020-06-23)

[Full changelog](https://github.com/mozilla/glean/compare/v31.1.1...v31.1.2)

* General
    * BUGFIX: Correctly format the date and time in the `Date` header ([#993](https://github.com/mozilla/glean/pull/993)).
* Python
    * BUGFIX: Additional time is taken at shutdown to make sure pings are sent and telemetry is recorded. ([1646173](https://bugzilla.mozilla.org/show_bug.cgi?id=1646173), [#983](https://github.com/mozilla/glean/pull/983))
    * BUGFIX: Glean will run on the main thread when running in a `multiprocessing` subprocess ([#986](https://github.com/mozilla/glean/pull/986)).

# v31.1.1 (2020-06-12)

[Full changelog](https://github.com/mozilla/glean/compare/v31.1.0...v31.1.1)

* Android
    * Dropping the version requirement for lifecycle extensions down again. Upping the required version caused problems in A-C.

# v31.1.0 (2020-06-11)

[Full changelog](https://github.com/mozilla/glean/compare/v31.0.2...v31.1.0)

* General:
    * The `regex` crate is no longer required, making the Glean binary smaller ([#949](https://github.com/mozilla/glean/pull/949))
    * Record upload failures into a new metric ([#967](https://github.com/mozilla/glean/pull/967))
    * Log FFI errors as actual errors ([#935](https://github.com/mozilla/glean/pull/935))
    * Limit the number of upload retries in all implementations ([#953](https://github.com/mozilla/glean/pull/953), [#968](https://github.com/mozilla/glean/pull/968))
* Python
    * Additional safety guarantees for applications that use Python `threading` ([#962](https://github.com/mozilla/glean/pull/962))

# v31.0.2 (2020-05-29)

[Full changelog](https://github.com/mozilla/glean/compare/v31.0.1...v31.0.2)

* Rust
    * Fix list of included files in published crates

# v31.0.1 (2020-05-29)

[Full changelog](https://github.com/mozilla/glean/compare/v31.0.0...v31.0.1)

* Rust
    * Relax version requirement for `flate2` for compatibility reasons

# v31.0.0 (2020-05-28)

[Full changelog](https://github.com/mozilla/glean/compare/v30.1.0...v31.0.0)

* General:
  * The version of `glean_parser` has been upgraded to v1.22.0
    * A maximum of 10 `extra_keys` is now enforced for event metric types.
    * **Breaking change**: (Swift only) Combine all metrics and pings into a single generated file Metrics.swift.
      * For Swift users this requires to change the list of output files for the `sdk_generator.sh` script.
        It now only needs to include the single file `Generated/Metrics.swift`.

* Python:
  * BUGFIX: `lifetime: application` metrics are no longer recorded as `lifetime: user`.
  * BUGFIX: glean-core is no longer crashing when calling `uuid.set` with invalid UUIDs.
  * Refactor the ping uploader to use the new upload mechanism and add gzip compression.
  * Most of the work in `Glean.initialize` happens on a worker thread and no longer blocks
    the main thread.
* Rust:
  * Expose `Datetime` types to Rust consumers.

# v30.1.0 (2020-05-22)

[Full changelog](https://github.com/mozilla/glean/compare/v30.0.0...v30.1.0)

* Android & iOS
  * Ping payloads are now compressed using gzip.
* iOS
  * `Glean.initialize` is now a no-op if called from an embedded extension. This means that Glean will only run in the base application process in order to prevent extensions from behaving like separate applications with different client ids from the base application. Applications are responsible for ensuring that extension metrics are only collected within the base application.
* Python
  * `lifetime: application` metrics are now cleared after the Glean-owned pings are sent,
    after the product starts.
  * Glean Python bindings now build in a native Windows environment.
  * BUGFIX: `MemoryDistributionMetric` now parses correctly in `metrics.yaml` files.
  * BUGFIX: Glean will no longer crash if run as part of another library's coverage testing.

# v30.0.0 (2020-05-13)

[Full changelog](https://github.com/mozilla/glean/compare/v29.1.0...v30.0.0)

* General:
  * We completely replaced how the upload mechanism works.
    glean-core (the Rust part) now controls all upload and coordinates the platform side with its own internals.
    All language bindings implement ping uploading around a common API and protocol.
    There is no change for users of Glean, the language bindings for Android and iOS have been adopted to the new mechanism already.
  * Expose `RecordedEvent` and `DistributionData` types to Rust consumers ([#876](https://github.com/mozilla/glean/pull/876))
  * Log crate version at initialize ([#873](https://github.com/mozilla/glean/pull/873))
* Android:
  * Refactor the ping uploader to use the new upload mechanism.
* iOS:
  * Refactor the ping uploader to use the new upload mechanism.

# v29.1.2 (2021-01-26)

[Full changelog](https://github.com/mozilla/glean/compare/v29.1.1...v29.1.2)

**This is an iOS release only, built with Xcode 11.7**

Otherwise no functional changes.

* iOS
  * Build with Xcode 11.7 ([#1457](https://github.com/mozilla/glean/pull/1457))

# v29.1.1 (2020-05-22)

[Full changelog](https://github.com/mozilla/glean/compare/v29.1.0...v29.1.1)

* Android
  * BUGFIX: Fix a race condition that leads to a `ConcurrentModificationException`. [Bug 1635865](https://bugzilla.mozilla.org/1635865)

# v29.1.0 (2020-05-11)

[Full changelog](https://github.com/mozilla/glean/compare/v29.0.0...v29.1.0)

* General:
  * The version of glean_parser has been upgraded to v1.20.4
    * BUGFIX: `yamllint` errors are now reported using the correct file name.
  * The minimum and maximum values of a timing distribution can now be controlled by the `time_unit` parameter. See [bug 1630997](https://bugzilla.mozilla.org/show_bug.cgi?id=1630997) for more details.

# v29.0.0 (2020-05-05)

[Full changelog](https://github.com/mozilla/glean/compare/v28.0.0...v29.0.0)

* General:
  * The version of glean_parser has been upgraded to v1.20.2 ([#827](https://github.com/mozilla/glean/pull/827)):
    * **Breaking change:** glinter errors found during code generation will now return an error code.
    * `glean_parser` now produces a linter warning when `user` lifetime metrics are set to expire. See [bug 1604854](https://bugzilla.mozilla.org/show_bug.cgi?id=1604854) for additional context.
* Android:
  * The `PingType.submit()` can now be called without a `null` by Java consumers ([#853](https://github.com/mozilla/glean/pull/853)).
* Python:
  * BUGFIX: Fixed a race condition in the `atexit` handler, that would have resulted in the message "No database found" ([#854](https://github.com/mozilla/glean/pull/854)).
  * The Glean FFI header is now parsed at build time rather than runtime. Relevant for packaging in `PyInstaller`, the wheel no longer includes `glean.h` and adds `_glean_ffi.py` ([#852](https://github.com/mozilla/glean/pull/852)).
  * The minimum versions of many secondary dependencies have been lowered to make the Glean SDK compatible with more environments.
  * Dependencies that depend on the version of Python being used are now specified using the [Declaring platform specific dependencies syntax in setuptools](https://setuptools.readthedocs.io/en/latest/setuptools.html#declaring-platform-specific-dependencies). This means that more recent versions of dependencies are likely to be installed on Python 3.6 and later, and unnecessary backport libraries won't be installed on more recent Python versions.
* iOS:
  * Glean for iOS is now being built with Xcode 11.4.1 ([#856](https://github.com/mozilla/glean/pull/856))

# v28.0.0 (2020-04-23)

[Full changelog](https://github.com/mozilla/glean/compare/v27.1.0...v28.0.0)

* General:
  * The baseline ping is now sent when the application goes to foreground, in addition to background and dirty-startup.
* Python:
  * BUGFIX: The ping uploader will no longer display a trace back when the upload fails due to a failed DNS lookup, network outage, or related issues that prevent communication with the telemetry endpoint.
  * The dependency on `inflection` has been removed.
  * The Python bindings now use `subprocess` rather than `multiprocessing` to perform ping uploading in a separate process. This should be more compatible on all of the platforms Glean supports.

# v27.1.0 (2020-04-09)

[Full changelog](https://github.com/mozilla/glean/compare/v27.0.0...v27.1.0)

* General:
  * BUGFIX: baseline pings sent at startup with the `dirty_startup` reason will now include application lifetime metrics ([#810](https://github.com/mozilla/glean/pull/810))
* iOS:
  * **Breaking change:** Change Glean iOS to use Application Support directory [#815](https://github.com/mozilla/glean/pull/815). No migration code is included. This will reset collected data if integrated without migration. Please [contact the Glean SDK team](https://github.com/mozilla/glean#contact) if this affects you.
* Python
  * BUGFIX: Fixed a race condition between uploading pings and deleting the temporary directory on shutdown of the process.

# v27.0.0 (2020-04-08)

[Full changelog](https://github.com/mozilla/glean/compare/v26.0.0...v27.0.0)

* General
  * Glean will now detect when the upload enabled flag changes outside of the application, for example due to a change in a config file. This means that if upload is disabled while the application wasn't running (e.g. between the runs of a Python command using the Glean SDK), the database is correctly cleared and a deletion request ping is sent. See [#791](https://github.com/mozilla/glean/pull/791).
  * The `events` ping now includes a reason code: `startup`, `background` or `max_capacity`.
* iOS:
  * BUGFIX: A bug where the metrics ping is sent immediately at startup on the last day of the month has been fixed.
  * Glean for iOS is now being built with Xcode 11.4.0
  * The `measure` convenience function on timing distributions and time spans will now cancel the timing if the measured function throws, then rethrow the exception ([#808](https://github.com/mozilla/glean/pull/808))
  * Broken doc generation has been fixed ([#805](https://github.com/mozilla/glean/pull/805)).
* Kotlin
  * The `measure` convenience function on timing distributions and time spans will now cancel the timing if the measured function throws, then rethrow the exception ([#808](https://github.com/mozilla/glean/pull/808))
* Python:
  * Glean will now wait at application exit for up to one second to let its worker thread complete.
  * Ping uploading now happens in a separate child process by default. This can be disabled with the `allow_multiprocessing` configuration option.

# v26.0.0 (2020-03-27)

[Full changelog](https://github.com/mozilla/glean/compare/v25.1.0...v26.0.0)

* General:
  * The version of `glean_parser` has been updated to 1.19.0:
    * **Breaking change:** The regular expression used to validate labels is
      stricter and more correct.
    * Add more information about pings to markdown documentation:
      * State whether the ping includes client id;
      * Add list of data review links;
      * Add list of related bugs links.
    * `glean_parser` now makes it easier to write external translation functions for
      different language targets.
    * BUGFIX: glean_parser now works on 32-bit Windows.
* Android:
  * `gradlew clean` will no longer remove the Miniconda installation in
    `~/.gradle/glean`. Therefore `clean` can be used without reinstalling
    Miniconda afterward every time.
* Python:
  * **Breaking Change**: The `glean.util` and `glean.hardware` modules, which
    were unintentionally public, have been made private.
  * Most Glean work and I/O is now done on its own worker thread. This brings the parallelism Python in line with the other platforms.
  * The timing distribution, memory distribution, string list, labeled boolean and labeled string metric types are now supported in Python ([#762](https://github.com/mozilla/glean/pull/762), [#763](https://github.com/mozilla/glean/pull/763), [#765](https://github.com/mozilla/glean/pull/765), [#766](https://github.com/mozilla/glean/pull/766))

# v25.1.0 (2020-02-26)

[Full changelog](https://github.com/mozilla/glean/compare/v25.0.0...v25.1.0)

* Python:
  * The Boolean, Datetime and Timespan metric types are now supported in Python ([#731](https://github.com/mozilla/glean/pull/731), [#732](https://github.com/mozilla/glean/pull/732), [#737](https://github.com/mozilla/glean/pull/737))
  * Make public, document and test the debugging features ([#733](https://github.com/mozilla/glean/pull/733))

# v25.0.0 (2020-02-17)

[Full changelog](https://github.com/mozilla/glean/compare/v24.2.0...v25.0.0)

* General:
  * `ping_type` is not included in the `ping_info` any more ([#653](https://github.com/mozilla/glean/pull/653)), the pipeline takes the value from the submission URL.
  * The version of `glean_parser` has been upgraded to 1.18.2:
    * **Breaking Change (Java API)** Have the metrics names in Java match the names in Kotlin.
      See [Bug 1588060](https://bugzilla.mozilla.org/show_bug.cgi?id=1588060).
    * The reasons a ping are sent are now included in the generated markdown documentation.
* Android:
  * The `Glean.initialize` method runs mostly off the main thread ([#672](https://github.com/mozilla/glean/pull/672)).
  * Labels in labeled metrics now have a correct, and slightly stricter, regular expression.
    See [label format](https://mozilla.github.io/glean/user/metrics/index.html#label-format) for more information.
* iOS:
  * The baseline ping will now include `reason` codes that indicate why it was
    submitted. If an unclean shutdown is detected (e.g. due to force-close), this
    ping will be sent at startup with `reason: dirty_startup`.
  * Per [Bug 1614785](https://bugzilla.mozilla.org/show_bug.cgi?id=1614785), the
    clearing of application lifetime metrics now occurs after the metrics ping is
    sent in order to preserve values meant to be included in the startup metrics
    ping.
  * `initialize()` now performs most of its work in a background thread.
* Python:
  * When the pre-init task queue overruns, this is now recorded in the metric
    `glean.error.preinit_tasks_overflow`.
  * glinter warnings are printed to `stderr` when loading `metrics.yaml` and
    `pings.yaml` files.

# v24.2.0 (2020-02-11)

[Full changelog](https://github.com/mozilla/glean/compare/v24.1.0...v24.2.0)

* General:
  * Add `locale` to `client_info` section.
  * **Deprecation Warning** Since `locale` is now in the `client_info` section, the one
    in the baseline ping ([`glean.baseline.locale`](https://github.com/mozilla/glean/blob/c261205d6e84d2ab39c50003a8ffc3bd2b763768/glean-core/metrics.yaml#L28-L42))
    is redundant and will be removed by the end of the quarter.
  * Drop the Glean handle and move state into glean-core ([#664](https://github.com/mozilla/glean/pull/664))
  * If an experiment includes no `extra` fields, it will no longer include `{"extra": null}` in the JSON payload.
  * Support for ping `reason` codes was added.
  * The metrics ping will now include `reason` codes that indicate why it was
    submitted.
  * The version of `glean_parser` has been upgraded to 1.17.3
* Android:
  * Collections performed before initialization (preinit tasks) are now dispatched off
    the main thread during initialization.
  * The baseline ping will now include `reason` codes that indicate why it was
    submitted. If an unclean shutdown is detected (e.g. due to force-close), this
    ping will be sent at startup with `reason: dirty_startup`.
* iOS:
  * Collections performed before initialization (preinit tasks) are now dispatched off
    the main thread and not awaited during initialization.
  * Added recording of `glean.error.preinit_tasks_overflow` to report when
    the preinit task queue overruns, leading to data loss. See [bug
    1609734](https://bugzilla.mozilla.org/show_bug.cgi?id=1609734)

# v24.1.0 (2020-01-16)

[Full changelog](https://github.com/mozilla/glean/compare/v24.0.0...v24.1.0)

* General:
  * Stopping a non started measurement in a timing distribution will now be reported
    as an `invalid_state` error.
* Android:
  * A new metric `glean.error.preinit_tasks_overflow` was added to report when
    the preinit task queue overruns, leading to data loss. See [bug
    1609482](https://bugzilla.mozilla.org/show_bug.cgi?id=1609482)

# v24.0.0 (2020-01-14)

[Full changelog](https://github.com/mozilla/glean/compare/v23.0.1...v24.0.0)

* General:
  * **Breaking Change** An `enableUpload` parameter has been added to the `initialize()`
    function. This removes the requirement to call `setUploadEnabled()` prior to calling
    the `initialize()` function.
* Android:
  * The metrics ping scheduler will now only send metrics pings while the
    application is running. The application will no longer "wake up" at 4am
    using the Work Manager.
  * The code for migrating data from Glean SDK before version 19 was removed.
  * When using the `GleanTestLocalServer` rule in instrumented tests, pings are
    immediately flushed by the `WorkManager` and will reach the test endpoint as
    soon as possible.
* Python:
  * The Python bindings now support Python 3.5 - 3.7.
  * The Python bindings are now distributed as a wheel on Linux, macOS and
    Windows.

# v23.0.1 (2020-01-08)

[Full changelog](https://github.com/mozilla/glean/compare/v23.0.0...v23.0.1)

* Android:
  * BUGFIX: The Glean Gradle plugin will now work if an app or library doesn't
    have a metrics.yaml or pings.yaml file.
* iOS:
  * The released iOS binaries are now built with Xcode 11.3.

# v23.0.0 (2020-01-07)

[Full changelog](https://github.com/mozilla/glean/compare/v22.1.0...v23.0.0)

* Python bindings:
  * Support for events and UUID metrics was added.
* Android:
  * The Glean Gradle Plugin correctly triggers docs and API updates when registry files
    change, without requiring them to be deleted.
  * `parseISOTimeString` has been made 4x faster. This had an impact on Glean
    migration and initialization.
  * Metrics with `lifetime: application` are now cleared when the application is started,
    after startup Glean SDK pings are generated.
* All platforms:
  * The public method `PingType.send()` (in all platforms) have been deprecated
    and renamed to `PingType.submit()`.
  * Rename `deletion_request` ping to `deletion-request` ping after glean_parser update

# v22.1.0 (2019-12-17)

[Full changelog](https://github.com/mozilla/glean/compare/v22.0.0...v22.1.0)

* Add `InvalidOverflow` error to `TimingDistribution`s ([#583](https://github.com/mozilla/glean/pull/583))

# v22.0.0 (2019-12-05)

[Full changelog](https://github.com/mozilla/glean/compare/v21.3.0...v22.0.0)

* Add option to defer ping lifetime metric persistence ([#530](https://github.com/mozilla/glean/pull/530))
* Add a crate for the nice control API ([#542](https://github.com/mozilla/glean/pull/542))
* Pending `deletion_request` pings are resent on start ([#545](https://github.com/mozilla/glean/pull/545))

# v21.3.0 (2019-12-03)

[Full changelog](https://github.com/mozilla/glean/compare/v21.2.0...v21.3.0)

* Timers are reset when disabled. That avoids recording timespans across disabled/enabled toggling ([#495](https://github.com/mozilla/glean/pull/495)).
* Add a new flag to pings: `send_if_empty` ([#528](https://github.com/mozilla/glean/pull/528))
* Upgrade `glean_parser` to v1.12.0
* Implement the deletion request ping in Glean ([#526](https://github.com/mozilla/glean/pull/526))

# v21.2.0 (2019-11-21)

[Full changelog](https://github.com/mozilla/glean/compare/v21.1.1...v21.2.0)

* All platforms

  * The experiments API is no longer ignored before the Glean SDK initialized. Calls are
    recorded and played back once the Glean SDK is initialized.

  * String list items were being truncated to 20, rather than 50, bytes when using
    `.set()` (rather than `.add()`). This has been corrected, but it may result
    in changes in the sent data if using string list items longer than 20 bytes.

# v21.1.1 (2019-11-20)

[Full changelog](https://github.com/mozilla/glean/compare/v21.1.0...v21.1.1)

* Android:

  * Use the `LifecycleEventObserver` interface, rather than the `DefaultLifecycleObserver`
    interface, since the latter isn't compatible with old SDK targets.

# v21.1.0 (2019-11-20)

[Full changelog](https://github.com/mozilla/glean/compare/v21.0.0...v21.1.0)

* Android:

  * Two new metrics were added to investigate sending of metrics and baseline pings.
    See [bug 1597980](https://bugzilla.mozilla.org/show_bug.cgi?id=1597980) for more information.

  * Glean's two lifecycle observers were refactored to avoid the use of reflection.

* All platforms:

  * Timespans will now not record an error if stopping after setting upload enabled to false.

# v21.0.0 (2019-11-18)

[Full changelog](https://github.com/mozilla/glean/compare/v20.2.0...v21.0.0)

* Android:

  * The `GleanTimerId` can now be accessed in Java and is no longer a `typealias`.

  * Fixed a bug where the metrics ping was getting scheduled twice on startup.
* All platforms

  * Bumped `glean_parser` to version 1.11.0.

# v20.2.0 (2019-11-11)

[Full changelog](https://github.com/mozilla/glean/compare/v20.1.0...v20.2.0)

* In earlier 20.x.x releases, the version of glean-ffi was incorrectly built
  against the wrong version of glean-core.

# v20.1.0 (2019-11-11)

[Full changelog](https://github.com/mozilla/glean/compare/v20.0.0...v20.1.0)

* The version of Glean is included in the Glean Gradle plugin.

* When constructing a ping, events are now sorted by their timestamp. In practice,
  it rarely happens that event timestamps are unsorted to begin with, but this
  guards against a potential race condition and incorrect usage of the lower-level
  API.

# v20.0.0 (2019-11-11)

[Full changelog](https://github.com/mozilla/glean/compare/v19.1.0...v20.0.0)

* Glean users should now use a Gradle plugin rather than a Gradle script. (#421)
  See [integrating with the build system docs](https://mozilla.github.io/glean/book/user/adding-glean-to-your-project.html#integrating-with-the-build-system) for more information.

* In Kotlin, metrics that can record errors now have a new testing method,
  `testGetNumRecordedErrors`. (#401)

# v19.1.0 (2019-10-29)

[Full changelog](https://github.com/mozilla/glean/compare/v19.0.0...v19.1.0)

* Fixed a crash calling `start` on a timing distribution metric before Glean is initialized.
  Timings are always measured, but only recorded when upload is enabled ([#400](https://github.com/mozilla/glean/pull/400))
* BUGFIX: When the Debug Activity is used to log pings, each ping is now logged only once ([#407](https://github.com/mozilla/glean/pull/407))
* New `invalid state` error, used in timespan recording ([#230](https://github.com/mozilla/glean/pull/230))
* Add an Android crash instrumentation walk-through ([#399](https://github.com/mozilla/glean/pull/399))
* Fix crashing bug by avoiding assert-printing in LMDB ([#422](https://github.com/mozilla/glean/pull/422))
* Upgrade dependencies, including rkv ([#416](https://github.com/mozilla/glean/pull/416))

# v19.0.0 (2019-10-22)

[Full changelog](https://github.com/mozilla/glean/compare/v0.0.1-TESTING6...v19.0.0)

First stable release of Glean in Rust (aka glean-core).
This is a major milestone in using a cross-platform implementation of Glean on the Android platform.

* Fix round-tripping of timezone offsets in dates ([#392](https://github.com/mozilla/glean/pull/392))
* Handle dynamic labels in coroutine tasks ([#394](https://github.com/mozilla/glean/pull/384))

# v0.0.1-TESTING6 (2019-10-18)

[Full changelog](https://github.com/mozilla/glean/compare/v0.0.1-TESTING5...v0.0.1-TESTING6)

* Ignore dynamically stored labels if Glean is not initialized ([#374](https://github.com/mozilla/glean/pull/374))
* Make sure ProGuard doesn't remove Glean classes from the app ([#380](https://github.com/mozilla/glean/pull/380))
* Keep track of pings in all modes ([#378](https://github.com/mozilla/glean/pull/378))
* Add `jnaTest` dependencies to the `forUnitTest` JAR ([#382](https://github.com/mozilla/glean/pull/382))

# v0.0.1-TESTING5 (2019-10-10)

[Full changelog](https://github.com/mozilla/glean/compare/v0.0.1-TESTING4...v0.0.1-TESTING5)

* Upgrade to NDK r20 ([#365](https://github.com/mozilla/glean/pull/365))

# v0.0.1-TESTING4 (2019-10-09)

[Full changelog](https://github.com/mozilla/glean/compare/v0.0.1-TESTING3...v0.0.1-TESTING4)

* Take DST into account when converting a calendar into its items ([#359](https://github.com/mozilla/glean/pull/359))
* Include a macOS library in the `forUnitTests` builds ([#358](https://github.com/mozilla/glean/pull/358))
* Keep track of all registered pings in test mode ([#363](https://github.com/mozilla/glean/pull/363))

# v0.0.1-TESTING3 (2019-10-08)

[Full changelog](https://github.com/mozilla/glean/compare/v0.0.1-TESTING2...v0.0.1-TESTING3)

* Allow configuration of Glean through the `GleanTestRule`
* Bump `glean_parser` version to 1.9.2

# v0.0.1-TESTING2 (2019-10-07)

[Full changelog](https://github.com/mozilla/glean/compare/v0.0.1-TESTING1...v0.0.1-TESTING2)

* Include a Windows library in the `forUnitTests` builds

# v0.0.1-TESTING1 (2019-10-02)

[Full changelog](https://github.com/mozilla/glean/compare/95b6bcc03616c8d7c3e3e64e99ee9953aa06a474...v0.0.1-TESTING1)

### General

First testing release.<|MERGE_RESOLUTION|>--- conflicted
+++ resolved
@@ -1,8 +1,5 @@
 # Unreleased changes
 
-<<<<<<< HEAD
-[Full changelog](https://github.com/mozilla/glean/compare/v64.1.0...main)
-=======
 [Full changelog](https://github.com/mozilla/glean/compare/v64.1.1...main)
 
 # v64.1.1 (2025-04-10)
@@ -13,7 +10,6 @@
   * Increase the maximum label length to 111 ([#3108](https://github.com/mozilla/glean/pull/3108))
   * Allow `test_get_{attribution|distribution}` to wait on init if in progress ([bug 1959515](https://bugzilla.mozilla.org/show_bug.cgi?id=1959515))
   * Fix race where setting ping enabled, ping registered, server knobs, debug tag, source tag, logging, ping submission, attribution, or distribution could crash if it comes in between init being called and the Global Glean being setup. ([bug 1959771](https://bugzilla.mozilla.org/show_bug.cgi?id=1959771))
->>>>>>> 75826cb5
 
 # v64.1.0 (2025-04-07)
 
