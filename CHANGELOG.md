--- conflicted
+++ resolved
@@ -1,8 +1,5 @@
 # Unreleased changes
 
-<<<<<<< HEAD
-[Full changelog](https://github.com/mozilla/glean/compare/v65.0.1...main)
-=======
 [Full changelog](https://github.com/mozilla/glean/compare/v65.0.2...main)
 
 # v65.0.2 (2025-08-25)
@@ -12,7 +9,6 @@
 * General
   * Pings on a ping schedule now get submitted even if the related ping might be disabled ([#3226](https://github.com/mozilla/glean/pull/3226))
   * Gracefully handle inability to open the event storage file ([#3232](https://github.com/mozilla/glean/pull/3232))
->>>>>>> bb0af369
 
 # v65.0.1 (2025-08-21)
 
