# Unreleased changes

[Full changelog](https://github.com/mozilla/glean/compare/v33.10.1...main)

* General:
  * A new metric `glean.error.io` has been added, counting the times an IO error happens when writing a pending ping to disk ([#1428](https://github.com/mozilla/glean/pull/1428))
* Android
<<<<<<< HEAD
  * A new metric `glean.validation.foreground_count` was added to the metrics ping.
* Rust
 * Use RLB types instead of glean-core ones for RLB core metrics. ([#1432](https://github.com/mozilla/glean/pull/1432)).
=======
  * A new metric `glean.validation.foreground_count` was added to the metrics ping ([#1418](https://github.com/mozilla/glean/pull/1418)).
* Rust
  * BUGFIX: Fix lock order inversion in RLB Timing Distribution ([#1431](https://github.com/mozilla/glean/pull/1431)).
>>>>>>> 9adc7e5d

# v33.10.1 (2021-01-06)

[Full changelog](https://github.com/mozilla/glean/compare/v33.10.0...v33.10.1)

No functional changes. v33.10.0 failed to generated iOS artifacts due to broken tests ([#1421](https://github.com/mozilla/glean/pull/1421)).

# v33.10.0 (2021-01-06)

[Full changelog](https://github.com/mozilla/glean/compare/v33.9.1...v33.10.0)

* General
  * A new metric `glean.validation.first_run_hour`, analogous to the existing `first_run_date` but with hour resolution, has been added. Only clients running the app for the first time after this change will report this metric ([#1403](https://github.com/mozilla/glean/pull/1403)).
* Rust
  * BUGFIX: Don't require mutable references in RLB traits ([#1417](https://github.com/mozilla/glean/pull/1417)).
* Python
  * Building the Python package from source now works on musl-based Linux distributions, such as Alpine Linux ([#1416](https://github.com/mozilla/glean/pull/1416)).

# v33.9.1 (2020-12-17)

[Full changelog](https://github.com/mozilla/glean/compare/v33.9.0...v33.9.1)

* Rust
  * BUGFIX: Don't panic on shutdown and avoid running tasks if uninitialized ([#1398](https://github.com/mozilla/glean/pull/1398)).
  * BUGFIX: Don't fail on empty database files ([#1398](https://github.com/mozilla/glean/pull/1398)).
  * BUGFIX: Support ping registration before Glean initializes ([#1393](https://github.com/mozilla/glean/pull/1393)).

# v33.9.0 (2020-12-15)

[Full changelog](https://github.com/mozilla/glean/compare/v33.8.0...v33.9.0)

* Rust
  * Introduce the String List metric type in the RLB. ([#1380](https://github.com/mozilla/glean/pull/1380)).
  * Introduce the `Datetime` metric type in the RLB ([#1384](https://github.com/mozilla/glean/pull/1384)).
  * Introduce the `CustomDistribution` and `TimingDistribution` metric type in the RLB ([#1394](https://github.com/mozilla/glean/pull/1394)).

# v33.8.0 (2020-12-10)

[Full changelog](https://github.com/mozilla/glean/compare/v33.7.0...v33.8.0)

* Rust
  * Introduce the Memory Distribution metric type in the RLB. ([#1376](https://github.com/mozilla/glean/pull/1376)).
  * Shut down Glean in tests before resetting to make sure they don't mistakenly init Glean twice in parallel ([#1375](https://github.com/mozilla/glean/pull/1375)).
  * BUGFIX: Fixing 2 `lock-order-inversion` bugs found by TSan ([#1378](https://github.com/mozilla/glean/pull/1378)).
    * TSan runs on mozilla-central tests, which found two (potential) bugs where 2 different locks were acquired in opposite order in different code paths,
      which could lead to deadlocks in multi-threaded code. As RLB uses multiple threads (e.g. for init and the dispatcher) by default, this can easily become an actual issue.
* Python
  * All log messages from the Glean SDK are now on the `glean` logger, obtainable through `logging.getLogger("glean")`.  (Prior to this, each module had its own logger, for example `glean.net.ping_upload_worker`).

# v33.7.0 (2020-12-07)

[Full changelog](https://github.com/mozilla/glean/compare/v33.6.0...v33.7.0)

* Rust
  * Upgrade rkv to 0.16.0 (no functional changes) ([#1355](https://github.com/mozilla/glean/pull/1355)).
  * Introduce the Event metric type in the RLB ([#1361](https://github.com/mozilla/glean/pull/1361)).
* Python
  * Python Linux wheels no longer work on Linux distributions released before 2014 (they now use the manylinux2014 ABI) ([#1353](https://github.com/mozilla/glean/pull/1353)).
  * Unbreak Python on non-Linux ELF platforms (BSD, Solaris/illumos) ([#1363](https://github.com/mozilla/glean/pull/1363)).

# v33.6.0 (2020-12-02)

[Full changelog](https://github.com/mozilla/glean/compare/v33.5.0...v33.6.0)

* Rust
  * BUGFIX: Negative timespans for the timespan metric now correctly record an `InvalidValue` error ([#1347](https://github.com/mozilla/glean/pull/1347)).
  * Introduce the Timespan metric type in the RLB ([#1347](https://github.com/mozilla/glean/pull/1347)).
* Python
  * BUGFIX: Network slowness or errors will no longer block the main dispatcher thread, leaving work undone on shutdown ([#1350](https://github.com/mozilla/glean/pull/1350)).
  * BUGFIX: Lower sleep time on upload waits to avoid being stuck when the main process ends ([#1349](https://github.com/mozilla/glean/pull/1349)).

# v33.5.0 (2020-12-01)

[Full changelog](https://github.com/mozilla/glean/compare/v33.4.0...v33.5.0)

* Rust
  * Introduce the UUID metric type in the RLB.
  * Introduce the Labeled metric type in the RLB ([#1327](https://github.com/mozilla/glean/pull/1327)).
  * Introduce the Quantity metric type in the RLB.
  * Introduce the `shutdown` API.
  * Add Glean debugging APIs.
* Python
  * BUGFIX: Setting a UUID metric to a value that is not in the expected UUID format will now record an error with the Glean error reporting system.

# v33.4.0 (2020-11-17)

[Full changelog](https://github.com/mozilla/glean/compare/v33.3.0...v33.4.0)

* General
  * When Rkv's safe mode is enabled (`features = ["rkv-safe-mode"]` on the `glean-core` crate) LMDB data is migrated at first start ([#1322](https://github.com/mozilla/glean/pull/1322)).
* Rust
  * Introduce the Counter metric type in the RLB.
  * Introduce the String metric type in the RLB.
  * BUGFIX: Track the size of the database directory at startup ([#1304](https://github.com/mozilla/glean/pull/1304)).
* Python
  * BUGFIX: Fix too-long sleep time in uploader due to unit mismatch ([#1325](https://github.com/mozilla/glean/pull/1325)).
* Swift
  * BUGFIX: Fix too-long sleep time in uploader due to unit mismatch ([#1325](https://github.com/mozilla/glean/pull/1325)).

# v33.3.0 (2020-11-12)

[Full changelog](https://github.com/mozilla/glean/compare/v33.2.0...v33.3.0)

* General
  * Do not require default-features on rkv and downgrade bincode ([#1317](https://github.com/mozilla/glean/pull/1317))
* Rust
  * Implement the experiments API ([#1314](https://github.com/mozilla/glean/pull/1314))

# v33.2.0 (2020-11-10)

[Full changelog](https://github.com/mozilla/glean/compare/v33.1.2...v33.2.0)

* Python
  * Fix building of Linux wheels ([#1303](https://github.com/mozilla/glean/pull/1303))
      * Python Linux wheels no longer work on Linux distributions released before 2010. (They now use the manylinux2010 ABI, rather than the manylinux1 ABI.)
* Rust
  * Introduce the RLB `net` module ([#1292](https://github.com/mozilla/glean/pull/1292))

# v33.1.2 (2020-11-04)

[Full changelog](https://github.com/mozilla/glean/compare/v33.1.1...v33.1.2)

* No changes.  v33.1.1 was tagged incorrectly.

# v33.1.1 (2020-11-04)

[Full changelog](https://github.com/mozilla/glean/compare/v33.1.0...v33.1.1)

* No changes.  v33.1.0 was tagged incorrectly.

# v33.1.0 (2020-11-04)

[Full changelog](https://github.com/mozilla/glean/compare/v33.0.4...v33.1.0)

* General
  * Standardize throttle backoff time throughout all bindings. ([#1240](https://github.com/mozilla/glean/pull/1240))
  * Update `glean_parser` to 1.29.0
    * Generated code now includes a comment next to each metric containing the name of the metric in its original `snake_case` form.
  * Expose the description of the metric types in glean_core using traits.
* Rust
  * Add the `BooleanMetric` type.
  * Add the `dispatcher` module (copied over from [mozilla-central](https://hg.mozilla.org/mozilla-central/rev/fbe0ea62f4bb50bfc5879a56667945697b2c90e7)).
  * Allow consumers to specify a custom uploader.
* Android
  * Update the JNA dependency from 5.2.0 to 5.6.0
  * The `glean-gradle-plugin` now makes sure that only a single Miniconda installation will happen at the same time to avoid a race condition when multiple components within the same project are using Glean.

# v33.0.4 (2020-09-28)

[Full changelog](https://github.com/mozilla/glean/compare/v33.0.3...v33.0.4)

Note: Previous 33.0.z releases were broken. This release now includes all changes from 33.0.0 to 33.0.3.

* General
  * Update `glean_parser` to 1.28.6
    * BUGFIX: Ensure Kotlin arguments are deterministically ordered
* Android
  * **Breaking change:** Updated to the Android Gradle Plugin v4.0.1 and Gradle 6.5.1. Projects using older versions of these components will need to update in order to use newer versions of the Glean SDK.
  * Update the Kotlin Gradle Plugin to version 1.4.10.
  * Fixed the building of `.aar` releases on Android so they include the Rust shared objects.

# v33.0.3 (2020-09-25)

[Full changelog](https://github.com/mozilla/glean/compare/v33.0.2...v33.0.3)

* General
  * v33.0.2 was tagged incorrectly. This release is just to correct that mistake.

# v33.0.2 (2020-09-25)

[Full changelog](https://github.com/mozilla/glean/compare/v33.0.1...v33.0.2)

* Android
  * Fixed the building of `.aar` releases on Android so they include the Rust shared objects.

# v33.0.1 (2020-09-24)

[Full changelog](https://github.com/mozilla/glean/compare/v33.0.0...v33.0.1)

* General
  * Update `glean_parser` to 1.28.6
    * BUGFIX: Ensure Kotlin arguments are deterministically ordered
* Android
  * Update the Kotlin Gradle Plugin to version 1.4.10.

# v33.0.0 (2020-09-22)

[Full changelog](https://github.com/mozilla/glean/compare/v32.4.0...v33.0.0)

* Android
  * **Breaking change:** Updated to the Android Gradle Plugin v4.0.1 and Gradle 6.5.1. Projects using older versions of these components will need to update in order to use newer versions of the Glean SDK.

# v32.4.1 (2020-10-01)

[Full changelog](https://github.com/mozilla/glean/compare/v32.4.0...v32.4.1)

* General
  * Update `glean_parser` to 1.28.6
    * BUGFIX: Ensure Kotlin arguments are deterministically ordered
  * BUGFIX: Transform ping directory size from bytes to kilobytes before accumulating to `glean.upload.pending_pings_directory_size` ([#1236](https://github.com/mozilla/glean/pull/1236)).

# v32.4.0 (2020-09-18)

[Full changelog](https://github.com/mozilla/glean/compare/v32.3.2...v32.4.0)

* General
  * Allow using quantity metric type outside of Gecko ([#1198](https://github.com/mozilla/glean/pull/1198))
  * Update `glean_parser` to 1.28.5
    * The `SUPERFLUOUS_NO_LINT` warning has been removed from the glinter. It likely did more harm than good, and makes it hard to make metrics.yaml files that pass across different versions of `glean_parser`.
    * Expired metrics will now produce a linter warning, `EXPIRED_METRIC`.
    * Expiry dates that are more than 730 days (~2 years) in the future will produce a linter warning, `EXPIRATION_DATE_TOO_FAR`.
    * Allow using the Quantity metric type outside of Gecko.
    * New parser configs `custom_is_expired` and `custom_validate_expires` added. These are both functions that take the expires value of the metric and return a bool. (See `Metric.is_expired` and `Metric.validate_expires`). These will allow FOG to provide custom validation for its version-based `expires` values.
  * Add a limit of 250 pending ping files. ([#1217](https://github.com/mozilla/glean/pull/1217)).
* Android
  * Don't retry the ping uploader when waiting, sleep instead. This avoids a never-ending increase of the backoff time ([#1217](https://github.com/mozilla/glean/pull/1217)).

# v32.3.2 (2020-09-11)

[Full changelog](https://github.com/mozilla/glean/compare/v32.3.1...v32.3.2)

* General
  * Track the size of the database file at startup ([#1141](https://github.com/mozilla/glean/pull/1141)).
  * Submitting a ping with upload disabled no longer shows an error message ([#1201](https://github.com/mozilla/glean/pull/1201)).
  * BUGFIX: scan the pending pings directories **after** dealing with upload status on initialization. This is important, because in case upload is disabled we delete any outstanding non-deletion ping file, and if we scan the pending pings folder before doing that we may end up sending pings that should have been discarded. ([#1205](https://github.com/mozilla/glean/pull/1205))
* iOS
  * Disabled code coverage in release builds ([#1195](https://github.com/mozilla/glean/issues/1195)).
* Python
  * Glean now ships a source package to pip install on platforms where wheels aren't provided.

# v32.3.1 (2020-09-09)

[Full changelog](https://github.com/mozilla/glean/compare/v32.3.0...v32.3.1)

* Python
    * Fixed the release process to generate all wheels ([#1193](https://github.com/mozilla/glean/pull/1193)).

# v32.3.0 (2020-08-27)

[Full changelog](https://github.com/mozilla/glean/compare/v32.2.0...v32.3.0)

* Android
  * Handle ping registration off the main thread. This removes a potential blocking call ([#1132](https://github.com/mozilla/glean/pull/1132)).
* iOS
  * Handle ping registration off the main thread. This removes a potential blocking call ([#1132](https://github.com/mozilla/glean/pull/1132)).
  * Glean for iOS is now being built with Xcode 12.0.0 (Beta 5) ([#1170](https://github.com/mozilla/glean/pull/1170)).

# v32.2.0 (2020-08-25)

[Full changelog](https://github.com/mozilla/glean/compare/v32.1.1...v32.2.0)

* General
  * Move logic to limit the number of retries on ping uploading "recoverable failures" to glean-core. ([#1120](https://github.com/mozilla/glean/pull/1120))
    * The functionality to limit the number of retries in these cases was introduced to the Glean SDK in `v31.1.0`. The work done now was to move that logic to the glean-core in order to avoid code duplication throughout the language bindings.
  * Update `glean_parser` to `v1.28.3`
    * BUGFIX: Generate valid C# code when using Labeled metric types.
    * BUGFIX: Support `HashSet` and `Dictionary` in the C# generated code.
  * Add a 10MB quota to the pending pings storage. ([#1100](https://github.com/mozilla/glean/pull/1110))
* C#
  * Add support for the String List metric type ([#1108](https://github.com/mozilla/glean/pull/1108)).
  * Enable generating the C# APIs using the glean_parser ([#1092](https://github.com/mozilla/glean/pull/1092)).
  * Add support for the `EventMetricType` in C# ([#1129](https://github.com/mozilla/glean/pull/1129)).
  * Add support for the `TimingDistributionMetricType` in C# ([#1131](https://github.com/mozilla/glean/pull/1131)).
  * Implement the experiments API in C# ([#1145](https://github.com/mozilla/glean/pull/1145)).
  * This is the last release with C# language bindings changes. Reach out to the Glean SDK team if you want to use the C# bindings in a new product and require additional features.
* Python
  * BUGFIX: Limit the number of retries for 5xx server errors on ping uploads ([#1120](https://github.com/mozilla/glean/pull/1120)).
    * This kinds of failures yield a "recoverable error", which means the ping gets re-enqueued. That can cause infinite loops on the ping upload worker. For python we were incorrectly only limiting the number of retries for I/O errors, another type of "recoverable error".
  * `kebab-case` ping names are now converted to `snake_case` so they are available on the object returned by `load_pings` ([#1122](https://github.com/mozilla/glean/pull/1122)).
  * For performance reasons, the `glinter` is no longer run as part of `glean.load_metrics()`. We recommend running `glinter` as part of your project's continuous integration instead ([#1124](https://github.com/mozilla/glean/pull/1124)).
  * A `measure` context manager for conveniently measuring runtimes has been added to `TimespanMetricType` and `TimingDistributionMetricType` ([#1126](https://github.com/mozilla/glean/pull/1126)).
  * Networking errors have changed from `ERROR` level to `DEBUG` level so they aren't displayed by default ([#1166](https://github.com/mozilla/glean/pull/1166)).
* iOS
  * Changed logging to use [`OSLog`](https://developer.apple.com/documentation/os/logging) rather than a mix of `NSLog` and `print`. ([#1133](https://github.com/mozilla/glean/pull/1133))

# v32.1.1 (2020-08-24)

[Full changelog](https://github.com/mozilla/glean/compare/v32.1.0...v32.1.1)

* Android
  * Support installing glean_parser in offline mode ([#1065](https://github.com/mozilla/glean/pull/1065)).
  * Fix a startup crash on some Android 8 (SDK=25) devices, due to a [bug in the Java compiler](https://issuetracker.google.com/issues/110848122#comment17) ([#1135](https://github.com/mozilla/glean/pull/1135)).

# v32.1.0 (2020-08-17)

[Full changelog](https://github.com/mozilla/glean/compare/v32.0.0...v32.1.0)

* General
  * The upload rate limiter has been changed from 10 pings per minute to 15 pings per minute.

# v32.0.0 (2020-08-03)

[Full changelog](https://github.com/mozilla/glean/compare/v31.6.0...v32.0.0)

* General
  * Limit ping request body size to 1MB. ([#1098](https://github.com/mozilla/glean/pull/1098))
* iOS
  * Implement ping tagging (i.e. the `X-Source-Tags` header) through custom URL ([#1100](https://github.com/mozilla/glean/pull/1100)).
* C#
  * Add support for Labeled Strings and Labeled Booleans.
  * Add support for the Counter metric type and Labeled Counter.
  * Add support for the `MemoryDistributionMetricType`.
* Python
  * **Breaking change:** `data_dir` must always be passed to `Glean.initialize`. Prior to this, a missing value would store Glean data in a temporary directory.
  * Logging messages from the Rust core are now sent through Python's standard library `logging` module. Therefore all logging in a Python application can be controlled through the `logging` module interface.
* Android
  * BUGFIX: Require activities executed via `GleanDebugView` to be exported.

# v31.6.0 (2020-07-24)

[Full changelog](https://github.com/mozilla/glean/compare/v31.5.0...v31.6.0)

* General
  * Implement JWE metric type ([#1073](https://github.com/mozilla/glean/pull/1073), [#1062](https://github.com/mozilla/glean/pull/1062)).
  * DEPRECATION: `getUploadEnabled` is deprecated (respectively `get_upload_enabled` in Python) ([#1046](https://github.com/mozilla/glean/pull/1046))
    * Due to Glean's asynchronous initialization the return value can be incorrect.
      Applications should not rely on Glean's internal state.
      Upload enabled status should be tracked by the application and communicated to Glean if it changes.
      Note: The method was removed from the C# and Python implementation.
  * Update `glean_parser` to `v1.28.1`
    * The `glean_parser` linting was leading consumers astray by incorrectly suggesting that `deletion-request` be instead `deletion_request` when used for `send_in_pings`. This was causing metrics intended for the `deletion-request` ping to not be included when it was collected and submitted. Consumers that are sending metrics in the `deletion-request` ping will need to update the `send_in_pings` value in their metrics.yaml to correct this.
    * Fixes a bug in doc rendering.

# v31.5.0 (2020-07-22)

[Full changelog](https://github.com/mozilla/glean/compare/v31.4.1...v31.5.0)

* General
  * Implement ping tagging (i.e. the `X-Source-Tags` header) ([#1074](https://github.com/mozilla/glean/pull/1074)). Note that this is not yet implemented for iOS.
  * String values that are too long now record `invalid_overflow` rather than `invalid_value` through the Glean error reporting mechanism. This affects the string, event and string list metrics.
  * `metrics.yaml` files now support a `data_sensitivity` field to all metrics for specifying the type of data collected in the field.
* Python
  * The Python unit tests no longer send telemetry to the production telemetry endpoint.
  * BUGFIX: If an `application_version` isn't provided to `Glean.initialize`, the `client_info.app_display_version` metric is set to `"Unknown"`, rather than resulting in invalid pings.
* Android
  * Allow defining which `Activity` to run next when using the `GleanDebugActivity`.
* iOS
  * BUGFIX: The memory unit is now correctly set on the `MemoryDistribution` metric type in Swift in generated metrics code.
* C#
  * Metrics can now be generated from the `metrics.yaml` files.

# v31.4.1 (2020-07-20)

[Full changelog](https://github.com/mozilla/glean/compare/v31.4.0...v31.4.1)

* General
  * BUGFIX: fix `int32` to `ErrorType` mapping. The `InvalidOverflow` had a value mismatch between glean-core and the bindings. This would only be a problem in unit tests. ([#1063](https://github.com/mozilla/glean/pull/1063))
* Android
  * Enable propagating options to the main product Activity when using the `GleanDebugActivity`.
  * BUGFIX: Fix the metrics ping collection for startup pings such as `reason=upgrade` to occur in the same thread/task as Glean initialize. Otherwise, it gets collected after the application lifetime metrics are cleared such as experiments that should be in the ping. ([#1069](https://github.com/mozilla/glean/pull/1069))

# v31.4.0 (2020-07-16)

[Full changelog](https://github.com/mozilla/glean/compare/v31.3.0...v31.4.0)

* General
  * Enable debugging features through environment variables. ([#1058](https://github.com/mozilla/glean/pull/1058))

# v31.3.0 (2020-07-10)

[Full changelog](https://github.com/mozilla/glean/compare/v31.2.3...v31.3.0)

* General
    * Remove locale from baseline ping. ([1609968](https://bugzilla.mozilla.org/show_bug.cgi?id=1609968), [#1016](https://github.com/mozilla/glean/pull/1016))
    * Persist X-Debug-ID header on store ping. ([1605097](https://bugzilla.mozilla.org/show_bug.cgi?id=1605097), [#1042](https://github.com/mozilla/glean/pull/1042))
    * BUGFIX: raise an error if Glean is initialized with an empty string as the `application_id` ([#1043](https://github.com/mozilla/glean/pull/1043)).
* Python
    * BUGFIX: correctly set the `app_build` metric to the newly provided `application_build_id` initialization option ([#1031](https://github.com/mozilla/glean/pull/1031)).
    * The Python bindings now report networking errors in the `glean.upload.ping_upload_failure` metric (like all the other bindings) ([#1039](https://github.com/mozilla/glean/pull/1039)).
    * Python default upgraded to Python 3.8 ([#995](https://github.com/mozilla/glean/pull/995))
* iOS
    * BUGFIX: Make `LabeledMetric` subscript public, so consuming applications can actually access it ([#1027](https://github.com/mozilla/glean/pull/1027))

# v31.2.3 (2020-06-29)

[Full changelog](https://github.com/mozilla/glean/compare/v31.2.2...v31.2.3)

* General
    * Move debug view tag management to the Rust core. ([1640575](https://bugzilla.mozilla.org/show_bug.cgi?id=1640575), [#998](https://github.com/mozilla/glean/pull/998))
    * BUGFIX: Fix mismatch in `event`s keys and values by using `glean_parser` version 1.23.0.

# v31.2.2 (2020-06-26)

[Full changelog](https://github.com/mozilla/glean/compare/v31.2.1...v31.2.2)

* Android
    * BUGFIX: Compile dependencies with `NDEBUG` to avoid linking unavailable symbols.
      This fixes a crash due to a missing `stderr` symbol on older Android ([#1020](https://github.com/mozilla/glean/pull/1020))

# v31.2.1 (2020-06-25)

[Full changelog](https://github.com/mozilla/glean/compare/v31.2.0...v31.2.1)

* Python
    * BUGFIX: Core metrics are now present in every ping, even if submit is called before initialize has a chance to complete. ([#1012](https://github.com/mozilla/glean/pull/1012))

# v31.2.0 (2020-06-24)

[Full changelog](https://github.com/mozilla/glean/compare/v31.1.2...v31.2.0)

* General
    * Add rate limiting capabilities to the upload manager. ([1543612](https://bugzilla.mozilla.org/show_bug.cgi?id=1543612), [#974](https://github.com/mozilla/glean/pull/974))
* Android
    * BUGFIX: baseline pings with reason "dirty startup" are no longer sent if Glean did not full initialize in the previous run ([#996](https://github.com/mozilla/glean/pull/996)).
* Python
    * Support for Python 3.5 was dropped ([#987](https://github.com/mozilla/glean/pull/987)).
    * Python wheels are now shipped with Glean release builds, resulting in much smaller libraries ([#1002](https://github.com/mozilla/glean/pull/1002))
    * The Python bindings now use `locale.getdefaultlocale()` rather than `locale.getlocale()` to determine the locale ([#1004](https://github.com/mozilla/glean/pull/1004)).

# v31.1.2 (2020-06-23)

[Full changelog](https://github.com/mozilla/glean/compare/v31.1.1...v31.1.2)

* General
    * BUGFIX: Correctly format the date and time in the `Date` header ([#993](https://github.com/mozilla/glean/pull/993)).
* Python
    * BUGFIX: Additional time is taken at shutdown to make sure pings are sent and telemetry is recorded. ([1646173](https://bugzilla.mozilla.org/show_bug.cgi?id=1646173), [#983](https://github.com/mozilla/glean/pull/983))
    * BUGFIX: Glean will run on the main thread when running in a `multiprocessing` subprocess ([#986](https://github.com/mozilla/glean/pull/986)).

# v31.1.1 (2020-06-12)

[Full changelog](https://github.com/mozilla/glean/compare/v31.1.0...v31.1.1)

* Android
    * Dropping the version requirement for lifecycle extensions down again. Upping the required version caused problems in A-C.

# v31.1.0 (2020-06-11)

[Full changelog](https://github.com/mozilla/glean/compare/v31.0.2...v31.1.0)

* General:
    * The `regex` crate is no longer required, making the Glean binary smaller ([#949](https://github.com/mozilla/glean/pull/949))
    * Record upload failures into a new metric ([#967](https://github.com/mozilla/glean/pull/967))
    * Log FFI errors as actual errors ([#935](https://github.com/mozilla/glean/pull/935))
    * Limit the number of upload retries in all implementations ([#953](https://github.com/mozilla/glean/pull/953), [#968](https://github.com/mozilla/glean/pull/968))
* Python
    * Additional safety guarantees for applications that use Python `threading` ([#962](https://github.com/mozilla/glean/pull/962))

# v31.0.2 (2020-05-29)

[Full changelog](https://github.com/mozilla/glean/compare/v31.0.1...v31.0.2)

* Rust
    * Fix list of included files in published crates

# v31.0.1 (2020-05-29)

[Full changelog](https://github.com/mozilla/glean/compare/v31.0.0...v31.0.1)

* Rust
    * Relax version requirement for `flate2` for compatibility reasons

# v31.0.0 (2020-05-28)

[Full changelog](https://github.com/mozilla/glean/compare/v30.1.0...v31.0.0)

* General:
  * The version of `glean_parser` has been upgraded to v1.22.0
    * A maximum of 10 `extra_keys` is now enforced for event metric types.
    * **Breaking change**: (Swift only) Combine all metrics and pings into a single generated file Metrics.swift.
      * For Swift users this requires to change the list of output files for the `sdk_generator.sh` script.
        It now only needs to include the single file `Generated/Metrics.swift`.

* Python:
  * BUGFIX: `lifetime: application` metrics are no longer recorded as `lifetime: user`.
  * BUGFIX: glean-core is no longer crashing when calling `uuid.set` with invalid UUIDs.
  * Refactor the ping uploader to use the new upload mechanism and add gzip compression.
  * Most of the work in `Glean.initialize` happens on a worker thread and no longer blocks
    the main thread.
* Rust:
  * Expose `Datetime` types to Rust consumers.

# v30.1.0 (2020-05-22)

[Full changelog](https://github.com/mozilla/glean/compare/v30.0.0...v30.1.0)

* Android & iOS
  * Ping payloads are now compressed using gzip.
* iOS
  * `Glean.initialize` is now a no-op if called from an embedded extension. This means that Glean will only run in the base application process in order to prevent extensions from behaving like separate applications with different client ids from the base application. Applications are responsible for ensuring that extension metrics are only collected within the base application.
* Python
  * `lifetime: application` metrics are now cleared after the Glean-owned pings are sent,
    after the product starts.
  * Glean Python bindings now build in a native Windows environment.
  * BUGFIX: `MemoryDistributionMetric` now parses correctly in `metrics.yaml` files.
  * BUGFIX: Glean will no longer crash if run as part of another library's coverage testing.

# v30.0.0 (2020-05-13)

[Full changelog](https://github.com/mozilla/glean/compare/v29.1.0...v30.0.0)

* General:
  * We completely replaced how the upload mechanism works.
    glean-core (the Rust part) now controls all upload and coordinates the platform side with its own internals.
    All language bindings implement ping uploading around a common API and protocol.
    There is no change for users of Glean, the language bindings for Android and iOS have been adopted to the new mechanism already.
  * Expose `RecordedEvent` and `DistributionData` types to Rust consumers ([#876](https://github.com/mozilla/glean/pull/876))
  * Log crate version at initialize ([#873](https://github.com/mozilla/glean/pull/873))
* Android:
  * Refactor the ping uploader to use the new upload mechanism.
* iOS:
  * Refactor the ping uploader to use the new upload mechanism.

# v29.1.1 (2020-05-22)

[Full changelog](https://github.com/mozilla/glean/compare/v29.1.0...v29.1.1)

* Android
  * BUGFIX: Fix a race condition that leads to a `ConcurrentModificationException`. [Bug 1635865](https://bugzilla.mozilla.org/1635865)

# v29.1.0 (2020-05-11)

[Full changelog](https://github.com/mozilla/glean/compare/v29.0.0...v29.1.0)

* General:
  * The version of glean_parser has been upgraded to v1.20.4
    * BUGFIX: `yamllint` errors are now reported using the correct file name.
  * The minimum and maximum values of a timing distribution can now be controlled by the `time_unit` parameter. See [bug 1630997](https://bugzilla.mozilla.org/show_bug.cgi?id=1630997) for more details.

# v29.0.0 (2020-05-05)

[Full changelog](https://github.com/mozilla/glean/compare/v28.0.0...v29.0.0)

* General:
  * The version of glean_parser has been upgraded to v1.20.2 ([#827](https://github.com/mozilla/glean/pull/827)):
    * **Breaking change:** glinter errors found during code generation will now return an error code.
    * `glean_parser` now produces a linter warning when `user` lifetime metrics are set to expire. See [bug 1604854](https://bugzilla.mozilla.org/show_bug.cgi?id=1604854) for additional context.
* Android:
  * The `PingType.submit()` can now be called without a `null` by Java consumers ([#853](https://github.com/mozilla/glean/pull/853)).
* Python:
  * BUGFIX: Fixed a race condition in the `atexit` handler, that would have resulted in the message "No database found" ([#854](https://github.com/mozilla/glean/pull/854)).
  * The Glean FFI header is now parsed at build time rather than runtime. Relevant for packaging in `PyInstaller`, the wheel no longer includes `glean.h` and adds `_glean_ffi.py` ([#852](https://github.com/mozilla/glean/pull/852)).
  * The minimum versions of many secondary dependencies have been lowered to make the Glean SDK compatible with more environments.
  * Dependencies that depend on the version of Python being used are now specified using the [Declaring platform specific dependencies syntax in setuptools](https://setuptools.readthedocs.io/en/latest/setuptools.html#declaring-platform-specific-dependencies). This means that more recent versions of dependencies are likely to be installed on Python 3.6 and later, and unnecessary backport libraries won't be installed on more recent Python versions.
* iOS:
  * Glean for iOS is now being built with Xcode 11.4.1 ([#856](https://github.com/mozilla/glean/pull/856))

# v28.0.0 (2020-04-23)

[Full changelog](https://github.com/mozilla/glean/compare/v27.1.0...v28.0.0)

* General:
  * The baseline ping is now sent when the application goes to foreground, in addition to background and dirty-startup.
* Python:
  * BUGFIX: The ping uploader will no longer display a trace back when the upload fails due to a failed DNS lookup, network outage, or related issues that prevent communication with the telemetry endpoint.
  * The dependency on `inflection` has been removed.
  * The Python bindings now use `subprocess` rather than `multiprocessing` to perform ping uploading in a separate process. This should be more compatible on all of the platforms Glean supports.

# v27.1.0 (2020-04-09)

[Full changelog](https://github.com/mozilla/glean/compare/v27.0.0...v27.1.0)

* General:
  * BUGFIX: baseline pings sent at startup with the `dirty_startup` reason will now include application lifetime metrics ([#810](https://github.com/mozilla/glean/pull/810))
* iOS:
  * **Breaking change:** Change Glean iOS to use Application Support directory [#815](https://github.com/mozilla/glean/pull/815). No migration code is included. This will reset collected data if integrated without migration. Please [contact the Glean SDK team](https://github.com/mozilla/glean#contact) if this affects you.
* Python
  * BUGFIX: Fixed a race condition between uploading pings and deleting the temporary directory on shutdown of the process.

# v27.0.0 (2020-04-08)

[Full changelog](https://github.com/mozilla/glean/compare/v26.0.0...v27.0.0)

* General
  * Glean will now detect when the upload enabled flag changes outside of the application, for example due to a change in a config file. This means that if upload is disabled while the application wasn't running (e.g. between the runs of a Python command using the Glean SDK), the database is correctly cleared and a deletion request ping is sent. See [#791](https://github.com/mozilla/glean/pull/791).
  * The `events` ping now includes a reason code: `startup`, `background` or `max_capacity`.
* iOS:
  * BUGFIX: A bug where the metrics ping is sent immediately at startup on the last day of the month has been fixed.
  * Glean for iOS is now being built with Xcode 11.4.0
  * The `measure` convenience function on timing distributions and time spans will now cancel the timing if the measured function throws, then rethrow the exception ([#808](https://github.com/mozilla/glean/pull/808))
  * Broken doc generation has been fixed ([#805](https://github.com/mozilla/glean/pull/805)).
* Kotlin
  * The `measure` convenience function on timing distributions and time spans will now cancel the timing if the measured function throws, then rethrow the exception ([#808](https://github.com/mozilla/glean/pull/808))
* Python:
  * Glean will now wait at application exit for up to one second to let its worker thread complete.
  * Ping uploading now happens in a separate child process by default. This can be disabled with the `allow_multiprocessing` configuration option.

# v26.0.0 (2020-03-27)

[Full changelog](https://github.com/mozilla/glean/compare/v25.1.0...v26.0.0)

* General:
  * The version of `glean_parser` has been updated to 1.19.0:
    * **Breaking change:** The regular expression used to validate labels is
      stricter and more correct.
    * Add more information about pings to markdown documentation:
      * State whether the ping includes client id;
      * Add list of data review links;
      * Add list of related bugs links.
    * `glean_parser` now makes it easier to write external translation functions for
      different language targets.
    * BUGFIX: glean_parser now works on 32-bit Windows.
* Android:
  * `gradlew clean` will no longer remove the Miniconda installation in
    `~/.gradle/glean`. Therefore `clean` can be used without reinstalling
    Miniconda afterward every time.
* Python:
  * **Breaking Change**: The `glean.util` and `glean.hardware` modules, which
    were unintentionally public, have been made private.
  * Most Glean work and I/O is now done on its own worker thread. This brings the parallelism Python in line with the other platforms.
  * The timing distribution, memory distribution, string list, labeled boolean and labeled string metric types are now supported in Python ([#762](https://github.com/mozilla/glean/pull/762), [#763](https://github.com/mozilla/glean/pull/763), [#765](https://github.com/mozilla/glean/pull/765), [#766](https://github.com/mozilla/glean/pull/766))

# v25.1.0 (2020-02-26)

[Full changelog](https://github.com/mozilla/glean/compare/v25.0.0...v25.1.0)

* Python:
  * The Boolean, Datetime and Timespan metric types are now supported in Python ([#731](https://github.com/mozilla/glean/pull/731), [#732](https://github.com/mozilla/glean/pull/732), [#737](https://github.com/mozilla/glean/pull/737))
  * Make public, document and test the debugging features ([#733](https://github.com/mozilla/glean/pull/733))

# v25.0.0 (2020-02-17)

[Full changelog](https://github.com/mozilla/glean/compare/v24.2.0...v25.0.0)

* General:
  * `ping_type` is not included in the `ping_info` any more ([#653](https://github.com/mozilla/glean/pull/653)), the pipeline takes the value from the submission URL.
  * The version of `glean_parser` has been upgraded to 1.18.2:
    * **Breaking Change (Java API)** Have the metrics names in Java match the names in Kotlin.
      See [Bug 1588060](https://bugzilla.mozilla.org/show_bug.cgi?id=1588060).
    * The reasons a ping are sent are now included in the generated markdown documentation.
* Android:
  * The `Glean.initialize` method runs mostly off the main thread ([#672](https://github.com/mozilla/glean/pull/672)).
  * Labels in labeled metrics now have a correct, and slightly stricter, regular expression.
    See [label format](https://mozilla.github.io/glean/user/metrics/index.html#label-format) for more information.
* iOS:
  * The baseline ping will now include `reason` codes that indicate why it was
    submitted. If an unclean shutdown is detected (e.g. due to force-close), this
    ping will be sent at startup with `reason: dirty_startup`.
  * Per [Bug 1614785](https://bugzilla.mozilla.org/show_bug.cgi?id=1614785), the
    clearing of application lifetime metrics now occurs after the metrics ping is
    sent in order to preserve values meant to be included in the startup metrics
    ping.
  * `initialize()` now performs most of its work in a background thread.
* Python:
  * When the pre-init task queue overruns, this is now recorded in the metric
    `glean.error.preinit_tasks_overflow`.
  * glinter warnings are printed to `stderr` when loading `metrics.yaml` and
    `pings.yaml` files.

# v24.2.0 (2020-02-11)

[Full changelog](https://github.com/mozilla/glean/compare/v24.1.0...v24.2.0)

* General:
  * Add `locale` to `client_info` section.
  * **Deprecation Warning** Since `locale` is now in the `client_info` section, the one
    in the baseline ping ([`glean.baseline.locale`](https://github.com/mozilla/glean/blob/c261205d6e84d2ab39c50003a8ffc3bd2b763768/glean-core/metrics.yaml#L28-L42))
    is redundant and will be removed by the end of the quarter.
  * Drop the Glean handle and move state into glean-core ([#664](https://github.com/mozilla/glean/pull/664))
  * If an experiment includes no `extra` fields, it will no longer include `{"extra": null}` in the JSON payload.
  * Support for ping `reason` codes was added.
  * The metrics ping will now include `reason` codes that indicate why it was
    submitted.
  * The version of `glean_parser` has been upgraded to 1.17.3
* Android:
  * Collections performed before initialization (preinit tasks) are now dispatched off
    the main thread during initialization.
  * The baseline ping will now include `reason` codes that indicate why it was
    submitted. If an unclean shutdown is detected (e.g. due to force-close), this
    ping will be sent at startup with `reason: dirty_startup`.
* iOS:
  * Collections performed before initialization (preinit tasks) are now dispatched off
    the main thread and not awaited during initialization.
  * Added recording of `glean.error.preinit_tasks_overflow` to report when
    the preinit task queue overruns, leading to data loss. See [bug
    1609734](https://bugzilla.mozilla.org/show_bug.cgi?id=1609734)

# v24.1.0 (2020-01-16)

[Full changelog](https://github.com/mozilla/glean/compare/v24.0.0...v24.1.0)

* General:
  * Stopping a non started measurement in a timing distribution will now be reported
    as an `invalid_state` error.
* Android:
  * A new metric `glean.error.preinit_tasks_overflow` was added to report when
    the preinit task queue overruns, leading to data loss. See [bug
    1609482](https://bugzilla.mozilla.org/show_bug.cgi?id=1609482)

# v24.0.0 (2020-01-14)

[Full changelog](https://github.com/mozilla/glean/compare/v23.0.1...v24.0.0)

* General:
  * **Breaking Change** An `enableUpload` parameter has been added to the `initialize()`
    function. This removes the requirement to call `setUploadEnabled()` prior to calling
    the `initialize()` function.
* Android:
  * The metrics ping scheduler will now only send metrics pings while the
    application is running. The application will no longer "wake up" at 4am
    using the Work Manager.
  * The code for migrating data from Glean SDK before version 19 was removed.
  * When using the `GleanTestLocalServer` rule in instrumented tests, pings are
    immediately flushed by the `WorkManager` and will reach the test endpoint as
    soon as possible.
* Python:
  * The Python bindings now support Python 3.5 - 3.7.
  * The Python bindings are now distributed as a wheel on Linux, macOS and
    Windows.

# v23.0.1 (2020-01-08)

[Full changelog](https://github.com/mozilla/glean/compare/v23.0.0...v23.0.1)

* Android:
  * BUGFIX: The Glean Gradle plugin will now work if an app or library doesn't
    have a metrics.yaml or pings.yaml file.
* iOS:
  * The released iOS binaries are now built with Xcode 11.3.

# v23.0.0 (2020-01-07)

[Full changelog](https://github.com/mozilla/glean/compare/v22.1.0...v23.0.0)

* Python bindings:
  * Support for events and UUID metrics was added.
* Android:
  * The Glean Gradle Plugin correctly triggers docs and API updates when registry files
    change, without requiring them to be deleted.
  * `parseISOTimeString` has been made 4x faster. This had an impact on Glean
    migration and initialization.
  * Metrics with `lifetime: application` are now cleared when the application is started,
    after startup Glean SDK pings are generated.
* All platforms:
  * The public method `PingType.send()` (in all platforms) have been deprecated
    and renamed to `PingType.submit()`.
  * Rename `deletion_request` ping to `deletion-request` ping after glean_parser update

# v22.1.0 (2019-12-17)

[Full changelog](https://github.com/mozilla/glean/compare/v22.0.0...v22.1.0)

* Add `InvalidOverflow` error to `TimingDistribution`s ([#583](https://github.com/mozilla/glean/pull/583))

# v22.0.0 (2019-12-05)

[Full changelog](https://github.com/mozilla/glean/compare/v21.3.0...v22.0.0)

* Add option to defer ping lifetime metric persistence ([#530](https://github.com/mozilla/glean/pull/530))
* Add a crate for the nice control API ([#542](https://github.com/mozilla/glean/pull/542))
* Pending `deletion_request` pings are resent on start ([#545](https://github.com/mozilla/glean/pull/545))

# v21.3.0 (2019-12-03)

[Full changelog](https://github.com/mozilla/glean/compare/v21.2.0...v21.3.0)

* Timers are reset when disabled. That avoids recording timespans across disabled/enabled toggling ([#495](https://github.com/mozilla/glean/pull/495)).
* Add a new flag to pings: `send_if_empty` ([#528](https://github.com/mozilla/glean/pull/528))
* Upgrade `glean_parser` to v1.12.0
* Implement the deletion request ping in Glean ([#526](https://github.com/mozilla/glean/pull/526))

# v21.2.0 (2019-11-21)

[Full changelog](https://github.com/mozilla/glean/compare/v21.1.1...v21.2.0)

* All platforms

  * The experiments API is no longer ignored before the Glean SDK initialized. Calls are
    recorded and played back once the Glean SDK is initialized.

  * String list items were being truncated to 20, rather than 50, bytes when using
    `.set()` (rather than `.add()`). This has been corrected, but it may result
    in changes in the sent data if using string list items longer than 20 bytes.

# v21.1.1 (2019-11-20)

[Full changelog](https://github.com/mozilla/glean/compare/v21.1.0...v21.1.1)

* Android:

  * Use the `LifecycleEventObserver` interface, rather than the `DefaultLifecycleObserver`
    interface, since the latter isn't compatible with old SDK targets.

# v21.1.0 (2019-11-20)

[Full changelog](https://github.com/mozilla/glean/compare/v21.0.0...v21.1.0)

* Android:

  * Two new metrics were added to investigate sending of metrics and baseline pings.
    See [bug 1597980](https://bugzilla.mozilla.org/show_bug.cgi?id=1597980) for more information.

  * Glean's two lifecycle observers were refactored to avoid the use of reflection.

* All platforms:

  * Timespans will now not record an error if stopping after setting upload enabled to false.

# v21.0.0 (2019-11-18)

[Full changelog](https://github.com/mozilla/glean/compare/v20.2.0...v21.0.0)

* Android:

  * The `GleanTimerId` can now be accessed in Java and is no longer a `typealias`.

  * Fixed a bug where the metrics ping was getting scheduled twice on startup.
* All platforms

  * Bumped `glean_parser` to version 1.11.0.

# v20.2.0 (2019-11-11)

[Full changelog](https://github.com/mozilla/glean/compare/v20.1.0...v20.2.0)

* In earlier 20.x.x releases, the version of glean-ffi was incorrectly built
  against the wrong version of glean-core.

# v20.1.0 (2019-11-11)

[Full changelog](https://github.com/mozilla/glean/compare/v20.0.0...v20.1.0)

* The version of Glean is included in the Glean Gradle plugin.

* When constructing a ping, events are now sorted by their timestamp. In practice,
  it rarely happens that event timestamps are unsorted to begin with, but this
  guards against a potential race condition and incorrect usage of the lower-level
  API.

# v20.0.0 (2019-11-11)

[Full changelog](https://github.com/mozilla/glean/compare/v19.1.0...v20.0.0)

* Glean users should now use a Gradle plugin rather than a Gradle script. (#421)
  See [integrating with the build system docs](https://mozilla.github.io/glean/book/user/adding-glean-to-your-project.html#integrating-with-the-build-system) for more information.

* In Kotlin, metrics that can record errors now have a new testing method,
  `testGetNumRecordedErrors`. (#401)

# v19.1.0 (2019-10-29)

[Full changelog](https://github.com/mozilla/glean/compare/v19.0.0...v19.1.0)

* Fixed a crash calling `start` on a timing distribution metric before Glean is initialized.
  Timings are always measured, but only recorded when upload is enabled ([#400](https://github.com/mozilla/glean/pull/400))
* BUGFIX: When the Debug Activity is used to log pings, each ping is now logged only once ([#407](https://github.com/mozilla/glean/pull/407))
* New `invalid state` error, used in timespan recording ([#230](https://github.com/mozilla/glean/pull/230))
* Add an Android crash instrumentation walk-through ([#399](https://github.com/mozilla/glean/pull/399))
* Fix crashing bug by avoiding assert-printing in LMDB ([#422](https://github.com/mozilla/glean/pull/422))
* Upgrade dependencies, including rkv ([#416](https://github.com/mozilla/glean/pull/416))

# v19.0.0 (2019-10-22)

[Full changelog](https://github.com/mozilla/glean/compare/v0.0.1-TESTING6...v19.0.0)

First stable release of Glean in Rust (aka glean-core).
This is a major milestone in using a cross-platform implementation of Glean on the Android platform.

* Fix round-tripping of timezone offsets in dates ([#392](https://github.com/mozilla/glean/pull/392))
* Handle dynamic labels in coroutine tasks ([#394](https://github.com/mozilla/glean/pull/384))

# v0.0.1-TESTING6 (2019-10-18)

[Full changelog](https://github.com/mozilla/glean/compare/v0.0.1-TESTING5...v0.0.1-TESTING6)

* Ignore dynamically stored labels if Glean is not initialized ([#374](https://github.com/mozilla/glean/pull/374))
* Make sure ProGuard doesn't remove Glean classes from the app ([#380](https://github.com/mozilla/glean/pull/380))
* Keep track of pings in all modes ([#378](https://github.com/mozilla/glean/pull/378))
* Add `jnaTest` dependencies to the `forUnitTest` JAR ([#382](https://github.com/mozilla/glean/pull/382))

# v0.0.1-TESTING5 (2019-10-10)

[Full changelog](https://github.com/mozilla/glean/compare/v0.0.1-TESTING4...v0.0.1-TESTING5)

* Upgrade to NDK r20 ([#365](https://github.com/mozilla/glean/pull/365))

# v0.0.1-TESTING4 (2019-10-09)

[Full changelog](https://github.com/mozilla/glean/compare/v0.0.1-TESTING3...v0.0.1-TESTING4)

* Take DST into account when converting a calendar into its items ([#359](https://github.com/mozilla/glean/pull/359))
* Include a macOS library in the `forUnitTests` builds ([#358](https://github.com/mozilla/glean/pull/358))
* Keep track of all registered pings in test mode ([#363](https://github.com/mozilla/glean/pull/363))

# v0.0.1-TESTING3 (2019-10-08)

[Full changelog](https://github.com/mozilla/glean/compare/v0.0.1-TESTING2...v0.0.1-TESTING3)

* Allow configuration of Glean through the `GleanTestRule`
* Bump `glean_parser` version to 1.9.2

# v0.0.1-TESTING2 (2019-10-07)

[Full changelog](https://github.com/mozilla/glean/compare/v0.0.1-TESTING1...v0.0.1-TESTING2)

* Include a Windows library in the `forUnitTests` builds

# v0.0.1-TESTING1 (2019-10-02)

[Full changelog](https://github.com/mozilla/glean/compare/95b6bcc03616c8d7c3e3e64e99ee9953aa06a474...v0.0.1-TESTING1)

### General

First testing release.<|MERGE_RESOLUTION|>--- conflicted
+++ resolved
@@ -5,15 +5,10 @@
 * General:
   * A new metric `glean.error.io` has been added, counting the times an IO error happens when writing a pending ping to disk ([#1428](https://github.com/mozilla/glean/pull/1428))
 * Android
-<<<<<<< HEAD
-  * A new metric `glean.validation.foreground_count` was added to the metrics ping.
-* Rust
- * Use RLB types instead of glean-core ones for RLB core metrics. ([#1432](https://github.com/mozilla/glean/pull/1432)).
-=======
   * A new metric `glean.validation.foreground_count` was added to the metrics ping ([#1418](https://github.com/mozilla/glean/pull/1418)).
 * Rust
   * BUGFIX: Fix lock order inversion in RLB Timing Distribution ([#1431](https://github.com/mozilla/glean/pull/1431)).
->>>>>>> 9adc7e5d
+  * Use RLB types instead of glean-core ones for RLB core metrics. ([#1432](https://github.com/mozilla/glean/pull/1432)).
 
 # v33.10.1 (2021-01-06)
 
