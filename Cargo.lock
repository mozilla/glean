# This file is automatically @generated by Cargo.
# It is not intended for manual editing.
version = 3

[[package]]
name = "adler2"
version = "2.0.0"
source = "registry+https://github.com/rust-lang/crates.io-index"
checksum = "512761e0bb2578dd7380c6baaa0f4ce03e84f95e960231d1dec8bf4d7d6e2627"

[[package]]
name = "android-tzdata"
version = "0.1.1"
source = "registry+https://github.com/rust-lang/crates.io-index"
checksum = "e999941b234f3131b00bc13c22d06e8c5ff726d1b6318ac7eb276997bbb4fef0"

[[package]]
name = "android_log-sys"
version = "0.2.0"
source = "registry+https://github.com/rust-lang/crates.io-index"
checksum = "85965b6739a430150bdd138e2374a98af0c3ee0d030b3bb7fc3bddff58d0102e"

[[package]]
name = "android_logger"
version = "0.12.0"
source = "registry+https://github.com/rust-lang/crates.io-index"
checksum = "037f3e1da32ddba7770530e69258b742c15ad67bdf90e5f6b35f4b6db9a60eb7"
dependencies = [
 "android_log-sys",
 "env_logger",
 "log",
 "once_cell",
]

[[package]]
name = "android_system_properties"
version = "0.1.5"
source = "registry+https://github.com/rust-lang/crates.io-index"
checksum = "819e7219dbd41043ac279b19830f2efc897156490d7fd6ea916720117ee66311"
dependencies = [
 "libc",
]

[[package]]
name = "anyhow"
version = "1.0.95"
source = "registry+https://github.com/rust-lang/crates.io-index"
checksum = "34ac096ce696dc2fcabef30516bb13c0a68a11d30131d3df6f04711467681b04"

[[package]]
name = "arrayref"
version = "0.3.6"
source = "registry+https://github.com/rust-lang/crates.io-index"
checksum = "a4c527152e37cf757a3f78aae5a06fbeefdb07ccc535c980a3208ee3060dd544"

[[package]]
name = "askama"
version = "0.13.1"
source = "registry+https://github.com/rust-lang/crates.io-index"
checksum = "5d4744ed2eef2645831b441d8f5459689ade2ab27c854488fbab1fbe94fce1a7"
dependencies = [
 "askama_derive",
 "itoa",
 "percent-encoding",
 "serde",
 "serde_json",
]

[[package]]
name = "askama_derive"
version = "0.13.1"
source = "registry+https://github.com/rust-lang/crates.io-index"
checksum = "d661e0f57be36a5c14c48f78d09011e67e0cb618f269cca9f2fd8d15b68c46ac"
dependencies = [
 "askama_parser",
 "basic-toml",
 "memchr",
 "proc-macro2",
 "quote",
 "rustc-hash",
 "serde",
 "serde_derive",
 "syn",
]

[[package]]
name = "askama_parser"
version = "0.13.0"
source = "registry+https://github.com/rust-lang/crates.io-index"
checksum = "cf315ce6524c857bb129ff794935cf6d42c82a6cff60526fe2a63593de4d0d4f"
dependencies = [
 "memchr",
 "serde",
 "serde_derive",
 "winnow",
]

[[package]]
name = "autocfg"
version = "1.4.0"
source = "registry+https://github.com/rust-lang/crates.io-index"
checksum = "ace50bade8e6234aa140d9a2f552bbee1db4d353f69b8217bc503490fc1a9f26"

[[package]]
name = "basic-toml"
version = "0.1.9"
source = "registry+https://github.com/rust-lang/crates.io-index"
checksum = "823388e228f614e9558c6804262db37960ec8821856535f5c3f59913140558f8"
dependencies = [
 "serde",
]

[[package]]
name = "bincode"
version = "1.3.3"
source = "registry+https://github.com/rust-lang/crates.io-index"
checksum = "b1f45e9417d87227c7a56d22e471c6206462cba514c7590c09aff4cf6d1ddcad"
dependencies = [
 "serde",
]

[[package]]
name = "bitflags"
version = "1.3.2"
source = "registry+https://github.com/rust-lang/crates.io-index"
checksum = "bef38d45163c2f1dde094a7dfd33ccf595c92905c8f8f4fdc18d06fb1037718a"

[[package]]
name = "bitflags"
version = "2.4.1"
source = "registry+https://github.com/rust-lang/crates.io-index"
checksum = "327762f6e5a765692301e5bb513e0d9fef63be86bbc14528052b1cd3e6f03e07"
dependencies = [
 "serde",
]

[[package]]
name = "bumpalo"
version = "3.18.1"
source = "registry+https://github.com/rust-lang/crates.io-index"
checksum = "793db76d6187cd04dff33004d8e6c9cc4e05cd330500379d2394209271b4aeee"

[[package]]
name = "bytes"
version = "1.9.0"
source = "registry+https://github.com/rust-lang/crates.io-index"
checksum = "325918d6fe32f23b19878fe4b34794ae41fc19ddbe53b10571a4874d44ffd39b"

[[package]]
name = "camino"
version = "1.1.9"
source = "registry+https://github.com/rust-lang/crates.io-index"
checksum = "8b96ec4966b5813e2c0507c1f86115c8c5abaadc3980879c3424042a02fd1ad3"
dependencies = [
 "serde",
]

[[package]]
name = "cargo-platform"
version = "0.1.3"
source = "registry+https://github.com/rust-lang/crates.io-index"
checksum = "2cfa25e60aea747ec7e1124f238816749faa93759c6ff5b31f1ccdda137f4479"
dependencies = [
 "serde",
]

[[package]]
name = "cargo_metadata"
version = "0.19.2"
source = "registry+https://github.com/rust-lang/crates.io-index"
checksum = "dd5eb614ed4c27c5d706420e4320fbe3216ab31fa1c33cd8246ac36dae4479ba"
dependencies = [
 "camino",
 "cargo-platform",
 "semver",
 "serde",
 "serde_json",
 "thiserror",
]

[[package]]
name = "cc"
version = "1.0.83"
source = "registry+https://github.com/rust-lang/crates.io-index"
checksum = "f1174fb0b6ec23863f8b971027804a42614e347eafb0a95bf0b12cdae21fc4d0"
dependencies = [
 "libc",
]

[[package]]
name = "cfg-if"
version = "1.0.0"
source = "registry+https://github.com/rust-lang/crates.io-index"
checksum = "baf1de4339761588bc0619e3cbc0120ee582ebb74b53b4efbf79117bd2da40fd"

[[package]]
name = "chrono"
version = "0.4.41"
source = "registry+https://github.com/rust-lang/crates.io-index"
checksum = "c469d952047f47f91b68d1cba3f10d63c11d73e4636f24f08daf0278abf01c4d"
dependencies = [
 "android-tzdata",
 "iana-time-zone",
 "js-sys",
 "num-traits",
 "serde",
 "wasm-bindgen",
 "windows-link",
]

[[package]]
name = "core-foundation-sys"
version = "0.8.7"
source = "registry+https://github.com/rust-lang/crates.io-index"
checksum = "773648b94d0e5d620f64f280777445740e61fe701025087ec8b57f45c791888b"

[[package]]
name = "crc32fast"
version = "1.3.2"
source = "registry+https://github.com/rust-lang/crates.io-index"
checksum = "b540bd8bc810d3885c6ea91e2018302f68baba2129ab3e88f32389ee9370880d"
dependencies = [
 "cfg-if",
]

[[package]]
name = "crossbeam-channel"
version = "0.5.15"
source = "registry+https://github.com/rust-lang/crates.io-index"
checksum = "82b8f8f868b36967f9606790d1903570de9ceaf870a7bf9fbbd3016d636a2cb2"
dependencies = [
 "crossbeam-utils",
]

[[package]]
name = "crossbeam-utils"
version = "0.8.19"
source = "registry+https://github.com/rust-lang/crates.io-index"
checksum = "248e3bacc7dc6baa3b21e405ee045c3047101a49145e7e9eca583ab4c2ca5345"

[[package]]
name = "ctor"
version = "0.2.9"
source = "registry+https://github.com/rust-lang/crates.io-index"
checksum = "32a2785755761f3ddc1492979ce1e48d2c00d09311c39e4466429188f3dd6501"
dependencies = [
 "quote",
 "syn",
]

[[package]]
name = "dashmap"
version = "4.0.2"
source = "registry+https://github.com/rust-lang/crates.io-index"
checksum = "e77a43b28d0668df09411cb0bc9a8c2adc40f9a048afe863e05fd43251e8e39c"
dependencies = [
 "cfg-if",
 "num_cpus",
]

[[package]]
name = "either"
version = "1.6.1"
source = "registry+https://github.com/rust-lang/crates.io-index"
checksum = "e78d4f1cc4ae33bbfc157ed5d5a5ef3bc29227303d595861deb238fcec4e9457"

[[package]]
name = "env_logger"
version = "0.10.0"
source = "registry+https://github.com/rust-lang/crates.io-index"
checksum = "85cdab6a89accf66733ad5a1693a4dcced6aeff64602b634530dd73c1f3ee9f0"
dependencies = [
 "humantime",
 "log",
]

[[package]]
name = "equivalent"
version = "1.0.2"
source = "registry+https://github.com/rust-lang/crates.io-index"
checksum = "877a4ace8713b0bcf2a4e7eec82529c029f1d0619886d18145fea96c3ffe5c0f"

[[package]]
name = "errno"
version = "0.3.3"
source = "registry+https://github.com/rust-lang/crates.io-index"
checksum = "136526188508e25c6fef639d7927dfb3e0e3084488bf202267829cf7fc23dbdd"
dependencies = [
 "errno-dragonfly",
 "libc",
 "windows-sys",
]

[[package]]
name = "errno-dragonfly"
version = "0.1.2"
source = "registry+https://github.com/rust-lang/crates.io-index"
checksum = "aa68f1b12764fab894d2755d2518754e71b4fd80ecfb822714a1206c2aab39bf"
dependencies = [
 "cc",
 "libc",
]

[[package]]
name = "fastrand"
version = "2.0.0"
source = "registry+https://github.com/rust-lang/crates.io-index"
checksum = "6999dc1837253364c2ebb0704ba97994bd874e8f195d665c50b7548f6ea92764"

[[package]]
name = "fd-lock"
version = "3.0.13"
source = "registry+https://github.com/rust-lang/crates.io-index"
checksum = "ef033ed5e9bad94e55838ca0ca906db0e043f517adda0c8b79c7a8c66c93c1b5"
dependencies = [
 "cfg-if",
 "rustix",
 "windows-sys",
]

[[package]]
name = "flate2"
version = "1.0.35"
source = "registry+https://github.com/rust-lang/crates.io-index"
checksum = "c936bfdafb507ebbf50b8074c54fa31c5be9a1e7e5f467dd659697041407d07c"
dependencies = [
 "crc32fast",
 "miniz_oxide",
]

[[package]]
name = "form_urlencoded"
version = "1.1.0"
source = "registry+https://github.com/rust-lang/crates.io-index"
checksum = "a9c384f161156f5260c24a097c56119f9be8c798586aecc13afbcbe7b7e26bf8"
dependencies = [
 "percent-encoding",
]

[[package]]
name = "fs-err"
version = "2.11.0"
source = "registry+https://github.com/rust-lang/crates.io-index"
checksum = "88a41f105fe1d5b6b34b2055e3dc59bb79b46b48b2040b9e6c7b4b5de097aa41"
dependencies = [
 "autocfg",
]

[[package]]
name = "getrandom"
version = "0.2.8"
source = "registry+https://github.com/rust-lang/crates.io-index"
checksum = "c05aeb6a22b8f62540c194aac980f2115af067bfe15a0734d7277a768d396b31"
dependencies = [
 "cfg-if",
 "libc",
 "wasi",
]

[[package]]
name = "glean"
<<<<<<< HEAD
version = "65.2.0"
=======
version = "65.2.1"
>>>>>>> cc3998d7
dependencies = [
 "crossbeam-channel",
 "env_logger",
 "flate2",
 "glean-core",
 "inherent",
 "jsonschema-valid",
 "libc",
 "log",
 "once_cell",
 "serde_json",
 "tempfile",
 "whatsys",
 "wr_malloc_size_of",
]

[[package]]
name = "glean-build"
version = "17.2.0"
dependencies = [
 "tempfile",
 "xshell-venv",
]

[[package]]
name = "glean-bundle"
version = "1.0.0"
dependencies = [
 "glean-core",
 "uniffi-bindgen",
]

[[package]]
name = "glean-bundle-android"
version = "1.0.0"
dependencies = [
 "glean-core",
]

[[package]]
name = "glean-core"
<<<<<<< HEAD
version = "65.2.0"
=======
version = "65.2.1"
>>>>>>> cc3998d7
dependencies = [
 "android_logger",
 "bincode",
 "chrono",
 "crossbeam-channel",
 "ctor",
 "env_logger",
 "flate2",
 "iso8601",
 "log",
 "malloc_size_of_derive",
 "once_cell",
 "oslog",
 "rkv",
 "serde",
 "serde_json",
 "tempfile",
 "thiserror",
 "uniffi",
 "uuid",
 "wr_malloc_size_of",
 "zeitstempel",
]

[[package]]
name = "glob"
version = "0.3.2"
source = "registry+https://github.com/rust-lang/crates.io-index"
checksum = "a8d1add55171497b4705a648c6b583acafb01d58050a51727785f0b2c8e0a2b2"

[[package]]
name = "goblin"
version = "0.8.2"
source = "registry+https://github.com/rust-lang/crates.io-index"
checksum = "1b363a30c165f666402fe6a3024d3bec7ebc898f96a4a23bd1c99f8dbf3f4f47"
dependencies = [
 "log",
 "plain",
 "scroll",
]

[[package]]
name = "hashbrown"
version = "0.15.4"
source = "registry+https://github.com/rust-lang/crates.io-index"
checksum = "5971ac85611da7067dbfcabef3c70ebb5606018acd9e2a3903a0da507521e0d5"

[[package]]
name = "heck"
version = "0.5.0"
source = "registry+https://github.com/rust-lang/crates.io-index"
checksum = "2304e00983f87ffb38b55b444b5e3b60a884b5d30c0fca7d82fe33449bbe55ea"

[[package]]
name = "hermit-abi"
version = "0.2.6"
source = "registry+https://github.com/rust-lang/crates.io-index"
checksum = "ee512640fe35acbfb4bb779db6f0d80704c2cacfa2e39b601ef3e3f47d1ae4c7"
dependencies = [
 "libc",
]

[[package]]
name = "humantime"
version = "2.1.0"
source = "registry+https://github.com/rust-lang/crates.io-index"
checksum = "9a3a5bfb195931eeb336b2a7b4d761daec841b97f947d34394601737a7bba5e4"

[[package]]
name = "iana-time-zone"
version = "0.1.63"
source = "registry+https://github.com/rust-lang/crates.io-index"
checksum = "b0c919e5debc312ad217002b8048a17b7d83f80703865bbfcfebb0458b0b27d8"
dependencies = [
 "android_system_properties",
 "core-foundation-sys",
 "iana-time-zone-haiku",
 "js-sys",
 "log",
 "wasm-bindgen",
 "windows-core",
]

[[package]]
name = "iana-time-zone-haiku"
version = "0.1.2"
source = "registry+https://github.com/rust-lang/crates.io-index"
checksum = "f31827a206f56af32e590ba56d5d2d085f558508192593743f16b2306495269f"
dependencies = [
 "cc",
]

[[package]]
name = "id-arena"
version = "2.2.1"
source = "registry+https://github.com/rust-lang/crates.io-index"
checksum = "25a2bc672d1148e28034f176e01fffebb08b35768468cc954630da77a1449005"

[[package]]
name = "idna"
version = "0.3.0"
source = "registry+https://github.com/rust-lang/crates.io-index"
checksum = "e14ddfc70884202db2244c223200c204c2bda1bc6e0998d11b5e024d657209e6"
dependencies = [
 "unicode-bidi",
 "unicode-normalization",
]

[[package]]
name = "indexmap"
version = "2.9.0"
source = "registry+https://github.com/rust-lang/crates.io-index"
checksum = "cea70ddb795996207ad57735b50c5982d8844f38ba9ee5f1aedcfb708a2aa11e"
dependencies = [
 "equivalent",
 "hashbrown",
]

[[package]]
name = "inherent"
version = "1.0.9"
source = "registry+https://github.com/rust-lang/crates.io-index"
checksum = "b311f3b85c4fe018ce74d962fec93365819da2219e1d6529d66db241e7c70ce0"
dependencies = [
 "proc-macro2",
 "quote",
 "syn",
]

[[package]]
name = "iri-string"
version = "0.5.6"
source = "registry+https://github.com/rust-lang/crates.io-index"
checksum = "bf071934ee7ee97e52fa1868a9540a7885eab75926bd70794030304a9797cea1"

[[package]]
name = "iso8601"
version = "0.4.2"
source = "registry+https://github.com/rust-lang/crates.io-index"
checksum = "e5b94fbeb759754d87e1daea745bc8efd3037cd16980331fe1d1524c9a79ce96"
dependencies = [
 "nom",
]

[[package]]
name = "itertools"
version = "0.10.3"
source = "registry+https://github.com/rust-lang/crates.io-index"
checksum = "a9a9d19fa1e79b6215ff29b9d6880b706147f16e9b1dbb1e4e5947b5b02bc5e3"
dependencies = [
 "either",
]

[[package]]
name = "itoa"
version = "1.0.14"
source = "registry+https://github.com/rust-lang/crates.io-index"
checksum = "d75a2a4b1b190afb6f5425f10f6a8f959d2ea0b9c2b1d79553551850539e4674"

[[package]]
name = "js-sys"
version = "0.3.77"
source = "registry+https://github.com/rust-lang/crates.io-index"
checksum = "1cfaf33c695fc6e08064efbc1f72ec937429614f25eef83af942d0e227c3a28f"
dependencies = [
 "once_cell",
 "wasm-bindgen",
]

[[package]]
name = "json-pointer"
version = "0.3.4"
source = "registry+https://github.com/rust-lang/crates.io-index"
checksum = "5fe841b94e719a482213cee19dd04927cf412f26d8dc84c5a446c081e49c2997"
dependencies = [
 "serde_json",
]

[[package]]
name = "jsonschema-valid"
version = "0.5.2"
source = "registry+https://github.com/rust-lang/crates.io-index"
checksum = "998c0b6acd4e20747af58157c9d55878970f546088e17c9870f4b41bc8a032a3"
dependencies = [
 "chrono",
 "iri-string",
 "itertools",
 "json-pointer",
 "lazy_static",
 "percent-encoding",
 "regex",
 "serde_json",
 "textwrap",
 "url",
]

[[package]]
name = "lazy_static"
version = "1.4.0"
source = "registry+https://github.com/rust-lang/crates.io-index"
checksum = "e2abad23fbc42b3700f2f279844dc832adb2b2eb069b2df918f455c4e18cc646"

[[package]]
name = "libc"
version = "0.2.149"
source = "registry+https://github.com/rust-lang/crates.io-index"
checksum = "a08173bc88b7955d1b3145aa561539096c421ac8debde8cbc3612ec635fee29b"

[[package]]
name = "linux-raw-sys"
version = "0.4.10"
source = "registry+https://github.com/rust-lang/crates.io-index"
checksum = "da2479e8c062e40bf0066ffa0bc823de0a9368974af99c9f6df941d2c231e03f"

[[package]]
name = "log"
version = "0.4.25"
source = "registry+https://github.com/rust-lang/crates.io-index"
checksum = "04cbf5b083de1c7e0222a7a51dbfdba1cbe1c6ab0b15e29fff3f6c077fd9cd9f"

[[package]]
name = "malloc_size_of_derive"
version = "0.1.3"
source = "registry+https://github.com/rust-lang/crates.io-index"
checksum = "f44db74bde26fdf427af23f1d146c211aed857c59e3be750cf2617f6b0b05c94"
dependencies = [
 "proc-macro2",
 "syn",
 "synstructure",
]

[[package]]
name = "memchr"
version = "2.7.4"
source = "registry+https://github.com/rust-lang/crates.io-index"
checksum = "78ca9ab1a0babb1e7d5695e3530886289c18cf2f87ec19a575a0abdce112e3a3"

[[package]]
name = "minimal-lexical"
version = "0.2.1"
source = "registry+https://github.com/rust-lang/crates.io-index"
checksum = "68354c5c6bd36d73ff3feceb05efa59b6acb7626617f4962be322a825e61f79a"

[[package]]
name = "miniz_oxide"
version = "0.8.2"
source = "registry+https://github.com/rust-lang/crates.io-index"
checksum = "4ffbe83022cedc1d264172192511ae958937694cd57ce297164951b8b3568394"
dependencies = [
 "adler2",
]

[[package]]
name = "nom"
version = "7.1.3"
source = "registry+https://github.com/rust-lang/crates.io-index"
checksum = "d273983c5a657a70a3e8f2a01329822f3b8c8172b73826411a55751e404a0a4a"
dependencies = [
 "memchr",
 "minimal-lexical",
]

[[package]]
name = "num-traits"
version = "0.2.15"
source = "registry+https://github.com/rust-lang/crates.io-index"
checksum = "578ede34cf02f8924ab9447f50c28075b4d3e5b269972345e7e0372b38c6cdcd"
dependencies = [
 "autocfg",
]

[[package]]
name = "num_cpus"
version = "1.15.0"
source = "registry+https://github.com/rust-lang/crates.io-index"
checksum = "0fac9e2da13b5eb447a6ce3d392f23a29d8694bff781bf03a16cd9ac8697593b"
dependencies = [
 "hermit-abi",
 "libc",
]

[[package]]
name = "once_cell"
version = "1.20.2"
source = "registry+https://github.com/rust-lang/crates.io-index"
checksum = "1261fe7e33c73b354eab43b1273a57c8f967d0391e80353e51f764ac02cf6775"

[[package]]
name = "ordered-float"
version = "3.2.0"
source = "registry+https://github.com/rust-lang/crates.io-index"
checksum = "129d36517b53c461acc6e1580aeb919c8ae6708a4b1eae61c4463a615d4f0411"
dependencies = [
 "num-traits",
]

[[package]]
name = "oslog"
version = "0.1.0"
source = "registry+https://github.com/rust-lang/crates.io-index"
checksum = "8343ce955f18e7e68c0207dd0ea776ec453035685395ababd2ea651c569728b3"
dependencies = [
 "cc",
 "dashmap",
 "log",
]

[[package]]
name = "percent-encoding"
version = "2.2.0"
source = "registry+https://github.com/rust-lang/crates.io-index"
checksum = "478c572c3d73181ff3c2539045f6eb99e5491218eae919370993b890cdbdd98e"

[[package]]
name = "plain"
version = "0.2.3"
source = "registry+https://github.com/rust-lang/crates.io-index"
checksum = "b4596b6d070b27117e987119b4dac604f3c58cfb0b191112e24771b2faeac1a6"

[[package]]
name = "proc-macro2"
version = "1.0.93"
source = "registry+https://github.com/rust-lang/crates.io-index"
checksum = "60946a68e5f9d28b0dc1c21bb8a97ee7d018a8b322fa57838ba31cc878e22d99"
dependencies = [
 "unicode-ident",
]

[[package]]
name = "quote"
version = "1.0.38"
source = "registry+https://github.com/rust-lang/crates.io-index"
checksum = "0e4dccaaaf89514f546c693ddc140f729f958c247918a13380cccc6078391acc"
dependencies = [
 "proc-macro2",
]

[[package]]
name = "redox_syscall"
version = "0.3.5"
source = "registry+https://github.com/rust-lang/crates.io-index"
checksum = "567664f262709473930a4bf9e51bf2ebf3348f2e748ccc50dea20646858f8f29"
dependencies = [
 "bitflags 1.3.2",
]

[[package]]
name = "regex"
version = "1.6.0"
source = "registry+https://github.com/rust-lang/crates.io-index"
checksum = "4c4eb3267174b8c6c2f654116623910a0fef09c4753f8dd83db29c48a0df988b"
dependencies = [
 "regex-syntax",
]

[[package]]
name = "regex-syntax"
version = "0.6.27"
source = "registry+https://github.com/rust-lang/crates.io-index"
checksum = "a3f87b73ce11b1619a3c6332f45341e0047173771e8b8b73f87bfeefb7b56244"

[[package]]
name = "rkv"
version = "0.20.0"
source = "registry+https://github.com/rust-lang/crates.io-index"
checksum = "0f67a9dbc634fcd36a2d1d800ca818065dcf71a1d907dc35130c2d1552c6e1dc"
dependencies = [
 "arrayref",
 "bincode",
 "bitflags 2.4.1",
 "id-arena",
 "lazy_static",
 "log",
 "malloc_size_of_derive",
 "ordered-float",
 "serde",
 "serde_derive",
 "thiserror",
 "url",
 "uuid",
 "wr_malloc_size_of",
]

[[package]]
name = "rustc-hash"
version = "2.1.1"
source = "registry+https://github.com/rust-lang/crates.io-index"
checksum = "357703d41365b4b27c590e3ed91eabb1b663f07c4c084095e60cbed4362dff0d"

[[package]]
name = "rustix"
version = "0.38.20"
source = "registry+https://github.com/rust-lang/crates.io-index"
checksum = "67ce50cb2e16c2903e30d1cbccfd8387a74b9d4c938b6a4c5ec6cc7556f7a8a0"
dependencies = [
 "bitflags 2.4.1",
 "errno",
 "libc",
 "linux-raw-sys",
 "windows-sys",
]

[[package]]
name = "rustversion"
version = "1.0.21"
source = "registry+https://github.com/rust-lang/crates.io-index"
checksum = "8a0d197bd2c9dc6e53b84da9556a69ba4cdfab8619eb41a8bd1cc2027a0f6b1d"

[[package]]
name = "ryu"
version = "1.0.19"
source = "registry+https://github.com/rust-lang/crates.io-index"
checksum = "6ea1a2d0a644769cc99faa24c3ad26b379b786fe7c36fd3c546254801650e6dd"

[[package]]
name = "sample"
version = "0.1.0"
dependencies = [
 "env_logger",
 "flate2",
 "glean",
 "glean-build",
 "serde_json",
 "tempfile",
]

[[package]]
name = "scroll"
version = "0.12.0"
source = "registry+https://github.com/rust-lang/crates.io-index"
checksum = "6ab8598aa408498679922eff7fa985c25d58a90771bd6be794434c5277eab1a6"
dependencies = [
 "scroll_derive",
]

[[package]]
name = "scroll_derive"
version = "0.12.0"
source = "registry+https://github.com/rust-lang/crates.io-index"
checksum = "7f81c2fde025af7e69b1d1420531c8a8811ca898919db177141a85313b1cb932"
dependencies = [
 "proc-macro2",
 "quote",
 "syn",
]

[[package]]
name = "semver"
version = "1.0.25"
source = "registry+https://github.com/rust-lang/crates.io-index"
checksum = "f79dfe2d285b0488816f30e700a7438c5a73d816b5b7d3ac72fbc48b0d185e03"
dependencies = [
 "serde",
]

[[package]]
name = "serde"
version = "1.0.217"
source = "registry+https://github.com/rust-lang/crates.io-index"
checksum = "02fc4265df13d6fa1d00ecff087228cc0a2b5f3c0e87e258d8b94a156e984c70"
dependencies = [
 "serde_derive",
]

[[package]]
name = "serde_derive"
version = "1.0.217"
source = "registry+https://github.com/rust-lang/crates.io-index"
checksum = "5a9bf7cf98d04a2b28aead066b7496853d4779c9cc183c440dbac457641e19a0"
dependencies = [
 "proc-macro2",
 "quote",
 "syn",
]

[[package]]
name = "serde_json"
version = "1.0.138"
source = "registry+https://github.com/rust-lang/crates.io-index"
checksum = "d434192e7da787e94a6ea7e9670b26a036d0ca41e0b7efb2676dd32bae872949"
dependencies = [
 "itoa",
 "memchr",
 "ryu",
 "serde",
]

[[package]]
name = "siphasher"
version = "0.3.11"
source = "registry+https://github.com/rust-lang/crates.io-index"
checksum = "38b58827f4464d87d377d175e90bf58eb00fd8716ff0a62f80356b5e61555d0d"

[[package]]
name = "smawk"
version = "0.3.2"
source = "registry+https://github.com/rust-lang/crates.io-index"
checksum = "b7c388c1b5e93756d0c740965c41e8822f866621d41acbdf6336a6a168f8840c"

[[package]]
name = "static_assertions"
version = "1.1.0"
source = "registry+https://github.com/rust-lang/crates.io-index"
checksum = "a2eb9349b6444b326872e140eb1cf5e7c522154d69e7a0ffb0fb81c06b37543f"

[[package]]
name = "syn"
version = "2.0.98"
source = "registry+https://github.com/rust-lang/crates.io-index"
checksum = "36147f1a48ae0ec2b5b3bc5b537d267457555a10dc06f3dbc8cb11ba3006d3b1"
dependencies = [
 "proc-macro2",
 "quote",
 "unicode-ident",
]

[[package]]
name = "synstructure"
version = "0.13.1"
source = "registry+https://github.com/rust-lang/crates.io-index"
checksum = "c8af7666ab7b6390ab78131fb5b0fce11d6b7a6951602017c35fa82800708971"
dependencies = [
 "proc-macro2",
 "quote",
 "syn",
]

[[package]]
name = "tempfile"
version = "3.8.0"
source = "registry+https://github.com/rust-lang/crates.io-index"
checksum = "cb94d2f3cc536af71caac6b6fcebf65860b347e7ce0cc9ebe8f70d3e521054ef"
dependencies = [
 "cfg-if",
 "fastrand",
 "redox_syscall",
 "rustix",
 "windows-sys",
]

[[package]]
name = "textwrap"
version = "0.16.1"
source = "registry+https://github.com/rust-lang/crates.io-index"
checksum = "23d434d3f8967a09480fb04132ebe0a3e088c173e6d0ee7897abbdf4eab0f8b9"
dependencies = [
 "smawk",
]

[[package]]
name = "thiserror"
version = "2.0.12"
source = "registry+https://github.com/rust-lang/crates.io-index"
checksum = "567b8a2dae586314f7be2a752ec7474332959c6460e02bde30d702a66d488708"
dependencies = [
 "thiserror-impl",
]

[[package]]
name = "thiserror-impl"
version = "2.0.12"
source = "registry+https://github.com/rust-lang/crates.io-index"
checksum = "7f7cf42b4507d8ea322120659672cf1b9dbb93f8f2d4ecfd6e51350ff5b17a1d"
dependencies = [
 "proc-macro2",
 "quote",
 "syn",
]

[[package]]
name = "tinyvec"
version = "1.6.0"
source = "registry+https://github.com/rust-lang/crates.io-index"
checksum = "87cc5ceb3875bb20c2890005a4e226a4651264a5c75edb2421b52861a0a0cb50"
dependencies = [
 "tinyvec_macros",
]

[[package]]
name = "tinyvec_macros"
version = "0.1.0"
source = "registry+https://github.com/rust-lang/crates.io-index"
checksum = "cda74da7e1a664f795bb1f8a87ec406fb89a02522cf6e50620d016add6dbbf5c"

[[package]]
name = "toml"
version = "0.5.11"
source = "registry+https://github.com/rust-lang/crates.io-index"
checksum = "f4f7f0dd8d50a853a531c426359045b1998f04219d88799810762cd4ad314234"
dependencies = [
 "serde",
]

[[package]]
name = "unicode-bidi"
version = "0.3.8"
source = "registry+https://github.com/rust-lang/crates.io-index"
checksum = "099b7128301d285f79ddd55b9a83d5e6b9e97c92e0ea0daebee7263e932de992"

[[package]]
name = "unicode-ident"
version = "1.0.16"
source = "registry+https://github.com/rust-lang/crates.io-index"
checksum = "a210d160f08b701c8721ba1c726c11662f877ea6b7094007e1ca9a1041945034"

[[package]]
name = "unicode-normalization"
version = "0.1.22"
source = "registry+https://github.com/rust-lang/crates.io-index"
checksum = "5c5713f0fc4b5db668a2ac63cdb7bb4469d8c9fed047b1d0292cc7b0ce2ba921"
dependencies = [
 "tinyvec",
]

[[package]]
name = "uniffi"
version = "0.29.4"
source = "registry+https://github.com/rust-lang/crates.io-index"
checksum = "c6d968cb62160c11f2573e6be724ef8b1b18a277aededd17033f8a912d73e2b4"
dependencies = [
 "anyhow",
 "uniffi_bindgen",
 "uniffi_build",
 "uniffi_core",
 "uniffi_macros",
 "uniffi_pipeline",
]

[[package]]
name = "uniffi-bindgen"
version = "0.1.0"
dependencies = [
 "anyhow",
 "camino",
 "glob",
 "uniffi",
]

[[package]]
name = "uniffi_bindgen"
version = "0.29.4"
source = "registry+https://github.com/rust-lang/crates.io-index"
checksum = "f6b39ef1acbe1467d5d210f274fae344cb6f8766339330cb4c9688752899bf6b"
dependencies = [
 "anyhow",
 "askama",
 "camino",
 "cargo_metadata",
 "fs-err",
 "glob",
 "goblin",
 "heck",
 "indexmap",
 "once_cell",
 "serde",
 "tempfile",
 "textwrap",
 "toml",
 "uniffi_internal_macros",
 "uniffi_meta",
 "uniffi_pipeline",
 "uniffi_udl",
]

[[package]]
name = "uniffi_build"
version = "0.29.4"
source = "registry+https://github.com/rust-lang/crates.io-index"
checksum = "6683e6b665423cddeacd89a3f97312cf400b2fb245a26f197adaf65c45d505b2"
dependencies = [
 "anyhow",
 "camino",
 "uniffi_bindgen",
]

[[package]]
name = "uniffi_core"
version = "0.29.4"
source = "registry+https://github.com/rust-lang/crates.io-index"
checksum = "c2d990b553d6b9a7ee9c3ae71134674739913d52350b56152b0e613595bb5a6f"
dependencies = [
 "anyhow",
 "bytes",
 "once_cell",
 "static_assertions",
]

[[package]]
name = "uniffi_internal_macros"
version = "0.29.4"
source = "registry+https://github.com/rust-lang/crates.io-index"
checksum = "04f4f224becf14885c10e6e400b95cc4d1985738140cb194ccc2044563f8a56b"
dependencies = [
 "anyhow",
 "indexmap",
 "proc-macro2",
 "quote",
 "syn",
]

[[package]]
name = "uniffi_macros"
version = "0.29.4"
source = "registry+https://github.com/rust-lang/crates.io-index"
checksum = "b481d385af334871d70904e6a5f129be7cd38c18fcf8dd8fd1f646b426a56d58"
dependencies = [
 "camino",
 "fs-err",
 "once_cell",
 "proc-macro2",
 "quote",
 "serde",
 "syn",
 "toml",
 "uniffi_meta",
]

[[package]]
name = "uniffi_meta"
version = "0.29.4"
source = "registry+https://github.com/rust-lang/crates.io-index"
checksum = "10f817868a3b171bb7bf259e882138d104deafde65684689b4694c846d322491"
dependencies = [
 "anyhow",
 "siphasher",
 "uniffi_internal_macros",
 "uniffi_pipeline",
]

[[package]]
name = "uniffi_pipeline"
version = "0.29.4"
source = "registry+https://github.com/rust-lang/crates.io-index"
checksum = "4b147e133ad7824e32426b90bc41fda584363563f2ba747f590eca1fd6fd14e6"
dependencies = [
 "anyhow",
 "heck",
 "indexmap",
 "tempfile",
 "uniffi_internal_macros",
]

[[package]]
name = "uniffi_udl"
version = "0.29.4"
source = "registry+https://github.com/rust-lang/crates.io-index"
checksum = "caed654fb73da5abbc7a7e9c741532284532ba4762d6fe5071372df22a41730a"
dependencies = [
 "anyhow",
 "textwrap",
 "uniffi_meta",
 "weedle2",
]

[[package]]
name = "url"
version = "2.3.1"
source = "registry+https://github.com/rust-lang/crates.io-index"
checksum = "0d68c799ae75762b8c3fe375feb6600ef5602c883c5d21eb51c09f22b83c4643"
dependencies = [
 "form_urlencoded",
 "idna",
 "percent-encoding",
]

[[package]]
name = "uuid"
version = "1.4.1"
source = "registry+https://github.com/rust-lang/crates.io-index"
checksum = "79daa5ed5740825c40b389c5e50312b9c86df53fccd33f281df655642b43869d"
dependencies = [
 "getrandom",
]

[[package]]
name = "wasi"
version = "0.11.0+wasi-snapshot-preview1"
source = "registry+https://github.com/rust-lang/crates.io-index"
checksum = "9c8d87e72b64a3b4db28d11ce29237c246188f4f51057d65a7eab63b7987e423"

[[package]]
name = "wasm-bindgen"
version = "0.2.100"
source = "registry+https://github.com/rust-lang/crates.io-index"
checksum = "1edc8929d7499fc4e8f0be2262a241556cfc54a0bea223790e71446f2aab1ef5"
dependencies = [
 "cfg-if",
 "once_cell",
 "rustversion",
 "wasm-bindgen-macro",
]

[[package]]
name = "wasm-bindgen-backend"
version = "0.2.100"
source = "registry+https://github.com/rust-lang/crates.io-index"
checksum = "2f0a0651a5c2bc21487bde11ee802ccaf4c51935d0d3d42a6101f98161700bc6"
dependencies = [
 "bumpalo",
 "log",
 "proc-macro2",
 "quote",
 "syn",
 "wasm-bindgen-shared",
]

[[package]]
name = "wasm-bindgen-macro"
version = "0.2.100"
source = "registry+https://github.com/rust-lang/crates.io-index"
checksum = "7fe63fc6d09ed3792bd0897b314f53de8e16568c2b3f7982f468c0bf9bd0b407"
dependencies = [
 "quote",
 "wasm-bindgen-macro-support",
]

[[package]]
name = "wasm-bindgen-macro-support"
version = "0.2.100"
source = "registry+https://github.com/rust-lang/crates.io-index"
checksum = "8ae87ea40c9f689fc23f209965b6fb8a99ad69aeeb0231408be24920604395de"
dependencies = [
 "proc-macro2",
 "quote",
 "syn",
 "wasm-bindgen-backend",
 "wasm-bindgen-shared",
]

[[package]]
name = "wasm-bindgen-shared"
version = "0.2.100"
source = "registry+https://github.com/rust-lang/crates.io-index"
checksum = "1a05d73b933a847d6cccdda8f838a22ff101ad9bf93e33684f39c1f5f0eece3d"
dependencies = [
 "unicode-ident",
]

[[package]]
name = "weedle2"
version = "5.0.0"
source = "registry+https://github.com/rust-lang/crates.io-index"
checksum = "998d2c24ec099a87daf9467808859f9d82b61f1d9c9701251aea037f514eae0e"
dependencies = [
 "nom",
]

[[package]]
name = "whatsys"
version = "0.3.1"
source = "registry+https://github.com/rust-lang/crates.io-index"
checksum = "bb632c0076024630111a08ca9fcbd34736c80d10b9ae517077487b0c82f46a36"
dependencies = [
 "cc",
 "cfg-if",
 "libc",
]

[[package]]
name = "winapi"
version = "0.3.9"
source = "registry+https://github.com/rust-lang/crates.io-index"
checksum = "5c839a674fcd7a98952e593242ea400abe93992746761e38641405d28b00f419"
dependencies = [
 "winapi-i686-pc-windows-gnu",
 "winapi-x86_64-pc-windows-gnu",
]

[[package]]
name = "winapi-i686-pc-windows-gnu"
version = "0.4.0"
source = "registry+https://github.com/rust-lang/crates.io-index"
checksum = "ac3b87c63620426dd9b991e5ce0329eff545bccbbb34f3be09ff6fb6ab51b7b6"

[[package]]
name = "winapi-x86_64-pc-windows-gnu"
version = "0.4.0"
source = "registry+https://github.com/rust-lang/crates.io-index"
checksum = "712e227841d057c1ee1cd2fb22fa7e5a5461ae8e48fa2ca79ec42cfc1931183f"

[[package]]
name = "windows-core"
version = "0.61.2"
source = "registry+https://github.com/rust-lang/crates.io-index"
checksum = "c0fdd3ddb90610c7638aa2b3a3ab2904fb9e5cdbecc643ddb3647212781c4ae3"
dependencies = [
 "windows-implement",
 "windows-interface",
 "windows-link",
 "windows-result",
 "windows-strings",
]

[[package]]
name = "windows-implement"
version = "0.60.0"
source = "registry+https://github.com/rust-lang/crates.io-index"
checksum = "a47fddd13af08290e67f4acabf4b459f647552718f683a7b415d290ac744a836"
dependencies = [
 "proc-macro2",
 "quote",
 "syn",
]

[[package]]
name = "windows-interface"
version = "0.59.1"
source = "registry+https://github.com/rust-lang/crates.io-index"
checksum = "bd9211b69f8dcdfa817bfd14bf1c97c9188afa36f4750130fcdf3f400eca9fa8"
dependencies = [
 "proc-macro2",
 "quote",
 "syn",
]

[[package]]
name = "windows-link"
version = "0.1.3"
source = "registry+https://github.com/rust-lang/crates.io-index"
checksum = "5e6ad25900d524eaabdbbb96d20b4311e1e7ae1699af4fb28c17ae66c80d798a"

[[package]]
name = "windows-result"
version = "0.3.4"
source = "registry+https://github.com/rust-lang/crates.io-index"
checksum = "56f42bd332cc6c8eac5af113fc0c1fd6a8fd2aa08a0119358686e5160d0586c6"
dependencies = [
 "windows-link",
]

[[package]]
name = "windows-strings"
version = "0.4.2"
source = "registry+https://github.com/rust-lang/crates.io-index"
checksum = "56e6c93f3a0c3b36176cb1327a4958a0353d5d166c2a35cb268ace15e91d3b57"
dependencies = [
 "windows-link",
]

[[package]]
name = "windows-sys"
version = "0.48.0"
source = "registry+https://github.com/rust-lang/crates.io-index"
checksum = "677d2418bec65e3338edb076e806bc1ec15693c5d0104683f2efe857f61056a9"
dependencies = [
 "windows-targets",
]

[[package]]
name = "windows-targets"
version = "0.48.5"
source = "registry+https://github.com/rust-lang/crates.io-index"
checksum = "9a2fa6e2155d7247be68c096456083145c183cbbbc2764150dda45a87197940c"
dependencies = [
 "windows_aarch64_gnullvm",
 "windows_aarch64_msvc",
 "windows_i686_gnu",
 "windows_i686_msvc",
 "windows_x86_64_gnu",
 "windows_x86_64_gnullvm",
 "windows_x86_64_msvc",
]

[[package]]
name = "windows_aarch64_gnullvm"
version = "0.48.5"
source = "registry+https://github.com/rust-lang/crates.io-index"
checksum = "2b38e32f0abccf9987a4e3079dfb67dcd799fb61361e53e2882c3cbaf0d905d8"

[[package]]
name = "windows_aarch64_msvc"
version = "0.48.5"
source = "registry+https://github.com/rust-lang/crates.io-index"
checksum = "dc35310971f3b2dbbf3f0690a219f40e2d9afcf64f9ab7cc1be722937c26b4bc"

[[package]]
name = "windows_i686_gnu"
version = "0.48.5"
source = "registry+https://github.com/rust-lang/crates.io-index"
checksum = "a75915e7def60c94dcef72200b9a8e58e5091744960da64ec734a6c6e9b3743e"

[[package]]
name = "windows_i686_msvc"
version = "0.48.5"
source = "registry+https://github.com/rust-lang/crates.io-index"
checksum = "8f55c233f70c4b27f66c523580f78f1004e8b5a8b659e05a4eb49d4166cca406"

[[package]]
name = "windows_x86_64_gnu"
version = "0.48.5"
source = "registry+https://github.com/rust-lang/crates.io-index"
checksum = "53d40abd2583d23e4718fddf1ebec84dbff8381c07cae67ff7768bbf19c6718e"

[[package]]
name = "windows_x86_64_gnullvm"
version = "0.48.5"
source = "registry+https://github.com/rust-lang/crates.io-index"
checksum = "0b7b52767868a23d5bab768e390dc5f5c55825b6d30b86c844ff2dc7414044cc"

[[package]]
name = "windows_x86_64_msvc"
version = "0.48.5"
source = "registry+https://github.com/rust-lang/crates.io-index"
checksum = "ed94fce61571a4006852b7389a063ab983c02eb1bb37b47f8272ce92d06d9538"

[[package]]
name = "winnow"
version = "0.7.10"
source = "registry+https://github.com/rust-lang/crates.io-index"
checksum = "c06928c8748d81b05c9be96aad92e1b6ff01833332f281e8cfca3be4b35fc9ec"
dependencies = [
 "memchr",
]

[[package]]
name = "wr_malloc_size_of"
version = "0.2.2"
source = "registry+https://github.com/rust-lang/crates.io-index"
checksum = "482308b684f11723b200a32808094bb460b5ac4840903ccbcb78ad92a6354a1f"
dependencies = [
 "once_cell",
]

[[package]]
name = "xshell"
version = "0.2.2"
source = "registry+https://github.com/rust-lang/crates.io-index"
checksum = "6d47097dc5c85234b1e41851b3422dd6d19b3befdd35b4ae5ce386724aeca981"
dependencies = [
 "xshell-macros",
]

[[package]]
name = "xshell-macros"
version = "0.2.2"
source = "registry+https://github.com/rust-lang/crates.io-index"
checksum = "88301b56c26dd9bf5c43d858538f82d6f3f7764767defbc5d34e59459901c41a"

[[package]]
name = "xshell-venv"
version = "1.2.0"
source = "registry+https://github.com/rust-lang/crates.io-index"
checksum = "64b35c51b31637878412ae8c4107f260f3fe0a40b6cc6bddf47d868403d77d4c"
dependencies = [
 "fd-lock",
 "xshell",
]

[[package]]
name = "zeitstempel"
version = "0.1.2"
source = "registry+https://github.com/rust-lang/crates.io-index"
checksum = "94652f036694517fa67509942c3b60a51a19e1cd9cfd0f456eeb830ae8798d3d"
dependencies = [
 "cfg-if",
 "libc",
 "once_cell",
 "winapi",
]<|MERGE_RESOLUTION|>--- conflicted
+++ resolved
@@ -359,11 +359,7 @@
 
 [[package]]
 name = "glean"
-<<<<<<< HEAD
-version = "65.2.0"
-=======
 version = "65.2.1"
->>>>>>> cc3998d7
 dependencies = [
  "crossbeam-channel",
  "env_logger",
@@ -405,11 +401,7 @@
 
 [[package]]
 name = "glean-core"
-<<<<<<< HEAD
-version = "65.2.0"
-=======
 version = "65.2.1"
->>>>>>> cc3998d7
 dependencies = [
  "android_logger",
  "bincode",
