--- conflicted
+++ resolved
@@ -318,11 +318,7 @@
 
 [[package]]
 name = "glean"
-<<<<<<< HEAD
-version = "62.0.0"
-=======
 version = "63.0.0"
->>>>>>> 9eab6a4b
 dependencies = [
  "crossbeam-channel",
  "env_logger",
@@ -363,11 +359,7 @@
 
 [[package]]
 name = "glean-core"
-<<<<<<< HEAD
-version = "62.0.0"
-=======
 version = "63.0.0"
->>>>>>> 9eab6a4b
 dependencies = [
  "android_logger",
  "bincode",
