# This file is automatically @generated by Cargo.
# It is not intended for manual editing.
version = 3

[[package]]
name = "adler"
version = "1.0.2"
source = "registry+https://github.com/rust-lang/crates.io-index"
checksum = "f26201604c87b1e01bd3d98f8d5d9a8fcbb815e8cedb41ffccbeb4bf593a35fe"

[[package]]
name = "android_log-sys"
version = "0.2.0"
source = "registry+https://github.com/rust-lang/crates.io-index"
checksum = "85965b6739a430150bdd138e2374a98af0c3ee0d030b3bb7fc3bddff58d0102e"

[[package]]
name = "android_logger"
version = "0.12.0"
source = "registry+https://github.com/rust-lang/crates.io-index"
checksum = "037f3e1da32ddba7770530e69258b742c15ad67bdf90e5f6b35f4b6db9a60eb7"
dependencies = [
 "android_log-sys",
 "env_logger",
 "log",
 "once_cell",
]

[[package]]
name = "anyhow"
version = "1.0.71"
source = "registry+https://github.com/rust-lang/crates.io-index"
checksum = "9c7d0618f0e0b7e8ff11427422b64564d5fb0be1940354bfe2e0529b18a9d9b8"

[[package]]
name = "arrayref"
version = "0.3.6"
source = "registry+https://github.com/rust-lang/crates.io-index"
checksum = "a4c527152e37cf757a3f78aae5a06fbeefdb07ccc535c980a3208ee3060dd544"

[[package]]
name = "askama"
version = "0.12.0"
source = "registry+https://github.com/rust-lang/crates.io-index"
checksum = "47cbc3cf73fa8d9833727bbee4835ba5c421a0d65b72daf9a7b5d0e0f9cfb57e"
dependencies = [
 "askama_derive",
 "askama_escape",
]

[[package]]
name = "askama_derive"
version = "0.12.1"
source = "registry+https://github.com/rust-lang/crates.io-index"
checksum = "c22fbe0413545c098358e56966ff22cdd039e10215ae213cfbd65032b119fc94"
dependencies = [
 "basic-toml",
 "mime",
 "mime_guess",
 "nom",
 "proc-macro2",
 "quote",
 "serde",
 "syn",
]

[[package]]
name = "askama_escape"
version = "0.10.3"
source = "registry+https://github.com/rust-lang/crates.io-index"
checksum = "619743e34b5ba4e9703bba34deac3427c72507c7159f5fd030aea8cac0cfe341"

[[package]]
name = "autocfg"
version = "1.1.0"
source = "registry+https://github.com/rust-lang/crates.io-index"
checksum = "d468802bab17cbc0cc575e9b053f41e72aa36bfa6b7f55e3529ffa43161b97fa"

[[package]]
name = "basic-toml"
version = "0.1.2"
source = "registry+https://github.com/rust-lang/crates.io-index"
checksum = "5c0de75129aa8d0cceaf750b89013f0e08804d6ec61416da787b35ad0d7cddf1"
dependencies = [
 "serde",
]

[[package]]
name = "bincode"
version = "1.3.3"
source = "registry+https://github.com/rust-lang/crates.io-index"
checksum = "b1f45e9417d87227c7a56d22e471c6206462cba514c7590c09aff4cf6d1ddcad"
dependencies = [
 "serde",
]

[[package]]
name = "bitflags"
version = "1.3.2"
source = "registry+https://github.com/rust-lang/crates.io-index"
checksum = "bef38d45163c2f1dde094a7dfd33ccf595c92905c8f8f4fdc18d06fb1037718a"

[[package]]
name = "byteorder"
version = "1.4.3"
source = "registry+https://github.com/rust-lang/crates.io-index"
checksum = "14c189c53d098945499cdfa7ecc63567cf3886b3332b312a5b4585d8d3a6a610"

[[package]]
name = "bytes"
version = "1.3.0"
source = "registry+https://github.com/rust-lang/crates.io-index"
checksum = "dfb24e866b15a1af2a1b663f10c6b6b8f397a84aadb828f12e5b289ec23a3a3c"

[[package]]
name = "camino"
version = "1.1.4"
source = "registry+https://github.com/rust-lang/crates.io-index"
checksum = "c530edf18f37068ac2d977409ed5cd50d53d73bc653c7647b48eb78976ac9ae2"
dependencies = [
 "serde",
]

[[package]]
name = "cargo-platform"
version = "0.1.2"
source = "registry+https://github.com/rust-lang/crates.io-index"
checksum = "cbdb825da8a5df079a43676dbe042702f1707b1109f713a01420fbb4cc71fa27"
dependencies = [
 "serde",
]

[[package]]
name = "cargo_metadata"
version = "0.15.2"
source = "registry+https://github.com/rust-lang/crates.io-index"
checksum = "982a0cf6a99c350d7246035613882e376d58cebe571785abc5da4f648d53ac0a"
dependencies = [
 "camino",
 "cargo-platform",
 "semver",
 "serde",
 "serde_json",
 "thiserror",
]

[[package]]
name = "cc"
version = "1.0.78"
source = "registry+https://github.com/rust-lang/crates.io-index"
checksum = "a20104e2335ce8a659d6dd92a51a767a0c062599c73b343fd152cb401e828c3d"

[[package]]
name = "cfg-if"
version = "1.0.0"
source = "registry+https://github.com/rust-lang/crates.io-index"
checksum = "baf1de4339761588bc0619e3cbc0120ee582ebb74b53b4efbf79117bd2da40fd"

[[package]]
name = "chrono"
version = "0.4.19"
source = "registry+https://github.com/rust-lang/crates.io-index"
checksum = "670ad68c9088c2a963aaa298cb369688cf3f9465ce5e2d4ca10e6e0098a1ce73"
dependencies = [
 "libc",
 "num-integer",
 "num-traits",
 "serde",
 "time",
 "winapi",
]

[[package]]
name = "crc32fast"
version = "1.3.2"
source = "registry+https://github.com/rust-lang/crates.io-index"
checksum = "b540bd8bc810d3885c6ea91e2018302f68baba2129ab3e88f32389ee9370880d"
dependencies = [
 "cfg-if",
]

[[package]]
name = "crossbeam-channel"
version = "0.5.8"
source = "registry+https://github.com/rust-lang/crates.io-index"
checksum = "a33c2bf77f2df06183c3aa30d1e96c0695a313d4f9c453cc3762a6db39f99200"
dependencies = [
 "cfg-if",
 "crossbeam-utils",
]

[[package]]
name = "crossbeam-utils"
version = "0.8.8"
source = "registry+https://github.com/rust-lang/crates.io-index"
checksum = "0bf124c720b7686e3c2663cf54062ab0f68a88af2fb6a030e87e30bf721fcb38"
dependencies = [
 "cfg-if",
 "lazy_static",
]

[[package]]
name = "ctor"
version = "0.2.4"
source = "registry+https://github.com/rust-lang/crates.io-index"
checksum = "1f34ba9a9bcb8645379e9de8cb3ecfcf4d1c85ba66d90deb3259206fa5aa193b"
dependencies = [
 "quote",
 "syn",
]

[[package]]
name = "dashmap"
version = "4.0.2"
source = "registry+https://github.com/rust-lang/crates.io-index"
checksum = "e77a43b28d0668df09411cb0bc9a8c2adc40f9a048afe863e05fd43251e8e39c"
dependencies = [
 "cfg-if",
 "num_cpus",
]

[[package]]
name = "either"
version = "1.6.1"
source = "registry+https://github.com/rust-lang/crates.io-index"
checksum = "e78d4f1cc4ae33bbfc157ed5d5a5ef3bc29227303d595861deb238fcec4e9457"

[[package]]
name = "embedded-uniffi-bindgen"
version = "0.1.0"
dependencies = [
 "anyhow",
 "camino",
 "uniffi",
]

[[package]]
name = "env_logger"
version = "0.10.0"
source = "registry+https://github.com/rust-lang/crates.io-index"
checksum = "85cdab6a89accf66733ad5a1693a4dcced6aeff64602b634530dd73c1f3ee9f0"
dependencies = [
 "humantime",
 "is-terminal",
 "log",
 "termcolor",
]

[[package]]
name = "errno"
version = "0.2.8"
source = "registry+https://github.com/rust-lang/crates.io-index"
checksum = "f639046355ee4f37944e44f60642c6f3a7efa3cf6b78c78a0d989a8ce6c396a1"
dependencies = [
 "errno-dragonfly",
 "libc",
 "winapi",
]

[[package]]
name = "errno-dragonfly"
version = "0.1.2"
source = "registry+https://github.com/rust-lang/crates.io-index"
checksum = "aa68f1b12764fab894d2755d2518754e71b4fd80ecfb822714a1206c2aab39bf"
dependencies = [
 "cc",
 "libc",
]

[[package]]
name = "fastrand"
version = "1.7.0"
source = "registry+https://github.com/rust-lang/crates.io-index"
checksum = "c3fcf0cee53519c866c09b5de1f6c56ff9d647101f81c1964fa632e148896cdf"
dependencies = [
 "instant",
]

[[package]]
name = "flate2"
version = "1.0.26"
source = "registry+https://github.com/rust-lang/crates.io-index"
checksum = "3b9429470923de8e8cbd4d2dc513535400b4b3fef0319fb5c4e1f520a7bef743"
dependencies = [
 "crc32fast",
 "miniz_oxide",
]

[[package]]
name = "form_urlencoded"
version = "1.1.0"
source = "registry+https://github.com/rust-lang/crates.io-index"
checksum = "a9c384f161156f5260c24a097c56119f9be8c798586aecc13afbcbe7b7e26bf8"
dependencies = [
 "percent-encoding",
]

[[package]]
name = "fs-err"
version = "2.9.0"
source = "registry+https://github.com/rust-lang/crates.io-index"
checksum = "0845fa252299212f0389d64ba26f34fa32cfe41588355f21ed507c59a0f64541"

[[package]]
name = "getrandom"
version = "0.2.8"
source = "registry+https://github.com/rust-lang/crates.io-index"
checksum = "c05aeb6a22b8f62540c194aac980f2115af067bfe15a0734d7277a768d396b31"
dependencies = [
 "cfg-if",
 "libc",
 "wasi 0.11.0+wasi-snapshot-preview1",
]

[[package]]
name = "glean"
<<<<<<< HEAD
version = "53.2.0"
=======
version = "54.0.0"
>>>>>>> 1cfbc010
dependencies = [
 "chrono",
 "crossbeam-channel",
 "env_logger",
 "flate2",
 "glean-core",
 "inherent",
 "jsonschema-valid",
 "libc",
 "log",
 "once_cell",
 "serde",
 "serde_json",
 "tempfile",
 "thiserror",
 "time",
 "uuid",
 "whatsys",
]

[[package]]
name = "glean-build"
version = "8.1.0"
dependencies = [
 "xshell-venv",
]

[[package]]
name = "glean-bundle"
version = "1.0.0"
dependencies = [
 "glean-core",
]

[[package]]
name = "glean-bundle-android"
version = "1.0.0"
dependencies = [
 "glean-core",
]

[[package]]
name = "glean-core"
<<<<<<< HEAD
version = "53.2.0"
=======
version = "54.0.0"
>>>>>>> 1cfbc010
dependencies = [
 "android_logger",
 "bincode",
 "chrono",
 "crossbeam-channel",
 "ctor",
 "env_logger",
 "flate2",
 "iso8601",
 "log",
 "once_cell",
 "oslog",
 "rkv",
 "serde",
 "serde_json",
 "tempfile",
 "thiserror",
 "time",
 "uniffi",
 "uuid",
 "zeitstempel",
]

[[package]]
name = "glob"
version = "0.3.0"
source = "registry+https://github.com/rust-lang/crates.io-index"
checksum = "9b919933a397b79c37e33b77bb2aa3dc8eb6e165ad809e58ff75bc7db2e34574"

[[package]]
name = "goblin"
version = "0.6.0"
source = "registry+https://github.com/rust-lang/crates.io-index"
checksum = "572564d6cba7d09775202c8e7eebc4d534d5ae36578ab402fb21e182a0ac9505"
dependencies = [
 "log",
 "plain",
 "scroll",
]

[[package]]
name = "heck"
version = "0.4.0"
source = "registry+https://github.com/rust-lang/crates.io-index"
checksum = "2540771e65fc8cb83cd6e8a237f70c319bd5c29f78ed1084ba5d50eeac86f7f9"

[[package]]
name = "hermit-abi"
version = "0.2.6"
source = "registry+https://github.com/rust-lang/crates.io-index"
checksum = "ee512640fe35acbfb4bb779db6f0d80704c2cacfa2e39b601ef3e3f47d1ae4c7"
dependencies = [
 "libc",
]

[[package]]
name = "humantime"
version = "2.1.0"
source = "registry+https://github.com/rust-lang/crates.io-index"
checksum = "9a3a5bfb195931eeb336b2a7b4d761daec841b97f947d34394601737a7bba5e4"

[[package]]
name = "id-arena"
version = "2.2.1"
source = "registry+https://github.com/rust-lang/crates.io-index"
checksum = "25a2bc672d1148e28034f176e01fffebb08b35768468cc954630da77a1449005"

[[package]]
name = "idna"
version = "0.3.0"
source = "registry+https://github.com/rust-lang/crates.io-index"
checksum = "e14ddfc70884202db2244c223200c204c2bda1bc6e0998d11b5e024d657209e6"
dependencies = [
 "unicode-bidi",
 "unicode-normalization",
]

[[package]]
name = "inherent"
version = "1.0.9"
source = "registry+https://github.com/rust-lang/crates.io-index"
checksum = "b311f3b85c4fe018ce74d962fec93365819da2219e1d6529d66db241e7c70ce0"
dependencies = [
 "proc-macro2",
 "quote",
 "syn",
]

[[package]]
name = "instant"
version = "0.1.12"
source = "registry+https://github.com/rust-lang/crates.io-index"
checksum = "7a5bbe824c507c5da5956355e86a746d82e0e1464f65d862cc5e71da70e94b2c"
dependencies = [
 "cfg-if",
]

[[package]]
name = "io-lifetimes"
version = "1.0.4"
source = "registry+https://github.com/rust-lang/crates.io-index"
checksum = "e7d6c6f8c91b4b9ed43484ad1a938e393caf35960fce7f82a040497207bd8e9e"
dependencies = [
 "libc",
 "windows-sys",
]

[[package]]
name = "iri-string"
version = "0.5.6"
source = "registry+https://github.com/rust-lang/crates.io-index"
checksum = "bf071934ee7ee97e52fa1868a9540a7885eab75926bd70794030304a9797cea1"

[[package]]
name = "is-terminal"
version = "0.4.2"
source = "registry+https://github.com/rust-lang/crates.io-index"
checksum = "28dfb6c8100ccc63462345b67d1bbc3679177c75ee4bf59bf29c8b1d110b8189"
dependencies = [
 "hermit-abi",
 "io-lifetimes",
 "rustix",
 "windows-sys",
]

[[package]]
name = "iso8601"
version = "0.4.2"
source = "registry+https://github.com/rust-lang/crates.io-index"
checksum = "e5b94fbeb759754d87e1daea745bc8efd3037cd16980331fe1d1524c9a79ce96"
dependencies = [
 "nom",
]

[[package]]
name = "itertools"
version = "0.10.3"
source = "registry+https://github.com/rust-lang/crates.io-index"
checksum = "a9a9d19fa1e79b6215ff29b9d6880b706147f16e9b1dbb1e4e5947b5b02bc5e3"
dependencies = [
 "either",
]

[[package]]
name = "itoa"
version = "1.0.4"
source = "registry+https://github.com/rust-lang/crates.io-index"
checksum = "4217ad341ebadf8d8e724e264f13e593e0648f5b3e94b3896a5df283be015ecc"

[[package]]
name = "json-pointer"
version = "0.3.4"
source = "registry+https://github.com/rust-lang/crates.io-index"
checksum = "5fe841b94e719a482213cee19dd04927cf412f26d8dc84c5a446c081e49c2997"
dependencies = [
 "serde_json",
]

[[package]]
name = "jsonschema-valid"
version = "0.5.1"
source = "registry+https://github.com/rust-lang/crates.io-index"
checksum = "e4a5b406d02c4158320b6891a37495522c928553f487c88930c3256f90a82afe"
dependencies = [
 "chrono",
 "iri-string",
 "itertools",
 "json-pointer",
 "lazy_static",
 "percent-encoding",
 "regex",
 "serde_json",
 "textwrap",
 "url",
]

[[package]]
name = "lazy_static"
version = "1.4.0"
source = "registry+https://github.com/rust-lang/crates.io-index"
checksum = "e2abad23fbc42b3700f2f279844dc832adb2b2eb069b2df918f455c4e18cc646"

[[package]]
name = "libc"
version = "0.2.147"
source = "registry+https://github.com/rust-lang/crates.io-index"
checksum = "b4668fb0ea861c1df094127ac5f1da3409a82116a4ba74fca2e58ef927159bb3"

[[package]]
name = "linux-raw-sys"
version = "0.1.4"
source = "registry+https://github.com/rust-lang/crates.io-index"
checksum = "f051f77a7c8e6957c0696eac88f26b0117e54f52d3fc682ab19397a8812846a4"

[[package]]
name = "lmdb-rkv"
version = "0.14.0"
source = "registry+https://github.com/rust-lang/crates.io-index"
checksum = "447a296f7aca299cfbb50f4e4f3d49451549af655fb7215d7f8c0c3d64bad42b"
dependencies = [
 "bitflags",
 "byteorder",
 "libc",
 "lmdb-rkv-sys",
]

[[package]]
name = "lmdb-rkv-sys"
version = "0.11.2"
source = "registry+https://github.com/rust-lang/crates.io-index"
checksum = "61b9ce6b3be08acefa3003c57b7565377432a89ec24476bbe72e11d101f852fe"
dependencies = [
 "cc",
 "libc",
 "pkg-config",
]

[[package]]
name = "log"
version = "0.4.18"
source = "registry+https://github.com/rust-lang/crates.io-index"
checksum = "518ef76f2f87365916b142844c16d8fefd85039bc5699050210a7778ee1cd1de"

[[package]]
name = "memchr"
version = "2.5.0"
source = "registry+https://github.com/rust-lang/crates.io-index"
checksum = "2dffe52ecf27772e601905b7522cb4ef790d2cc203488bbd0e2fe85fcb74566d"

[[package]]
name = "mime"
version = "0.3.16"
source = "registry+https://github.com/rust-lang/crates.io-index"
checksum = "2a60c7ce501c71e03a9c9c0d35b861413ae925bd979cc7a4e30d060069aaac8d"

[[package]]
name = "mime_guess"
version = "2.0.4"
source = "registry+https://github.com/rust-lang/crates.io-index"
checksum = "4192263c238a5f0d0c6bfd21f336a313a4ce1c450542449ca191bb657b4642ef"
dependencies = [
 "mime",
 "unicase",
]

[[package]]
name = "minimal-lexical"
version = "0.2.1"
source = "registry+https://github.com/rust-lang/crates.io-index"
checksum = "68354c5c6bd36d73ff3feceb05efa59b6acb7626617f4962be322a825e61f79a"

[[package]]
name = "miniz_oxide"
version = "0.7.1"
source = "registry+https://github.com/rust-lang/crates.io-index"
checksum = "e7810e0be55b428ada41041c41f32c9f1a42817901b4ccf45fa3d4b6561e74c7"
dependencies = [
 "adler",
]

[[package]]
name = "nom"
version = "7.1.1"
source = "registry+https://github.com/rust-lang/crates.io-index"
checksum = "a8903e5a29a317527874d0402f867152a3d21c908bb0b933e416c65e301d4c36"
dependencies = [
 "memchr",
 "minimal-lexical",
]

[[package]]
name = "num-integer"
version = "0.1.45"
source = "registry+https://github.com/rust-lang/crates.io-index"
checksum = "225d3389fb3509a24c93f5c29eb6bde2586b98d9f016636dff58d7c6f7569cd9"
dependencies = [
 "autocfg",
 "num-traits",
]

[[package]]
name = "num-traits"
version = "0.2.15"
source = "registry+https://github.com/rust-lang/crates.io-index"
checksum = "578ede34cf02f8924ab9447f50c28075b4d3e5b269972345e7e0372b38c6cdcd"
dependencies = [
 "autocfg",
]

[[package]]
name = "num_cpus"
version = "1.15.0"
source = "registry+https://github.com/rust-lang/crates.io-index"
checksum = "0fac9e2da13b5eb447a6ce3d392f23a29d8694bff781bf03a16cd9ac8697593b"
dependencies = [
 "hermit-abi",
 "libc",
]

[[package]]
name = "once_cell"
version = "1.18.0"
source = "registry+https://github.com/rust-lang/crates.io-index"
checksum = "dd8b5dd2ae5ed71462c540258bedcb51965123ad7e7ccf4b9a8cafaa4a63576d"

[[package]]
name = "ordered-float"
version = "3.2.0"
source = "registry+https://github.com/rust-lang/crates.io-index"
checksum = "129d36517b53c461acc6e1580aeb919c8ae6708a4b1eae61c4463a615d4f0411"
dependencies = [
 "num-traits",
]

[[package]]
name = "oslog"
version = "0.1.0"
source = "registry+https://github.com/rust-lang/crates.io-index"
checksum = "8343ce955f18e7e68c0207dd0ea776ec453035685395ababd2ea651c569728b3"
dependencies = [
 "cc",
 "dashmap",
 "log",
]

[[package]]
name = "paste"
version = "1.0.10"
source = "registry+https://github.com/rust-lang/crates.io-index"
checksum = "cf1c2c742266c2f1041c914ba65355a83ae8747b05f208319784083583494b4b"

[[package]]
name = "percent-encoding"
version = "2.2.0"
source = "registry+https://github.com/rust-lang/crates.io-index"
checksum = "478c572c3d73181ff3c2539045f6eb99e5491218eae919370993b890cdbdd98e"

[[package]]
name = "pkg-config"
version = "0.3.26"
source = "registry+https://github.com/rust-lang/crates.io-index"
checksum = "6ac9a59f73473f1b8d852421e59e64809f025994837ef743615c6d0c5b305160"

[[package]]
name = "plain"
version = "0.2.3"
source = "registry+https://github.com/rust-lang/crates.io-index"
checksum = "b4596b6d070b27117e987119b4dac604f3c58cfb0b191112e24771b2faeac1a6"

[[package]]
name = "proc-macro2"
version = "1.0.66"
source = "registry+https://github.com/rust-lang/crates.io-index"
checksum = "18fb31db3f9bddb2ea821cde30a9f70117e3f119938b5ee630b7403aa6e2ead9"
dependencies = [
 "unicode-ident",
]

[[package]]
name = "quote"
version = "1.0.31"
source = "registry+https://github.com/rust-lang/crates.io-index"
checksum = "5fe8a65d69dd0808184ebb5f836ab526bb259db23c657efa38711b1072ee47f0"
dependencies = [
 "proc-macro2",
]

[[package]]
name = "redox_syscall"
version = "0.2.16"
source = "registry+https://github.com/rust-lang/crates.io-index"
checksum = "fb5a58c1855b4b6819d59012155603f0b22ad30cad752600aadfcb695265519a"
dependencies = [
 "bitflags",
]

[[package]]
name = "regex"
version = "1.6.0"
source = "registry+https://github.com/rust-lang/crates.io-index"
checksum = "4c4eb3267174b8c6c2f654116623910a0fef09c4753f8dd83db29c48a0df988b"
dependencies = [
 "regex-syntax",
]

[[package]]
name = "regex-syntax"
version = "0.6.27"
source = "registry+https://github.com/rust-lang/crates.io-index"
checksum = "a3f87b73ce11b1619a3c6332f45341e0047173771e8b8b73f87bfeefb7b56244"

[[package]]
name = "rkv"
version = "0.18.4"
source = "registry+https://github.com/rust-lang/crates.io-index"
checksum = "9f0ea3af1393b22f8fe25615b6fa5d13072b7b622e66acffc8b12b2baa0342b1"
dependencies = [
 "arrayref",
 "bincode",
 "bitflags",
 "byteorder",
 "id-arena",
 "lazy_static",
 "lmdb-rkv",
 "log",
 "ordered-float",
 "paste",
 "serde",
 "serde_derive",
 "thiserror",
 "url",
 "uuid",
]

[[package]]
name = "rustix"
version = "0.36.7"
source = "registry+https://github.com/rust-lang/crates.io-index"
checksum = "d4fdebc4b395b7fbb9ab11e462e20ed9051e7b16e42d24042c776eca0ac81b03"
dependencies = [
 "bitflags",
 "errno",
 "io-lifetimes",
 "libc",
 "linux-raw-sys",
 "windows-sys",
]

[[package]]
name = "ryu"
version = "1.0.11"
source = "registry+https://github.com/rust-lang/crates.io-index"
checksum = "4501abdff3ae82a1c1b477a17252eb69cee9e66eb915c1abaa4f44d873df9f09"

[[package]]
name = "sample"
version = "0.1.0"
dependencies = [
 "env_logger",
 "glean",
 "glean-build",
 "tempfile",
]

[[package]]
name = "scroll"
version = "0.11.0"
source = "registry+https://github.com/rust-lang/crates.io-index"
checksum = "04c565b551bafbef4157586fa379538366e4385d42082f255bfd96e4fe8519da"
dependencies = [
 "scroll_derive",
]

[[package]]
name = "scroll_derive"
version = "0.11.1"
source = "registry+https://github.com/rust-lang/crates.io-index"
checksum = "1db149f81d46d2deba7cd3c50772474707729550221e69588478ebf9ada425ae"
dependencies = [
 "proc-macro2",
 "quote",
 "syn",
]

[[package]]
name = "semver"
version = "1.0.14"
source = "registry+https://github.com/rust-lang/crates.io-index"
checksum = "e25dfac463d778e353db5be2449d1cce89bd6fd23c9f1ea21310ce6e5a1b29c4"
dependencies = [
 "serde",
]

[[package]]
name = "serde"
version = "1.0.179"
source = "registry+https://github.com/rust-lang/crates.io-index"
checksum = "0a5bf42b8d227d4abf38a1ddb08602e229108a517cd4e5bb28f9c7eaafdce5c0"
dependencies = [
 "serde_derive",
]

[[package]]
name = "serde_derive"
version = "1.0.179"
source = "registry+https://github.com/rust-lang/crates.io-index"
checksum = "741e124f5485c7e60c03b043f79f320bff3527f4bbf12cf3831750dc46a0ec2c"
dependencies = [
 "proc-macro2",
 "quote",
 "syn",
]

[[package]]
name = "serde_json"
version = "1.0.89"
source = "registry+https://github.com/rust-lang/crates.io-index"
checksum = "020ff22c755c2ed3f8cf162dbb41a7268d934702f3ed3631656ea597e08fc3db"
dependencies = [
 "itoa",
 "ryu",
 "serde",
]

[[package]]
name = "siphasher"
version = "0.3.10"
source = "registry+https://github.com/rust-lang/crates.io-index"
checksum = "7bd3e3206899af3f8b12af284fafc038cc1dc2b41d1b89dd17297221c5d225de"

[[package]]
name = "static_assertions"
version = "1.1.0"
source = "registry+https://github.com/rust-lang/crates.io-index"
checksum = "a2eb9349b6444b326872e140eb1cf5e7c522154d69e7a0ffb0fb81c06b37543f"

[[package]]
name = "syn"
version = "2.0.26"
source = "registry+https://github.com/rust-lang/crates.io-index"
checksum = "45c3457aacde3c65315de5031ec191ce46604304d2446e803d71ade03308d970"
dependencies = [
 "proc-macro2",
 "quote",
 "unicode-ident",
]

[[package]]
name = "tempfile"
version = "3.4.0"
source = "registry+https://github.com/rust-lang/crates.io-index"
checksum = "af18f7ae1acd354b992402e9ec5864359d693cd8a79dcbef59f76891701c1e95"
dependencies = [
 "cfg-if",
 "fastrand",
 "redox_syscall",
 "rustix",
 "windows-sys",
]

[[package]]
name = "termcolor"
version = "1.2.0"
source = "registry+https://github.com/rust-lang/crates.io-index"
checksum = "be55cf8942feac5c765c2c993422806843c9a9a45d4d5c407ad6dd2ea95eb9b6"
dependencies = [
 "winapi-util",
]

[[package]]
name = "textwrap"
version = "0.15.2"
source = "registry+https://github.com/rust-lang/crates.io-index"
checksum = "b7b3e525a49ec206798b40326a44121291b530c963cfb01018f63e135bac543d"

[[package]]
name = "thiserror"
version = "1.0.40"
source = "registry+https://github.com/rust-lang/crates.io-index"
checksum = "978c9a314bd8dc99be594bc3c175faaa9794be04a5a5e153caba6915336cebac"
dependencies = [
 "thiserror-impl",
]

[[package]]
name = "thiserror-impl"
version = "1.0.40"
source = "registry+https://github.com/rust-lang/crates.io-index"
checksum = "f9456a42c5b0d803c8cd86e73dd7cc9edd429499f37a3550d286d5e86720569f"
dependencies = [
 "proc-macro2",
 "quote",
 "syn",
]

[[package]]
name = "time"
version = "0.1.45"
source = "registry+https://github.com/rust-lang/crates.io-index"
checksum = "1b797afad3f312d1c66a56d11d0316f916356d11bd158fbc6ca6389ff6bf805a"
dependencies = [
 "libc",
 "wasi 0.10.0+wasi-snapshot-preview1",
 "winapi",
]

[[package]]
name = "tinyvec"
version = "1.6.0"
source = "registry+https://github.com/rust-lang/crates.io-index"
checksum = "87cc5ceb3875bb20c2890005a4e226a4651264a5c75edb2421b52861a0a0cb50"
dependencies = [
 "tinyvec_macros",
]

[[package]]
name = "tinyvec_macros"
version = "0.1.0"
source = "registry+https://github.com/rust-lang/crates.io-index"
checksum = "cda74da7e1a664f795bb1f8a87ec406fb89a02522cf6e50620d016add6dbbf5c"

[[package]]
name = "toml"
version = "0.5.10"
source = "registry+https://github.com/rust-lang/crates.io-index"
checksum = "1333c76748e868a4d9d1017b5ab53171dfd095f70c712fdb4653a406547f598f"
dependencies = [
 "serde",
]

[[package]]
name = "unicase"
version = "2.6.0"
source = "registry+https://github.com/rust-lang/crates.io-index"
checksum = "50f37be617794602aabbeee0be4f259dc1778fabe05e2d67ee8f79326d5cb4f6"
dependencies = [
 "version_check",
]

[[package]]
name = "unicode-bidi"
version = "0.3.8"
source = "registry+https://github.com/rust-lang/crates.io-index"
checksum = "099b7128301d285f79ddd55b9a83d5e6b9e97c92e0ea0daebee7263e932de992"

[[package]]
name = "unicode-ident"
version = "1.0.9"
source = "registry+https://github.com/rust-lang/crates.io-index"
checksum = "b15811caf2415fb889178633e7724bad2509101cde276048e013b9def5e51fa0"

[[package]]
name = "unicode-normalization"
version = "0.1.22"
source = "registry+https://github.com/rust-lang/crates.io-index"
checksum = "5c5713f0fc4b5db668a2ac63cdb7bb4469d8c9fed047b1d0292cc7b0ce2ba921"
dependencies = [
 "tinyvec",
]

[[package]]
name = "uniffi"
version = "0.24.1"
source = "registry+https://github.com/rust-lang/crates.io-index"
checksum = "6da26ba712a8547207ededc70f3e0952c09754be9516c320f71731d2f18daf3e"
dependencies = [
 "anyhow",
 "uniffi_bindgen",
 "uniffi_build",
 "uniffi_core",
 "uniffi_macros",
]

[[package]]
name = "uniffi_bindgen"
version = "0.24.1"
source = "registry+https://github.com/rust-lang/crates.io-index"
checksum = "29bff3ba24868022fc82e2f1558f3a0fdcc2655e1335459a35f25d1ec4ff1d0c"
dependencies = [
 "anyhow",
 "askama",
 "camino",
 "cargo_metadata",
 "fs-err",
 "glob",
 "goblin",
 "heck",
 "once_cell",
 "paste",
 "serde",
 "serde_json",
 "toml",
 "uniffi_meta",
 "uniffi_testing",
 "weedle2",
]

[[package]]
name = "uniffi_build"
version = "0.24.1"
source = "registry+https://github.com/rust-lang/crates.io-index"
checksum = "52b7cd03e17b997469e5438d1a491c3b9e2d41c2a87c86fd91ba96e87aecba6a"
dependencies = [
 "anyhow",
 "camino",
 "uniffi_bindgen",
]

[[package]]
name = "uniffi_checksum_derive"
version = "0.24.1"
source = "registry+https://github.com/rust-lang/crates.io-index"
checksum = "af98d58e238b6aef9ff62a93b5c60caa710bdb49351434a639b9bd7b4c84c808"
dependencies = [
 "quote",
 "syn",
]

[[package]]
name = "uniffi_core"
version = "0.24.1"
source = "registry+https://github.com/rust-lang/crates.io-index"
checksum = "68640fa1b5dfbb4ccc149057c81b40adc51a01d295ce798c15c6c76f7e899907"
dependencies = [
 "anyhow",
 "bytes",
 "camino",
 "cargo_metadata",
 "log",
 "once_cell",
 "paste",
 "static_assertions",
]

[[package]]
name = "uniffi_macros"
version = "0.24.1"
source = "registry+https://github.com/rust-lang/crates.io-index"
checksum = "76f72684ff48a8ff0ee95fde6dbcfa687236ad1789dc18205cb3305432a7b35c"
dependencies = [
 "bincode",
 "camino",
 "fs-err",
 "once_cell",
 "proc-macro2",
 "quote",
 "serde",
 "syn",
 "toml",
 "uniffi_build",
 "uniffi_meta",
]

[[package]]
name = "uniffi_meta"
version = "0.24.1"
source = "registry+https://github.com/rust-lang/crates.io-index"
checksum = "fe3388a58b13dad8f0cdcbdee1c59af6408608ce8d85a3ef5d1429369ca7b217"
dependencies = [
 "anyhow",
 "bytes",
 "serde",
 "siphasher",
 "uniffi_checksum_derive",
 "uniffi_core",
]

[[package]]
name = "uniffi_testing"
version = "0.24.1"
source = "registry+https://github.com/rust-lang/crates.io-index"
checksum = "4fb437a2c8565249274e381fd88bc75b539897f321b79022c9fe7e275d2c2bbb"
dependencies = [
 "anyhow",
 "camino",
 "cargo_metadata",
 "fs-err",
 "once_cell",
 "serde",
 "serde_json",
]

[[package]]
name = "url"
version = "2.3.1"
source = "registry+https://github.com/rust-lang/crates.io-index"
checksum = "0d68c799ae75762b8c3fe375feb6600ef5602c883c5d21eb51c09f22b83c4643"
dependencies = [
 "form_urlencoded",
 "idna",
 "percent-encoding",
]

[[package]]
name = "uuid"
version = "1.4.1"
source = "registry+https://github.com/rust-lang/crates.io-index"
checksum = "79daa5ed5740825c40b389c5e50312b9c86df53fccd33f281df655642b43869d"
dependencies = [
 "getrandom",
]

[[package]]
name = "version_check"
version = "0.9.4"
source = "registry+https://github.com/rust-lang/crates.io-index"
checksum = "49874b5167b65d7193b8aba1567f5c7d93d001cafc34600cee003eda787e483f"

[[package]]
name = "wasi"
version = "0.10.0+wasi-snapshot-preview1"
source = "registry+https://github.com/rust-lang/crates.io-index"
checksum = "1a143597ca7c7793eff794def352d41792a93c481eb1042423ff7ff72ba2c31f"

[[package]]
name = "wasi"
version = "0.11.0+wasi-snapshot-preview1"
source = "registry+https://github.com/rust-lang/crates.io-index"
checksum = "9c8d87e72b64a3b4db28d11ce29237c246188f4f51057d65a7eab63b7987e423"

[[package]]
name = "weedle2"
version = "4.0.0"
source = "registry+https://github.com/rust-lang/crates.io-index"
checksum = "2e79c5206e1f43a2306fd64bdb95025ee4228960f2e6c5a8b173f3caaf807741"
dependencies = [
 "nom",
]

[[package]]
name = "whatsys"
version = "0.3.1"
source = "registry+https://github.com/rust-lang/crates.io-index"
checksum = "bb632c0076024630111a08ca9fcbd34736c80d10b9ae517077487b0c82f46a36"
dependencies = [
 "cc",
 "cfg-if",
 "libc",
]

[[package]]
name = "winapi"
version = "0.3.9"
source = "registry+https://github.com/rust-lang/crates.io-index"
checksum = "5c839a674fcd7a98952e593242ea400abe93992746761e38641405d28b00f419"
dependencies = [
 "winapi-i686-pc-windows-gnu",
 "winapi-x86_64-pc-windows-gnu",
]

[[package]]
name = "winapi-i686-pc-windows-gnu"
version = "0.4.0"
source = "registry+https://github.com/rust-lang/crates.io-index"
checksum = "ac3b87c63620426dd9b991e5ce0329eff545bccbbb34f3be09ff6fb6ab51b7b6"

[[package]]
name = "winapi-util"
version = "0.1.5"
source = "registry+https://github.com/rust-lang/crates.io-index"
checksum = "70ec6ce85bb158151cae5e5c87f95a8e97d2c0c4b001223f33a334e3ce5de178"
dependencies = [
 "winapi",
]

[[package]]
name = "winapi-x86_64-pc-windows-gnu"
version = "0.4.0"
source = "registry+https://github.com/rust-lang/crates.io-index"
checksum = "712e227841d057c1ee1cd2fb22fa7e5a5461ae8e48fa2ca79ec42cfc1931183f"

[[package]]
name = "windows-sys"
version = "0.42.0"
source = "registry+https://github.com/rust-lang/crates.io-index"
checksum = "5a3e1820f08b8513f676f7ab6c1f99ff312fb97b553d30ff4dd86f9f15728aa7"
dependencies = [
 "windows_aarch64_gnullvm",
 "windows_aarch64_msvc",
 "windows_i686_gnu",
 "windows_i686_msvc",
 "windows_x86_64_gnu",
 "windows_x86_64_gnullvm",
 "windows_x86_64_msvc",
]

[[package]]
name = "windows_aarch64_gnullvm"
version = "0.42.1"
source = "registry+https://github.com/rust-lang/crates.io-index"
checksum = "8c9864e83243fdec7fc9c5444389dcbbfd258f745e7853198f365e3c4968a608"

[[package]]
name = "windows_aarch64_msvc"
version = "0.42.1"
source = "registry+https://github.com/rust-lang/crates.io-index"
checksum = "4c8b1b673ffc16c47a9ff48570a9d85e25d265735c503681332589af6253c6c7"

[[package]]
name = "windows_i686_gnu"
version = "0.42.1"
source = "registry+https://github.com/rust-lang/crates.io-index"
checksum = "de3887528ad530ba7bdbb1faa8275ec7a1155a45ffa57c37993960277145d640"

[[package]]
name = "windows_i686_msvc"
version = "0.42.1"
source = "registry+https://github.com/rust-lang/crates.io-index"
checksum = "bf4d1122317eddd6ff351aa852118a2418ad4214e6613a50e0191f7004372605"

[[package]]
name = "windows_x86_64_gnu"
version = "0.42.1"
source = "registry+https://github.com/rust-lang/crates.io-index"
checksum = "c1040f221285e17ebccbc2591ffdc2d44ee1f9186324dd3e84e99ac68d699c45"

[[package]]
name = "windows_x86_64_gnullvm"
version = "0.42.1"
source = "registry+https://github.com/rust-lang/crates.io-index"
checksum = "628bfdf232daa22b0d64fdb62b09fcc36bb01f05a3939e20ab73aaf9470d0463"

[[package]]
name = "windows_x86_64_msvc"
version = "0.42.1"
source = "registry+https://github.com/rust-lang/crates.io-index"
checksum = "447660ad36a13288b1db4d4248e857b510e8c3a225c822ba4fb748c0aafecffd"

[[package]]
name = "xshell"
version = "0.2.2"
source = "registry+https://github.com/rust-lang/crates.io-index"
checksum = "6d47097dc5c85234b1e41851b3422dd6d19b3befdd35b4ae5ce386724aeca981"
dependencies = [
 "xshell-macros",
]

[[package]]
name = "xshell-macros"
version = "0.2.2"
source = "registry+https://github.com/rust-lang/crates.io-index"
checksum = "88301b56c26dd9bf5c43d858538f82d6f3f7764767defbc5d34e59459901c41a"

[[package]]
name = "xshell-venv"
version = "1.1.0"
source = "registry+https://github.com/rust-lang/crates.io-index"
checksum = "f43c2e9236bfd40d392b5ef2c073ef2719f7c69a758293cec4d8eff909a8917c"
dependencies = [
 "xshell",
]

[[package]]
name = "zeitstempel"
version = "0.1.1"
source = "registry+https://github.com/rust-lang/crates.io-index"
checksum = "eeea3eb6a30ed24e374f59368d3917c5180a845fdd4ed6f1b2278811a9e826f8"
dependencies = [
 "cfg-if",
 "libc",
 "once_cell",
]<|MERGE_RESOLUTION|>--- conflicted
+++ resolved
@@ -314,11 +314,7 @@
 
 [[package]]
 name = "glean"
-<<<<<<< HEAD
-version = "53.2.0"
-=======
 version = "54.0.0"
->>>>>>> 1cfbc010
 dependencies = [
  "chrono",
  "crossbeam-channel",
@@ -362,11 +358,7 @@
 
 [[package]]
 name = "glean-core"
-<<<<<<< HEAD
-version = "53.2.0"
-=======
 version = "54.0.0"
->>>>>>> 1cfbc010
 dependencies = [
  "android_logger",
  "bincode",
