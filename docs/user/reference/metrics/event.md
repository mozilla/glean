# Events

Events allow recording of e.g. individual occurrences of user actions,
say every time a view was open and from where.

Each event contains the following data:

- A timestamp, in milliseconds. The first event in any ping always has a value of `0`, and subsequent event timestamps are relative to it.
  - If sending events in custom pings, see [note](../../user/pings/custom.md#the-gleanrestarted-event) on event timestamp calculation throughout restarts.
- The name of the event.
- A set of key-value pairs, where the keys are predefined in the `extra_keys` metric parameter, and the values are strings.

{{#include ../../../shared/blockquote-info.html}}

## Immediate submission or batching?

> In the Glean JavaScript SDK (Glean.js), since version 2.0.2, events are submitted immediately by default.
> In all the other SDKs, events are batched and sent together by default in the [events ping](../../user/pings/events.md).

## Recording API

### `record(object)`

Record a new event, with optional typed extra values.
See [Extra metrics parameters](#extra-metric-parameters).

{{#include ../../../shared/tab_header.md}}

<div data-lang="Kotlin" class="tab">

Note that an `enum` has been generated for handling the `extra_keys`: it has the same name as the event metric, with `Extra` added.

```Kotlin
import org.mozilla.yourApplication.GleanMetrics.Views

Views.loginOpened.record(Views.loginOpenedExtra(sourceOfLogin = "toolbar"))
```

</div>

<div data-lang="Java" class="tab"></div>

<div data-lang="Swift" class="tab">

Note that an `enum` has been generated for handling the `extra_keys`: it has the same name as the event metric, with `Extra` added.

```Swift
Views.loginOpened.record(LoginOpenedExtra(sourceOfLogin: "toolbar"))
```

</div>

<div data-lang="Python" class="tab">

Note that a `class` has been generated for handling the `extra_keys`: it has the same name as the event metric, with `Extra` added.

```Python
from glean import load_metrics
metrics = load_metrics("metrics.yaml")

metrics.views.login_opened.record(metrics.views.LoginOpenedExtra(sourceOfLogin="toolbar"))
```

</div>

<div data-lang="Rust" class="tab">

Note that an `enum` has been generated for handling the `extra_keys`: it has the same name as the event metric, with `Keys` added.

```Rust
use metrics::views::{self, LoginOpenedExtra};

let extra = LoginOpenedExtra { source_of_login: Some("toolbar".to_string()) };
views::login_opened.record(extra);
```

</div>

<div data-lang="JavaScript" class="tab">

```js
import * as views from "./path/to/generated/files/views.js";

views.loginOpened.record({ sourceOfLogin: "toolbar" });
```

</div>

<div data-lang="Firefox Desktop" class="tab">

**C++**

```c++
#include "mozilla/glean/GleanMetrics.h"

using mozilla::glean::views::LoginOpenedExtra;
LoginOpenedExtra extra = { .source_of_login = Some("value"_ns) };
mozilla::glean::views::login_opened.Record(std::move(extra))
```

**JavaScript**

```js
const extra = { source_of_login: "toolbar" }; // Extra Keys are *NOT* conjugated to camelCase
Glean.views.loginOpened.record(extra);
```

</div>

{{#include ../../../shared/tab_footer.md}}

#### Recorded errors

* [`invalid_overflow`](../../user/metrics/error-reporting.md):
  if any of the values in the `extras` object are greater than 500 bytes in length.
  (Prior to Glean 31.5.0, this recorded an `invalid_value`).
* [`invalid_value`](../../user/metrics/error-reporting.md): if there is an attempt to record to an extra key which is not allowed i.e. an extra key that has not been listed in the YAML registry file.
* [`invalid_type`](../../user/metrics/error-reporting.md): if the extra value given is not the expected type.

## Testing API

### `testGetValue`

Get the list of recorded events.
Returns a language-specific empty/null value if no data is stored.
Has an optional argument to specify the name of the ping you wish to retrieve data from, except
in Rust where it's required. `None` or no argument will default to the first value found for `send_in_pings`.

> **Note**: By default as of `v2.0.2` Glean.js sets `maxEvents=1` by default. If you try and call `testGetValue()` for a recorded event with `maxEvents=1`, `snapshot` will not include your event. For your testing instance, you can set `maxEvents` to a value greater than 1 to test recording events with `testGetValue()`.

{{#include ../../../shared/tab_header.md}}

<div data-lang="Kotlin" class="tab">

```Kotlin
import org.mozilla.yourApplication.GleanMetrics.Views

val snapshot = Views.loginOpened.testGetValue()
assertEquals(2, snapshot.size)
val first = snapshot.single()
assertEquals("login_opened", first.name)
assertEquals("toolbar", first.extra?.getValue("source_of_login"))
```

</div>

<div data-lang="Java" class="tab">

```Java
import org.mozilla.yourApplication.GleanMetrics.Views

assertEquals(Views.INSTANCE.loginOpened().testGetValue().size)
```

</div>

<div data-lang="Swift" class="tab">

```swift
val snapshot = try! Views.loginOpened.testGetValue()
XCTAssertEqual(2, snapshot.size)
val first = snapshot[0]
XCTAssertEqual("login_opened", first.name)
XCTAssertEqual("toolbar", first.extra?["source_of_login"])
```

</div>

<div data-lang="Python" class="tab">

```Python
from glean import load_metrics
metrics = load_metrics("metrics.yaml")

snapshot = metrics.views.login_opened.test_get_value()
assert 2 == len(snapshot)
first = snapshot[0]
assert "login_opened" == first.name
assert "toolbar" == first.extra["source_of_login"]
```

</div>

<div data-lang="Rust" class="tab">

```Rust
use metrics::views;

var snapshot = views::login_opened.test_get_value(None).unwrap();
assert_eq!(2, snapshot.len());
let first = &snapshot[0];
assert_eq!("login_opened", first.name);

let extra = event.extra.unwrap();
<<<<<<< HEAD
assert_eq!("toolbar", extra.source_of_login);
=======
assert_eq!(1, extra.len());
assert_eq!("toolbar", extra["source_of_login"]);
>>>>>>> 58f05904
```

</div>

<div data-lang="JavaScript" class="tab">

```js
import * as views from "./path/to/generated/files/views.js";

const snapshot = await views.loginOpened.testGetValue();
assert.strictEqual(2, snapshot.length);
<<<<<<< HEAD
const first = snapshot[0];
=======
const first = snapshot[0]
>>>>>>> 58f05904
assert.strictEqual("login_opened", first.name);
assert.strictEqual("toolbar", first.extra.source_of_login);
```

</div>

<div data-lang="Firefox Desktop" class="tab">

**C++**

```c++
#include "mozilla/glean/GleanMetrics.h"

auto optEvents = mozilla::glean::views::login_opened.TestGetValue();
auto events = optEvents.extract();
ASSERT_EQ(2UL, events.Length());
ASSERT_STREQ("login_opened", events[0].mName.get());

// Note that the list of extra key/value pairs can be in any order.
ASSERT_EQ(1UL, events[0].mExtra.Length());
<<<<<<< HEAD
auto extra = events[0].mExtra[0];

auto key = std::get<0>(extra);
auto value = std::get<1>(extra);

ASSERT_STREQ("source_of_login"_ns, key.get())
ASSERT_STREQ("toolbar", value.get());
=======
for (auto extra : events[0].mExtra) {
  auto key = std::get<0>(extra);
  auto value = std::get<1>(extra);

  // Consider using if and else when checking extras.
  if (key == "source_of_login"_ns) {
    ASSERT_STREQ("toolbar", value.get());
  } else {
    ASSERT_TRUE(false)
    << "Invalid extra item recorded.";
  }
>>>>>>> 58f05904
}
```

**JavaScript**

```js
var events = Glean.views.loginOpened.testGetValue();
Assert.equal(2, events.length);
Assert.equal("login_opened", events[0].name);

Assert.equal("toolbar", events[0].extra.source_of_login);
```

</div>

{{#include ../../../shared/tab_footer.md}}

### `testGetNumRecordedErrors`

Get the number of errors recorded for a given event metric.

{{#include ../../../shared/tab_header.md}}

<div data-lang="Kotlin" class="tab">

```Kotlin
import mozilla.telemetry.glean.testing.ErrorType
import org.mozilla.yourApplication.GleanMetrics.Views

assertEquals(
    0,
    Views.loginOpened.testGetNumRecordedErrors(ErrorType.INVALID_OVERFLOW)
)
```

</div>

<div data-lang="Java" class="tab">

```Kotlin
import mozilla.telemetry.glean.testing.ErrorType
import org.mozilla.yourApplication.GleanMetrics.Views

assertEquals(
    0,
    Views.INSTANCE.loginOpened().testGetNumRecordedErrors(ErrorType.INVALID_OVERFLOW)
)
```

</div>

<div data-lang="Swift" class="tab">

```swift
XCTAssertEqual(0, Views.loginOpened.testGetNumRecordedErrors(.invalidOverflow))
```
</div>

<div data-lang="Python" class="tab">

```Python
from glean import load_metrics
from glean.testing import ErrorType
metrics = load_metrics("metrics.yaml")

assert 0 == metrics.views.login_opened.test_get_num_recorded_errors(
    ErrorType.INVALID_OVERFLOW
)
```

</div>

<div data-lang="Rust" class="tab">

```Rust
use glean::ErrorType;
use metrics::views;

assert_eq!(
    0,
    views::login_opened.test_get_num_recorded_errors(
        ErrorType::InvalidOverflow,
        None
    )
);
```

</div>

<div data-lang="JavaScript" class="tab">

```js
import * as views from "./path/to/generated/files/views.js";
import { ErrorType } from "@mozilla/glean/error";

assert.strictEqual(
  0,
  await views.loginOpened.testGetNumRecordedErrors(ErrorType.InvalidValue)
);
```
</div>

<div data-lang="Firefox Desktop" class="tab"></div>

{{#include ../../../shared/tab_footer.md}}

## Metric parameters

Example event metric definition:

```yaml
views:
  login_opened:
    type: event
    description: |
      Recorded when the login view is opened.
    bugs:
      - https://bugzilla.mozilla.org/000000
    data_reviews:
      - https://bugzilla.mozilla.org/show_bug.cgi?id=000000#c3
    notification_emails:
      - me@mozilla.com
    expires: 2020-10-01
    extra_keys:
      source_of_login:
        description: The source from which the login view was opened, e.g. "toolbar".
        type: string
```

For a full reference on metrics parameters common to all metric types,
refer to the [metrics YAML registry format](../yaml/metrics.md) reference page.

{{#include ../../../shared/blockquote-info.html}}

#### Events require `lifetime: ping`.

> Recorded events are always sent in their respective pings and then cleared.
> They cannot be persisted longer.
> The `glean_parser` will reject any other lifetime.

### Extra metric parameters

#### `extra_keys`

The acceptable keys on the "extra" object sent with events.
A maximum of 15 extra keys is allowed.

Each extra key contains additional metadata:

- `description`: **Required.** A description of the key.
* `type`: The type of value this extra key can hold. One of `string`, `boolean`, `quantity`. Defaults to `string`.
  **Note**: If not specified only the legacy API on `record` is available.

## Data questions

* When and from where was the login view opened?

## Limits

* In Glean.js the default value for `maxEvents` is 1. In all other SDKs it is 500.
* Once the `maxEvents` threshold is reached on the client an "events" ping is immediately sent.
* The `extra_keys` allows for a maximum of 15 keys.
* The keys in the `extra_keys` list must be in dotted snake case, with a maximum length of 40 bytes, when encoded as UTF-8.
* The values in the `extras` object have a maximum length of 500 bytes when serialized and encoded as UTF-8.
  Longer values are truncated, and an `invalid_overflow` error is recorded.

## Reference

* [Swift API docs](../../../swift/Classes/EventMetricType.html)
* [Python API docs](../../../python/glean/metrics/event.html)
* [Rust API docs](../../../docs/glean/private/event/struct.EventMetric.html)
* [JavaScript API docs](https://mozilla.github.io/glean.js/classes/core_metrics_types_event.default.html)<|MERGE_RESOLUTION|>--- conflicted
+++ resolved
@@ -192,12 +192,7 @@
 assert_eq!("login_opened", first.name);
 
 let extra = event.extra.unwrap();
-<<<<<<< HEAD
-assert_eq!("toolbar", extra.source_of_login);
-=======
-assert_eq!(1, extra.len());
-assert_eq!("toolbar", extra["source_of_login"]);
->>>>>>> 58f05904
+assert_eq!(Some(&"toolbar".to_string()), extra.get("source_of_login"));
 ```
 
 </div>
@@ -209,11 +204,7 @@
 
 const snapshot = await views.loginOpened.testGetValue();
 assert.strictEqual(2, snapshot.length);
-<<<<<<< HEAD
 const first = snapshot[0];
-=======
-const first = snapshot[0]
->>>>>>> 58f05904
 assert.strictEqual("login_opened", first.name);
 assert.strictEqual("toolbar", first.extra.source_of_login);
 ```
@@ -234,7 +225,6 @@
 
 // Note that the list of extra key/value pairs can be in any order.
 ASSERT_EQ(1UL, events[0].mExtra.Length());
-<<<<<<< HEAD
 auto extra = events[0].mExtra[0];
 
 auto key = std::get<0>(extra);
@@ -242,19 +232,6 @@
 
 ASSERT_STREQ("source_of_login"_ns, key.get())
 ASSERT_STREQ("toolbar", value.get());
-=======
-for (auto extra : events[0].mExtra) {
-  auto key = std::get<0>(extra);
-  auto value = std::get<1>(extra);
-
-  // Consider using if and else when checking extras.
-  if (key == "source_of_login"_ns) {
-    ASSERT_STREQ("toolbar", value.get());
-  } else {
-    ASSERT_TRUE(false)
-    << "Invalid extra item recorded.";
-  }
->>>>>>> 58f05904
 }
 ```
 
