--- conflicted
+++ resolved
@@ -1,10 +1,6 @@
 [package]
 name = "glean-core"
-<<<<<<< HEAD
-version = "31.3.0"
-=======
 version = "31.4.0"
->>>>>>> 72172f46
 authors = ["Jan-Erik Rediger <jrediger@mozilla.com>", "The Glean Team <glean-team@mozilla.com>"]
 description = "A modern Telemetry library"
 repository = "https://github.com/mozilla/glean"
