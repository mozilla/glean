--- conflicted
+++ resolved
@@ -1,10 +1,6 @@
 [package]
 name = "glean-core"
-<<<<<<< HEAD
-version = "53.0.0"
-=======
 version = "53.1.0"
->>>>>>> 8712171f
 authors = ["Jan-Erik Rediger <jrediger@mozilla.com>", "The Glean Team <glean-team@mozilla.com>"]
 description = "A modern Telemetry library"
 repository = "https://github.com/mozilla/glean"
