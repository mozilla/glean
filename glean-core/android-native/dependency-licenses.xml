--- conflicted
+++ resolved
@@ -63,12 +63,6 @@
   </license>  <license>
     <name>Apache License 2.0: askama_parser</name>
     <url>https://github.com/askama-rs/askama</url>
-<<<<<<< HEAD
-  </license>  <license>
-    <name>Apache License 2.0: iana-time-zone</name>
-    <url>https://github.com/strawlab/iana-time-zone</url>
-=======
->>>>>>> 39d5a5dd
   </license>  <license>
     <name>Apache License 2.0: iana-time-zone</name>
     <url>https://github.com/strawlab/iana-time-zone</url>
