<licenses>
<!--
Binary distributions of this software incorporate code from a number of third-party dependencies.
These dependencies are available under a variety of free and open source licenses,
the details of which are reproduced below.
-->
  <license>
    <name>Apache License 2.0: miniz_oxide</name>
    <url>https://github.com/Frommi/miniz_oxide/tree/master/miniz_oxide</url>
  </license>
  <license>
    <name>Apache License 2.0: lmdb-rkv</name>
    <url>https://github.com/mozilla/lmdb-rs.git</url>
  </license>
  <license>
    <name>Apache License 2.0: rkv</name>
    <url>https://github.com/mozilla/rkv</url>
  </license>
  <license>
    <name>Apache License 2.0: static_assertions</name>
    <url>https://github.com/nvzqz/static-assertions-rs</url>
  </license>
  <license>
    <name>Apache License 2.0: tinyvec</name>
    <url>https://github.com/Lokathor/tinyvec</url>
<<<<<<< HEAD
  </license>
  <license>
    <name>Apache License 2.0: windows-sys</name>
    <url>https://github.com/microsoft/windows-rs</url>
  </license>
  <license>
    <name>Apache License 2.0: windows_x86_64_gnu</name>
    <url>https://github.com/microsoft/windows-rs</url>
  </license>
  <license>
=======
  </license>  <license>
    <name>Apache License 2.0: normpath</name>
    <url>https://github.com/dylni/normpath</url>
  </license>  <license>
    <name>Apache License 2.0: windows-sys</name>
    <url>https://github.com/microsoft/windows-rs</url>
  </license>  <license>
    <name>Apache License 2.0: windows-sys</name>
    <url>https://github.com/microsoft/windows-rs</url>
  </license>  <license>
    <name>Apache License 2.0: windows-targets</name>
    <url>https://github.com/microsoft/windows-rs</url>
  </license>  <license>
    <name>Apache License 2.0: windows_x86_64_gnu</name>
    <url>https://github.com/microsoft/windows-rs</url>
  </license>  <license>
    <name>Apache License 2.0: cvt</name>
    <url>https://github.com/marmistrz/cvt</url>
  </license>  <license>
>>>>>>> 164b41a5
    <name>Apache License 2.0: ryu</name>
    <url>https://github.com/dtolnay/ryu</url>
  </license>
  <license>
    <name>Apache License 2.0: winapi</name>
    <url>https://github.com/retep998/winapi-rs</url>
  </license>
  <license>
    <name>Apache License 2.0: crc32fast</name>
    <url>https://github.com/srijs/rust-crc32fast</url>
  </license>
  <license>
    <name>Apache License 2.0: humantime</name>
    <url>https://github.com/tailhook/humantime</url>
  </license>
  <license>
    <name>Apache License 2.0: libc</name>
    <url>https://github.com/rust-lang/libc</url>
  </license>
  <license>
    <name>Apache License 2.0: askama</name>
    <url>https://github.com/djc/askama</url>
  </license>
  <license>
    <name>Apache License 2.0: askama_derive</name>
    <url>https://github.com/djc/askama</url>
  </license>
  <license>
    <name>Apache License 2.0: askama_escape</name>
    <url>https://github.com/djc/askama</url>
<<<<<<< HEAD
  </license>
  <license>
    <name>Apache License 2.0: anyhow</name>
    <url>https://github.com/dtolnay/anyhow</url>
  </license>
  <license>
=======
  </license>  <license>
    <name>Apache License 2.0: aligned</name>
    <url>https://github.com/japaric/aligned</url>
  </license>  <license>
    <name>Apache License 2.0: anyhow</name>
    <url>https://github.com/dtolnay/anyhow</url>
  </license>  <license>
    <name>Apache License 2.0: as-slice</name>
    <url>https://github.com/japaric/as-slice</url>
  </license>  <license>
>>>>>>> 164b41a5
    <name>Apache License 2.0: bitflags</name>
    <url>https://github.com/bitflags/bitflags</url>
  </license>
  <license>
    <name>Apache License 2.0: camino</name>
    <url>https://github.com/camino-rs/camino</url>
  </license>
  <license>
    <name>Apache License 2.0: cfg-if</name>
    <url>https://github.com/alexcrichton/cfg-if</url>
<<<<<<< HEAD
  </license>
  <license>
=======
  </license>  <license>
    <name>Apache License 2.0: cfg-if</name>
    <url>https://github.com/alexcrichton/cfg-if</url>
  </license>  <license>
>>>>>>> 164b41a5
    <name>Apache License 2.0: crossbeam-channel</name>
    <url>https://github.com/crossbeam-rs/crossbeam</url>
  </license>
  <license>
    <name>Apache License 2.0: crossbeam-utils</name>
    <url>https://github.com/crossbeam-rs/crossbeam</url>
  </license>
  <license>
    <name>Apache License 2.0: env_logger</name>
    <url>https://github.com/rust-cli/env_logger/</url>
<<<<<<< HEAD
  </license>
  <license>
    <name>Apache License 2.0: errno</name>
    <url>https://github.com/lambda-fairy/rust-errno</url>
  </license>
  <license>
=======
  </license>  <license>
    <name>Apache License 2.0: errno</name>
    <url>https://github.com/lambda-fairy/rust-errno</url>
  </license>  <license>
>>>>>>> 164b41a5
    <name>Apache License 2.0: fastrand</name>
    <url>https://github.com/smol-rs/fastrand</url>
  </license>
  <license>
    <name>Apache License 2.0: flate2</name>
    <url>https://github.com/rust-lang/flate2-rs</url>
  </license>
  <license>
    <name>Apache License 2.0: form_urlencoded</name>
    <url>https://github.com/servo/rust-url</url>
  </license>
  <license>
    <name>Apache License 2.0: glob</name>
    <url>https://github.com/rust-lang/glob</url>
  </license>
  <license>
    <name>Apache License 2.0: heck</name>
    <url>https://github.com/withoutboats/heck</url>
  </license>
  <license>
    <name>Apache License 2.0: id-arena</name>
    <url>https://github.com/fitzgen/id-arena</url>
  </license>
  <license>
    <name>Apache License 2.0: idna</name>
    <url>https://github.com/servo/rust-url/</url>
  </license>
  <license>
    <name>Apache License 2.0: inherent</name>
    <url>https://github.com/dtolnay/inherent</url>
  </license>
  <license>
    <name>Apache License 2.0: io-lifetimes</name>
    <url>https://github.com/sunfishcode/io-lifetimes</url>
  </license>
  <license>
    <name>Apache License 2.0: itoa</name>
    <url>https://github.com/dtolnay/itoa</url>
  </license>
  <license>
    <name>Apache License 2.0: lazy_static</name>
    <url>https://github.com/rust-lang-nursery/lazy-static.rs</url>
  </license>
  <license>
    <name>Apache License 2.0: linux-raw-sys</name>
    <url>https://github.com/sunfishcode/linux-raw-sys</url>
  </license>
  <license>
    <name>Apache License 2.0: mime</name>
    <url>https://github.com/hyperium/mime</url>
  </license>
  <license>
    <name>Apache License 2.0: num-integer</name>
    <url>https://github.com/rust-num/num-integer</url>
  </license>
  <license>
    <name>Apache License 2.0: num-traits</name>
    <url>https://github.com/rust-num/num-traits</url>
  </license>
  <license>
    <name>Apache License 2.0: num_cpus</name>
    <url>https://github.com/seanmonstar/num_cpus</url>
  </license>
  <license>
    <name>Apache License 2.0: once_cell</name>
    <url>https://github.com/matklad/once_cell</url>
  </license>
  <license>
    <name>Apache License 2.0: paste</name>
    <url>https://github.com/dtolnay/paste</url>
  </license>
  <license>
    <name>Apache License 2.0: percent-encoding</name>
    <url>https://github.com/servo/rust-url/</url>
  </license>
  <license>
    <name>Apache License 2.0: plain</name>
    <url>https://github.com/randomites/plain</url>
  </license>
  <license>
    <name>Apache License 2.0: proc-macro2</name>
    <url>https://github.com/dtolnay/proc-macro2</url>
  </license>
  <license>
    <name>Apache License 2.0: quote</name>
    <url>https://github.com/dtolnay/quote</url>
  </license>
  <license>
    <name>Apache License 2.0: rustix</name>
    <url>https://github.com/bytecodealliance/rustix</url>
  </license>
  <license>
    <name>Apache License 2.0: semver</name>
    <url>https://github.com/dtolnay/semver</url>
  </license>
  <license>
    <name>Apache License 2.0: serde</name>
    <url>https://github.com/serde-rs/serde</url>
  </license>
  <license>
    <name>Apache License 2.0: serde_derive</name>
    <url>https://github.com/serde-rs/serde</url>
  </license>
  <license>
    <name>Apache License 2.0: serde_json</name>
    <url>https://github.com/serde-rs/json</url>
<<<<<<< HEAD
  </license>
  <license>
=======
  </license>  <license>
    <name>Apache License 2.0: stable_deref_trait</name>
    <url>https://github.com/storyyeller/stable_deref_trait</url>
  </license>  <license>
>>>>>>> 164b41a5
    <name>Apache License 2.0: syn</name>
    <url>https://github.com/dtolnay/syn</url>
  </license>
  <license>
    <name>Apache License 2.0: tempfile</name>
    <url>https://github.com/Stebalien/tempfile</url>
  </license>
  <license>
    <name>Apache License 2.0: thiserror</name>
    <url>https://github.com/dtolnay/thiserror</url>
  </license>
  <license>
    <name>Apache License 2.0: thiserror-impl</name>
    <url>https://github.com/dtolnay/thiserror</url>
  </license>
  <license>
    <name>Apache License 2.0: time</name>
    <url>https://github.com/time-rs/time</url>
  </license>
  <license>
    <name>Apache License 2.0: toml</name>
    <url>https://github.com/toml-rs/toml</url>
  </license>
  <license>
    <name>Apache License 2.0: unicase</name>
    <url>https://github.com/seanmonstar/unicase</url>
  </license>
  <license>
    <name>Apache License 2.0: unicode-bidi</name>
    <url>https://github.com/servo/unicode-bidi</url>
  </license>
  <license>
    <name>Apache License 2.0: unicode-ident</name>
    <url>https://github.com/dtolnay/unicode-ident</url>
  </license>
  <license>
    <name>Apache License 2.0: unicode-normalization</name>
    <url>https://github.com/unicode-rs/unicode-normalization</url>
  </license>
  <license>
    <name>Apache License 2.0: url</name>
    <url>https://github.com/servo/rust-url</url>
  </license>
  <license>
    <name>Apache License 2.0: uuid</name>
    <url>https://github.com/uuid-rs/uuid</url>
  </license>
  <license>
    <name>Apache License 2.0: minimal-lexical</name>
    <url>https://github.com/Alexhuszagh/minimal-lexical</url>
  </license>
  <license>
    <name>Apache License 2.0: xshell</name>
    <url>https://github.com/matklad/xshell</url>
<<<<<<< HEAD
  </license>
  <license>
=======
  </license>  <license>
    <name>Apache License 2.0: remove_dir_all</name>
    <url>https://github.com/XAMPPRocky/remove_dir_all.git</url>
  </license>  <license>
>>>>>>> 164b41a5
    <name>Apache License 2.0: getrandom</name>
    <url>https://github.com/rust-random/getrandom</url>
  </license>
  <license>
    <name>Apache License 2.0: adler</name>
    <url>https://github.com/jonas-schievink/adler.git</url>
  </license>
  <license>
    <name>Apache License 2.0: cargo-platform</name>
    <url>https://github.com/rust-lang/cargo</url>
  </license>
  <license>
    <name>Apache License 2.0: fs-err</name>
    <url>https://github.com/andrewhickman/fs-err</url>
  </license>
  <license>
    <name>Apache License 2.0: log</name>
    <url>https://github.com/rust-lang/log</url>
  </license>
  <license>
    <name>Apache License 2.0: remove_dir_all</name>
    <url>https://github.com/XAMPPRocky/remove_dir_all.git</url>
  </license>
  <license>
    <name>Apache License 2.0: android_log-sys</name>
    <url>https://github.com/nercury/android_log-sys-rs</url>
  </license>
  <license>
    <name>Apache License 2.0: android_logger</name>
    <url>https://github.com/Nercury/android_logger-rs</url>
  </license>
  <license>
    <name>Apache License 2.0: askama_shared</name>
    <url>https://github.com/djc/askama</url>
<<<<<<< HEAD
  </license>
  <license>
=======
  </license>  <license>
    <name>Apache License 2.0: chrono</name>
    <url>https://github.com/chronotope/chrono</url>
  </license>  <license>
    <name>Apache License 2.0: fs_at</name>
    <url>https://github.com/rbtcollins/fs_at.git</url>
  </license>  <license>
>>>>>>> 164b41a5
    <name>Apache License 2.0: lmdb-rkv-sys</name>
    <url>https://github.com/mozilla/lmdb-rs.git</url>
  </license>
  <license>
    <name>Apache License 2.0: siphasher</name>
    <url>https://github.com/jedisct1/rust-siphash</url>
  </license>
  <license>
    <name>Apache License 2.0: tinyvec_macros</name>
    <url>https://github.com/Soveu/tinyvec_macros</url>
  </license>
  <license>
    <name>Apache License 2.0: winapi-x86_64-pc-windows-gnu</name>
    <url>https://github.com/retep998/winapi-rs</url>
  </license>
  <license>
    <name>Apache License 2.0: xshell-macros</name>
    <url>https://github.com/matklad/xshell</url>
  </license>
  <license>
    <name>Apache License 2.0: chrono</name>
    <url>https://github.com/chronotope/chrono</url>
  </license>
  <license>
    <name>BSD 2-Clause "Simplified" License: arrayref</name>
    <url>https://github.com/droundy/arrayref</url>
  </license>
  <license>
    <name>MIT License: nom</name>
    <url>https://github.com/Geal/nom</url>
  </license>
  <license>
    <name>MIT License: ordered-float</name>
    <url>https://github.com/reem/rust-ordered-float</url>
  </license>
  <license>
    <name>MIT License: bytes</name>
    <url>https://github.com/tokio-rs/bytes</url>
  </license>
  <license>
    <name>MIT License: weedle2</name>
    <url>https://github.com/mozilla/uniffi-rs</url>
  </license>
  <license>
    <name>MIT License: scroll_derive</name>
    <url>https://github.com/m4b/scroll</url>
<<<<<<< HEAD
  </license>
  <license>
=======
  </license>  <license>
    <name>MIT License: smart-default</name>
    <url>https://github.com/idanarye/rust-smart-default</url>
  </license>  <license>
>>>>>>> 164b41a5
    <name>MIT License: dashmap</name>
    <url>https://github.com/xacrimon/dashmap</url>
  </license>
  <license>
    <name>MIT License: oslog</name>
    <url>https://github.com/steven-joruk/oslog</url>
  </license>
  <license>
    <name>MIT License: sample</name>
    <url>https://crates.io/crates/sample</url>
  </license>
  <license>
    <name>MIT License: cargo_metadata</name>
    <url>https://github.com/oli-obk/cargo_metadata</url>
  </license>
  <license>
    <name>MIT License: is-terminal</name>
    <url>https://github.com/sunfishcode/is-terminal</url>
  </license>
  <license>
    <name>MIT License: byteorder</name>
    <url>https://github.com/BurntSushi/byteorder</url>
  </license>
  <license>
    <name>MIT License: memchr</name>
    <url>https://github.com/BurntSushi/memchr</url>
  </license>
  <license>
    <name>MIT License: termcolor</name>
    <url>https://github.com/BurntSushi/termcolor</url>
  </license>
  <license>
    <name>MIT License: mime_guess</name>
    <url>https://github.com/abonander/mime_guess</url>
<<<<<<< HEAD
  </license>
  <license>
=======
  </license>  <license>
    <name>MIT License: nix</name>
    <url>https://github.com/nix-rust/nix</url>
  </license>  <license>
>>>>>>> 164b41a5
    <name>MIT License: winapi-util</name>
    <url>https://github.com/BurntSushi/winapi-util</url>
  </license>
  <license>
    <name>MIT License: whatsys</name>
    <url>https://github.com/badboy/whatsys</url>
  </license>
  <license>
    <name>MIT License: xshell-venv</name>
    <url>https://github.com/badboy/xshell-venv</url>
  </license>
  <license>
    <name>MIT License: scroll</name>
    <url>https://github.com/m4b/scroll</url>
  </license>
  <license>
    <name>MIT License: goblin</name>
    <url>https://github.com/m4b/goblin</url>
  </license>
  <license>
    <name>MIT License: bincode</name>
    <url>https://github.com/servo/bincode</url>
<<<<<<< HEAD
  </license>
  <license>
=======
  </license>  <license>
    <name>MIT License: byteorder</name>
    <url>https://github.com/BurntSushi/byteorder</url>
  </license>  <license>
    <name>MIT License: memchr</name>
    <url>https://github.com/BurntSushi/memchr</url>
  </license>  <license>
    <name>MIT License: termcolor</name>
    <url>https://github.com/BurntSushi/termcolor</url>
  </license>  <license>
    <name>MIT License: winapi-util</name>
    <url>https://github.com/BurntSushi/winapi-util</url>
  </license>  <license>
>>>>>>> 164b41a5
    <name>Mozilla Public License 2.0: embedded-uniffi-bindgen</name>
    <url>https://crates.io/crates/embedded-uniffi-bindgen</url>
  </license>
  <license>
    <name>Mozilla Public License 2.0: glean-bundle</name>
    <url>https://github.com/mozilla/glean</url>
  </license>
  <license>
    <name>Mozilla Public License 2.0: glean-bundle-android</name>
    <url>https://github.com/mozilla/glean</url>
  </license>
  <license>
    <name>Mozilla Public License 2.0: uniffi</name>
    <url>https://github.com/mozilla/uniffi-rs</url>
  </license>
  <license>
    <name>Mozilla Public License 2.0: uniffi_bindgen</name>
    <url>https://github.com/mozilla/uniffi-rs</url>
  </license>
  <license>
    <name>Mozilla Public License 2.0: uniffi_build</name>
    <url>https://github.com/mozilla/uniffi-rs</url>
  </license>
  <license>
    <name>Mozilla Public License 2.0: uniffi_checksum_derive</name>
    <url>https://github.com/mozilla/uniffi-rs</url>
  </license>
  <license>
    <name>Mozilla Public License 2.0: uniffi_core</name>
    <url>https://github.com/mozilla/uniffi-rs</url>
  </license>
  <license>
    <name>Mozilla Public License 2.0: uniffi_macros</name>
    <url>https://github.com/mozilla/uniffi-rs</url>
  </license>
  <license>
    <name>Mozilla Public License 2.0: uniffi_meta</name>
    <url>https://github.com/mozilla/uniffi-rs</url>
  </license>
  <license>
    <name>Mozilla Public License 2.0: uniffi_testing</name>
    <url>https://github.com/mozilla/uniffi-rs</url>
<<<<<<< HEAD
  </license>
  <license>
    <name>Mozilla Public License 2.0: glean</name>
    <url>https://github.com/mozilla/glean</url>
  </license>
  <license>
    <name>Mozilla Public License 2.0: glean-build</name>
    <url>https://github.com/mozilla/glean</url>
  </license>
  <license>
    <name>Mozilla Public License 2.0: glean-core</name>
    <url>https://github.com/mozilla/glean</url>
  </license>
  <license>
    <name>Mozilla Public License 2.0: zeitstempel</name>
    <url>https://github.com/badboy/zeitstempel</url>
  </license>
</licenses>
=======
  </license>  <license>
    <name>Mozilla Public License 2.0: glean</name>
    <url>https://github.com/mozilla/glean</url>
  </license>  <license>
    <name>Mozilla Public License 2.0: glean-build</name>
    <url>https://github.com/mozilla/glean</url>
  </license>  <license>
    <name>Mozilla Public License 2.0: glean-core</name>
    <url>https://github.com/mozilla/glean</url>
  </license>  <license>
    <name>Mozilla Public License 2.0: zeitstempel</name>
    <url>https://github.com/badboy/zeitstempel</url>
  </license>  <license>
    <name>Unicode License Agreement - Data Files and Software (2016): unicode-ident</name>
    <url>https://github.com/dtolnay/unicode-ident</url>
  </license></licenses>
>>>>>>> 164b41a5
<|MERGE_RESOLUTION|>--- conflicted
+++ resolved
@@ -23,38 +23,25 @@
   <license>
     <name>Apache License 2.0: tinyvec</name>
     <url>https://github.com/Lokathor/tinyvec</url>
-<<<<<<< HEAD
-  </license>
-  <license>
+  </license>  <license>
+    <name>Apache License 2.0: normpath</name>
+    <url>https://github.com/dylni/normpath</url>
+  </license>  <license>
     <name>Apache License 2.0: windows-sys</name>
     <url>https://github.com/microsoft/windows-rs</url>
-  </license>
-  <license>
+  </license>  <license>
+    <name>Apache License 2.0: windows-sys</name>
+    <url>https://github.com/microsoft/windows-rs</url>
+  </license>  <license>
+    <name>Apache License 2.0: windows-targets</name>
+    <url>https://github.com/microsoft/windows-rs</url>
+  </license>  <license>
     <name>Apache License 2.0: windows_x86_64_gnu</name>
     <url>https://github.com/microsoft/windows-rs</url>
-  </license>
-  <license>
-=======
-  </license>  <license>
-    <name>Apache License 2.0: normpath</name>
-    <url>https://github.com/dylni/normpath</url>
-  </license>  <license>
-    <name>Apache License 2.0: windows-sys</name>
-    <url>https://github.com/microsoft/windows-rs</url>
-  </license>  <license>
-    <name>Apache License 2.0: windows-sys</name>
-    <url>https://github.com/microsoft/windows-rs</url>
-  </license>  <license>
-    <name>Apache License 2.0: windows-targets</name>
-    <url>https://github.com/microsoft/windows-rs</url>
-  </license>  <license>
-    <name>Apache License 2.0: windows_x86_64_gnu</name>
-    <url>https://github.com/microsoft/windows-rs</url>
   </license>  <license>
     <name>Apache License 2.0: cvt</name>
     <url>https://github.com/marmistrz/cvt</url>
   </license>  <license>
->>>>>>> 164b41a5
     <name>Apache License 2.0: ryu</name>
     <url>https://github.com/dtolnay/ryu</url>
   </license>
@@ -85,25 +72,16 @@
   <license>
     <name>Apache License 2.0: askama_escape</name>
     <url>https://github.com/djc/askama</url>
-<<<<<<< HEAD
-  </license>
-  <license>
+  </license>  <license>
+    <name>Apache License 2.0: aligned</name>
+    <url>https://github.com/japaric/aligned</url>
+  </license>  <license>
     <name>Apache License 2.0: anyhow</name>
     <url>https://github.com/dtolnay/anyhow</url>
-  </license>
-  <license>
-=======
-  </license>  <license>
-    <name>Apache License 2.0: aligned</name>
-    <url>https://github.com/japaric/aligned</url>
-  </license>  <license>
-    <name>Apache License 2.0: anyhow</name>
-    <url>https://github.com/dtolnay/anyhow</url>
   </license>  <license>
     <name>Apache License 2.0: as-slice</name>
     <url>https://github.com/japaric/as-slice</url>
   </license>  <license>
->>>>>>> 164b41a5
     <name>Apache License 2.0: bitflags</name>
     <url>https://github.com/bitflags/bitflags</url>
   </license>
@@ -114,15 +92,10 @@
   <license>
     <name>Apache License 2.0: cfg-if</name>
     <url>https://github.com/alexcrichton/cfg-if</url>
-<<<<<<< HEAD
-  </license>
-  <license>
-=======
   </license>  <license>
     <name>Apache License 2.0: cfg-if</name>
     <url>https://github.com/alexcrichton/cfg-if</url>
   </license>  <license>
->>>>>>> 164b41a5
     <name>Apache License 2.0: crossbeam-channel</name>
     <url>https://github.com/crossbeam-rs/crossbeam</url>
   </license>
@@ -133,19 +106,10 @@
   <license>
     <name>Apache License 2.0: env_logger</name>
     <url>https://github.com/rust-cli/env_logger/</url>
-<<<<<<< HEAD
-  </license>
-  <license>
+  </license>  <license>
     <name>Apache License 2.0: errno</name>
     <url>https://github.com/lambda-fairy/rust-errno</url>
-  </license>
-  <license>
-=======
-  </license>  <license>
-    <name>Apache License 2.0: errno</name>
-    <url>https://github.com/lambda-fairy/rust-errno</url>
-  </license>  <license>
->>>>>>> 164b41a5
+  </license>  <license>
     <name>Apache License 2.0: fastrand</name>
     <url>https://github.com/smol-rs/fastrand</url>
   </license>
@@ -252,15 +216,10 @@
   <license>
     <name>Apache License 2.0: serde_json</name>
     <url>https://github.com/serde-rs/json</url>
-<<<<<<< HEAD
-  </license>
-  <license>
-=======
   </license>  <license>
     <name>Apache License 2.0: stable_deref_trait</name>
     <url>https://github.com/storyyeller/stable_deref_trait</url>
   </license>  <license>
->>>>>>> 164b41a5
     <name>Apache License 2.0: syn</name>
     <url>https://github.com/dtolnay/syn</url>
   </license>
@@ -315,15 +274,10 @@
   <license>
     <name>Apache License 2.0: xshell</name>
     <url>https://github.com/matklad/xshell</url>
-<<<<<<< HEAD
-  </license>
-  <license>
-=======
   </license>  <license>
     <name>Apache License 2.0: remove_dir_all</name>
     <url>https://github.com/XAMPPRocky/remove_dir_all.git</url>
   </license>  <license>
->>>>>>> 164b41a5
     <name>Apache License 2.0: getrandom</name>
     <url>https://github.com/rust-random/getrandom</url>
   </license>
@@ -358,10 +312,6 @@
   <license>
     <name>Apache License 2.0: askama_shared</name>
     <url>https://github.com/djc/askama</url>
-<<<<<<< HEAD
-  </license>
-  <license>
-=======
   </license>  <license>
     <name>Apache License 2.0: chrono</name>
     <url>https://github.com/chronotope/chrono</url>
@@ -369,7 +319,6 @@
     <name>Apache License 2.0: fs_at</name>
     <url>https://github.com/rbtcollins/fs_at.git</url>
   </license>  <license>
->>>>>>> 164b41a5
     <name>Apache License 2.0: lmdb-rkv-sys</name>
     <url>https://github.com/mozilla/lmdb-rs.git</url>
   </license>
@@ -416,15 +365,10 @@
   <license>
     <name>MIT License: scroll_derive</name>
     <url>https://github.com/m4b/scroll</url>
-<<<<<<< HEAD
-  </license>
-  <license>
-=======
   </license>  <license>
     <name>MIT License: smart-default</name>
     <url>https://github.com/idanarye/rust-smart-default</url>
   </license>  <license>
->>>>>>> 164b41a5
     <name>MIT License: dashmap</name>
     <url>https://github.com/xacrimon/dashmap</url>
   </license>
@@ -459,15 +403,10 @@
   <license>
     <name>MIT License: mime_guess</name>
     <url>https://github.com/abonander/mime_guess</url>
-<<<<<<< HEAD
-  </license>
-  <license>
-=======
   </license>  <license>
     <name>MIT License: nix</name>
     <url>https://github.com/nix-rust/nix</url>
   </license>  <license>
->>>>>>> 164b41a5
     <name>MIT License: winapi-util</name>
     <url>https://github.com/BurntSushi/winapi-util</url>
   </license>
@@ -490,10 +429,6 @@
   <license>
     <name>MIT License: bincode</name>
     <url>https://github.com/servo/bincode</url>
-<<<<<<< HEAD
-  </license>
-  <license>
-=======
   </license>  <license>
     <name>MIT License: byteorder</name>
     <url>https://github.com/BurntSushi/byteorder</url>
@@ -507,7 +442,6 @@
     <name>MIT License: winapi-util</name>
     <url>https://github.com/BurntSushi/winapi-util</url>
   </license>  <license>
->>>>>>> 164b41a5
     <name>Mozilla Public License 2.0: embedded-uniffi-bindgen</name>
     <url>https://crates.io/crates/embedded-uniffi-bindgen</url>
   </license>
@@ -550,26 +484,6 @@
   <license>
     <name>Mozilla Public License 2.0: uniffi_testing</name>
     <url>https://github.com/mozilla/uniffi-rs</url>
-<<<<<<< HEAD
-  </license>
-  <license>
-    <name>Mozilla Public License 2.0: glean</name>
-    <url>https://github.com/mozilla/glean</url>
-  </license>
-  <license>
-    <name>Mozilla Public License 2.0: glean-build</name>
-    <url>https://github.com/mozilla/glean</url>
-  </license>
-  <license>
-    <name>Mozilla Public License 2.0: glean-core</name>
-    <url>https://github.com/mozilla/glean</url>
-  </license>
-  <license>
-    <name>Mozilla Public License 2.0: zeitstempel</name>
-    <url>https://github.com/badboy/zeitstempel</url>
-  </license>
-</licenses>
-=======
   </license>  <license>
     <name>Mozilla Public License 2.0: glean</name>
     <url>https://github.com/mozilla/glean</url>
@@ -586,4 +500,3 @@
     <name>Unicode License Agreement - Data Files and Software (2016): unicode-ident</name>
     <url>https://github.com/dtolnay/unicode-ident</url>
   </license></licenses>
->>>>>>> 164b41a5
