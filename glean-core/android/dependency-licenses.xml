--- conflicted
+++ resolved
@@ -61,16 +61,11 @@
     <name>Apache License 2.0: android-tzdata</name>
     <url>https://github.com/RumovZ/android-tzdata</url>
   </license>  <license>
-<<<<<<< HEAD
-    <name>Apache License 2.0: rinja</name>
-    <url>https://github.com/rinja-rs/rinja</url>
-=======
     <name>Apache License 2.0: askama</name>
     <url>https://github.com/askama-rs/askama</url>
   </license>  <license>
     <name>Apache License 2.0: askama_derive</name>
     <url>https://github.com/askama-rs/askama</url>
->>>>>>> 3f3c3d7d
   </license>  <license>
     <name>Apache License 2.0: askama_parser</name>
     <url>https://github.com/askama-rs/askama</url>
@@ -147,12 +142,6 @@
     <name>Apache License 2.0: malloc_size_of_derive</name>
     <url>https://github.com/bholley/malloc_size_of_derive</url>
   </license>  <license>
-<<<<<<< HEAD
-    <name>Apache License 2.0: mime</name>
-    <url>https://github.com/hyperium/mime</url>
-  </license>  <license>
-=======
->>>>>>> 3f3c3d7d
     <name>Apache License 2.0: num-traits</name>
     <url>https://github.com/rust-num/num-traits</url>
   </license>  <license>
