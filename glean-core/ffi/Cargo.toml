--- conflicted
+++ resolved
@@ -1,10 +1,6 @@
 [package]
 name = "glean-ffi"
-<<<<<<< HEAD
-version = "24.1.0"
-=======
 version = "24.2.0"
->>>>>>> b40f2536
 authors = ["Jan-Erik Rediger <jrediger@mozilla.com>", "The Glean Team <glean-team@mozilla.com>"]
 description = "FFI layer for Glean, a modern Telemetry library"
 repository = "https://github.com/mozilla/glean"
@@ -38,11 +34,7 @@
 
 [dependencies.glean-core]
 path = ".."
-<<<<<<< HEAD
-version = "24.1.0"
-=======
 version = "24.2.0"
->>>>>>> b40f2536
 
 [target.'cfg(target_os = "android")'.dependencies]
 android_logger = { version = "0.8.6", default-features = false }
