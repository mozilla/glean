[package]
name = "glean-preview"
version = "0.0.5"
authors = ["Jan-Erik Rediger <jrediger@mozilla.com>", "The Glean Team <glean-team@mozilla.com>"]
description = "Nice Glean SDK Rust API"
repository = "https://github.com/mozilla/glean"
readme = "README.md"
license = "MPL-2.0"
edition = "2018"
keywords = ["telemetry", "glean"]
include = [
  "README.md",
  "LICENSE",
  "CHANGELOG.md",
  "src/**/*",
  "tests/**/*",
  "Cargo.toml",
]

[badges]
circle-ci = { repository = "mozilla/glean", branch = "master" }
maintenance = { status = "actively-developed" }

[dependencies.glean-core]
path = ".."
<<<<<<< HEAD
version = "30.1.0"
=======
version = "31.0.0"
>>>>>>> 62eed938

[dependencies]
once_cell = "1.2.0"

[dev-dependencies]
env_logger = { version = "0.7.1", default-features = false, features = ["termcolor", "atty", "humantime"] }
tempfile = "3.1.0"
log = "0.4.8"
jsonschema-valid = "0.3.0"
serde_json = "1.0.44"<|MERGE_RESOLUTION|>--- conflicted
+++ resolved
@@ -23,11 +23,7 @@
 
 [dependencies.glean-core]
 path = ".."
-<<<<<<< HEAD
-version = "30.1.0"
-=======
 version = "31.0.0"
->>>>>>> 62eed938
 
 [dependencies]
 once_cell = "1.2.0"
