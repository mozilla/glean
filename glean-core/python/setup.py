# This Source Code Form is subject to the terms of the Mozilla Public
# License, v. 2.0. If a copy of the MPL was not distributed with this
# file, You can obtain one at http://mozilla.org/MPL/2.0/.

"""The setup script."""

# setuptools must be imported first
from setuptools import setup, Distribution, find_packages
from setuptools.command.install import install

from distutils.command.build import build as _build
import os
import re
import shutil
import subprocess
import sys

import wheel.bdist_wheel


# Workaround for the system-installed setuptools on macOS. That version wants
# to write bytecode files to locations that violate the sandbox, with this
# message:
#
#   The package setup script has attempted to modify files on your system
#   that are not within the EasyInstall build area, and has been aborted.
#
#   This package cannot be safely installed by EasyInstall, and may not
#   support alternate installation locations even if you run its setup
#   script by hand.  Please inform the package's author and the EasyInstall
#   maintainers to find out if a fix or workaround is available.
#
# See https://bugzilla.mozilla.org/1679370
sys.dont_write_bytecode = True


if sys.version_info < (3, 6):
    print("glean requires at least Python 3.6", file=sys.stderr)
    sys.exit(1)

from pathlib import Path  # noqa

# Path to the directory containing this file
PYTHON_ROOT = Path(__file__).parent.absolute()

# Relative path to this directory from cwd.
FROM_TOP = PYTHON_ROOT.relative_to(Path.cwd())

# Path to the root of the git checkout
SRC_ROOT = PYTHON_ROOT.parents[1]

with (SRC_ROOT / "README.md").open() as readme_file:
    readme = readme_file.read()

with (SRC_ROOT / "CHANGELOG.md").open() as history_file:
    history = history_file.read()

# glean version. Automatically updated by the bin/prepare_release.sh script
<<<<<<< HEAD
version = "50.1.1"
=======
version = "50.1.2"
>>>>>>> bdb98ec1

requirements = [
    "cffi>=1.13.0",
    "glean_parser==6.1.1",
]

setup_requirements = ["cffi>=1.13.0"]

# The environment variable `GLEAN_BUILD_VARIANT` can be set to `debug` or `release`
buildvariant = os.environ.get("GLEAN_BUILD_VARIANT", "debug")


class BinaryDistribution(Distribution):
    def is_pure(self):
        return False

    def has_ext_modules(self):
        return True


def macos_compat(target):
    if target.startswith("aarch64-"):
        return "11.0"
    return "10.7"


# The logic for specifying wheel tags in setuptools/wheel is very complex, hard
# to override, and is really meant for extensions that are compiled against
# libpython.so, not this case where we have a fairly portable Rust-compiled
# binary that should work across a number of Python versions. Therefore, we
# just skip all of its logic be overriding the `get_tag` method with something
# simple that only handles the cases we need.
class bdist_wheel(wheel.bdist_wheel.bdist_wheel):
    def get_tag(self):
        cpu, _, __ = target.partition("-")
        impl, abi_tag = "cp36", "abi3"
        if "-linux" in target:
            plat_name = f"linux_{cpu}"
        elif "-darwin" in target:
            compat = macos_compat(target).replace(".", "_")
            if cpu == "aarch64":
                cpu = "arm64"
            plat_name = f"macosx_{compat}_{cpu}"
        elif "-windows" in target:
            impl, abi_tag = "py3", "none"
            if cpu == "i686":
                plat_name = "win32"
            elif cpu == "x86_64":
                plat_name = "win_amd64"
            else:
                raise ValueError("Unsupported Windows platform")
        else:
            # Keep local wheel build on BSD/etc. working
            _, __, plat_name = super().get_tag()

        return (impl, abi_tag, plat_name)


class InstallPlatlib(install):
    def finalize_options(self):
        install.finalize_options(self)
        if self.distribution.has_ext_modules():
            self.install_lib = self.install_platlib


def get_rustc_info():
    """
    Get the rustc info from `rustc --version --verbose`, parsed into a
    dictionary.
    """
    regex = re.compile(r"(?P<key>[^:]+)(: *(?P<value>\S+))")

    output = subprocess.check_output(["rustc", "--version", "--verbose"])

    data = {}
    for line in output.decode("utf-8").splitlines():
        match = regex.match(line)
        if match:
            d = match.groupdict()
            data[d["key"]] = d["value"]

    return data


target = os.environ.get("GLEAN_BUILD_TARGET")
if not target:
    target = get_rustc_info()["host"]


if "-darwin" in target:
    shared_object = "libglean_ffi.dylib"
elif "-windows" in target:
    shared_object = "glean_ffi.dll"
else:
    # Anything else must be an ELF platform - Linux, *BSD, Solaris/illumos
    shared_object = "libglean_ffi.so"


class build(_build):
    def run(self):
        try:
            # Use `check_output` to suppress output
            subprocess.check_output(["cargo"])
        except subprocess.CalledProcessError:
            print("Install Rust and Cargo through Rustup: https://rustup.rs/.")
            print(
                "Need help installing the glean_sdk? https://github.com/mozilla/glean/#contact"
            )
            sys.exit(1)

        env = os.environ.copy()

        # For `musl`-based targets (e.g. Alpine Linux), we need to set a flag
        # to produce a shared object Python extension.
        if "-musl" in target:
            env["RUSTFLAGS"] = (
                env.get("RUSTFLAGS", "") + " -C target-feature=-crt-static"
            )
        if target == "i686-pc-windows-gnu":
            env["RUSTFLAGS"] = env.get("RUSTFLAGS", "") + " -C panic=abort"

        command = [
            "cargo",
            "build",
            "--package",
            "glean-bundle",
            "--target",
            target,
            "--features",
            "rkv-safe-mode",
        ]
        if buildvariant != "debug":
            command.append(f"--{buildvariant}")

        if "-darwin" in target:
            env["MACOSX_DEPLOYMENT_TARGET"] = macos_compat(target)

        subprocess.check_call(command, cwd=SRC_ROOT / "glean-core", env=env)
        shutil.copyfile(
            SRC_ROOT / "target" / target / buildvariant / shared_object,
            PYTHON_ROOT / "glean" / shared_object,
        )

        command = [
            "cargo",
            "uniffi-bindgen",
            "generate",
            "glean-core/src/glean.udl",
            "--language",
            "python",
            "--out-dir",
            SRC_ROOT / "target",
        ]
        subprocess.check_call(command, cwd=SRC_ROOT, env=env)
        shutil.copyfile(
            SRC_ROOT / "target" / "glean.py", PYTHON_ROOT / "glean" / "_uniffi.py"
        )

        shutil.copyfile(
            PYTHON_ROOT.parent / "metrics.yaml", PYTHON_ROOT / "glean" / "metrics.yaml"
        )
        shutil.copyfile(
            PYTHON_ROOT.parent / "pings.yaml", PYTHON_ROOT / "glean" / "pings.yaml"
        )

        return _build.run(self)


setup(
    author="The Glean Team",
    author_email="glean-team@mozilla.com",
    classifiers=[
        "Intended Audience :: Developers",
        "Natural Language :: English",
        "Programming Language :: Python :: 3",
        "Programming Language :: Python :: 3.6",
        "Programming Language :: Python :: 3.7",
        "Programming Language :: Python :: 3.8",
        "Programming Language :: Python :: 3.9",
    ],
    description="Mozilla's Glean Telemetry SDK: The Machine that Goes 'Ping!'",
    install_requires=requirements,
    long_description=readme + "\n\n" + history,
    long_description_content_type="text/markdown",
    include_package_data=True,
    keywords="glean",
    name="glean-sdk",
    version=version,
    packages=[
        "glean",
        "glean._subprocess",
        "glean.metrics",
        "glean.net",
        "glean.testing",
    ],
    package_dir={
        "glean": FROM_TOP / "glean",
        "glean._subprocess": FROM_TOP / "glean" / "_subprocess",
        "glean.metrics": FROM_TOP / "glean" / "metrics",
        "glean.net": FROM_TOP / "glean" / "net",
        "glean.testing": FROM_TOP / "glean" / "testing",
    },
    setup_requires=[],
    url="https://github.com/mozilla/glean",
    zip_safe=False,
    package_data={"glean": [shared_object, "metrics.yaml", "pings.yaml"]},
    distclass=BinaryDistribution,
    cmdclass={"install": InstallPlatlib, "bdist_wheel": bdist_wheel, "build": build},
)<|MERGE_RESOLUTION|>--- conflicted
+++ resolved
@@ -56,11 +56,7 @@
     history = history_file.read()
 
 # glean version. Automatically updated by the bin/prepare_release.sh script
-<<<<<<< HEAD
-version = "50.1.1"
-=======
 version = "50.1.2"
->>>>>>> bdb98ec1
 
 requirements = [
     "cffi>=1.13.0",
