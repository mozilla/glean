--- conflicted
+++ resolved
@@ -56,11 +56,7 @@
     history = history_file.read()
 
 # glean version. Automatically updated by the bin/prepare_release.sh script
-<<<<<<< HEAD
-version = "51.8.1"
-=======
 version = "51.8.2"
->>>>>>> 5da8d030
 
 requirements = [
     "semver>=2.13.0",
