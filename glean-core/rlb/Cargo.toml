--- conflicted
+++ resolved
@@ -1,10 +1,6 @@
 [package]
 name = "glean"
-<<<<<<< HEAD
-version = "65.0.1"
-=======
 version = "65.0.2"
->>>>>>> bb0af369
 authors = ["Jan-Erik Rediger <jrediger@mozilla.com>", "The Glean Team <glean-team@mozilla.com>"]
 description = "Glean SDK Rust language bindings"
 repository = "https://github.com/mozilla/glean"
@@ -27,11 +23,7 @@
 
 [dependencies.glean-core]
 path = ".."
-<<<<<<< HEAD
-version = "65.0.1"
-=======
 version = "65.0.2"
->>>>>>> bb0af369
 
 [dependencies]
 crossbeam-channel = "0.5"
