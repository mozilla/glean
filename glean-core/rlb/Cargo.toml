--- conflicted
+++ resolved
@@ -1,10 +1,6 @@
 [package]
 name = "glean"
-<<<<<<< HEAD
-version = "66.0.0"
-=======
 version = "66.0.1"
->>>>>>> 4d0cc3e7
 authors = ["Jan-Erik Rediger <jrediger@mozilla.com>", "The Glean Team <glean-team@mozilla.com>"]
 description = "Glean SDK Rust language bindings"
 repository = "https://github.com/mozilla/glean"
@@ -27,11 +23,7 @@
 
 [dependencies.glean-core]
 path = ".."
-<<<<<<< HEAD
-version = "66.0.0"
-=======
 version = "66.0.1"
->>>>>>> 4d0cc3e7
 
 [dependencies]
 crossbeam-channel = "0.5"
