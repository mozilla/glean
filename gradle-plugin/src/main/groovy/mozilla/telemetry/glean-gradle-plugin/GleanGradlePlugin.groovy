--- conflicted
+++ resolved
@@ -548,11 +548,7 @@
     void apply(Project project) {
         isOffline = project.gradle.startParameter.offline
 
-<<<<<<< HEAD
-        project.ext.glean_version = "64.1.1"
-=======
         project.ext.glean_version = "64.2.0"
->>>>>>> 35fb3687
         def parserVersion = gleanParserVersion(project)
 
         // Print the required glean_parser version to the console. This is
