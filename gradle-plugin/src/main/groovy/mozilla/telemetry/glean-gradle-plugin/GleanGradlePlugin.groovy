--- conflicted
+++ resolved
@@ -548,11 +548,7 @@
     void apply(Project project) {
         isOffline = project.gradle.startParameter.offline
 
-<<<<<<< HEAD
-        project.ext.glean_version = "65.1.1"
-=======
         project.ext.glean_version = "65.2.0"
->>>>>>> 515d396d
         def parserVersion = gleanParserVersion(project)
 
         // Print the required glean_parser version to the console. This is
