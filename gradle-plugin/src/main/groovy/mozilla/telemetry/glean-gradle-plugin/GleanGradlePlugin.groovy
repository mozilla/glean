/* This Source Code Form is subject to the terms of the Mozilla Public
 * License, v. 2.0. If a copy of the MPL was not distributed with this
 * file, You can obtain one at http://mozilla.org/MPL/2.0/. */

import org.apache.tools.ant.taskdefs.condition.Os
import org.gradle.api.GradleException
import org.gradle.api.Plugin
import org.gradle.api.Project
import org.gradle.api.Task
import org.gradle.api.artifacts.transform.TransformAction
import org.gradle.api.artifacts.transform.TransformParameters
import org.gradle.api.artifacts.transform.TransformOutputs
import org.gradle.api.artifacts.transform.InputArtifact
import org.gradle.api.provider.Provider
import org.gradle.api.file.FileSystemLocation
import org.gradle.api.artifacts.ComponentMetadataRule
import org.gradle.api.artifacts.ComponentMetadataContext
import org.gradle.api.artifacts.component.ModuleComponentIdentifier
import org.gradle.api.internal.artifacts.ArtifactAttributes
import org.gradle.api.tasks.Exec
import org.gradle.api.tasks.TaskProvider

import groovy.transform.CompileStatic

import java.util.concurrent.Semaphore

// The suppression "GrPackage" is needed below since Android Studio wants this file to have
// a package name, but adding one causes the build to fail with:
//    "'.../GleanGradlePlugin.groovy' should not contain a package statement"
// due to how this file is included directly in the local build.

/*
 * A helper class to extract metrics.yaml files from AAR files.
 */
@SuppressWarnings("GrPackage")
abstract class GleanMetricsYamlTransform implements TransformAction<TransformParameters.None> {
    @InputArtifact
    abstract Provider<FileSystemLocation> getInputArtifact()

    @Override
    void transform(TransformOutputs outputs) {
        def file = inputArtifact.get().asFile
        def f = new File(file, "metrics.yaml")
        if (f.exists()) {
            outputs.file(f)
        }
    }
}

@SuppressWarnings("GrPackage")
class GleanPlugin implements Plugin<Project> {
    // The version of glean_parser to install from PyPI.
    private String GLEAN_PARSER_VERSION = "18.0"
    // The version of Miniconda is explicitly specified.
    // Miniconda3-4.5.12 is known to not work on Windows.
    private String MINICONDA_VERSION = "24.3.0-0"

    private String TASK_NAME_PREFIX = "gleanGenerateMetrics"

    private Semaphore bootstrapMinicondaSemaphore = new Semaphore(1)

    /* This script runs a given Python module as a "main" module, like
     * `python -m module`. However, it first checks that the installed
     * package is at the desired version, and if not, upgrades it using `pip`.
     *
     * Note: Groovy doesn't support embedded " in multi-line strings, so care
     * should be taken to use ' everywhere in this code snippet.
     */
    String runPythonScript = """
import importlib
import subprocess
import sys
offline = sys.argv[1] == 'offline'
module_name = sys.argv[2]
expected_version = sys.argv[3]
try:
    module = importlib.import_module(module_name)
except ImportError:
    found_version = None
else:
    found_version = getattr(module, '__version__')

if not offline:
    # When running in online mode, we always install.
    # If it is installed this is essentially a no-op,
    # otherwise it installs/upgrades.
    if 'git' in expected_version:
        target=expected_version
    else:
        target=f'{module_name}~={expected_version}'

    subprocess.check_call([
        sys.executable,
        '-m',
        'pip',
        'install',
        '--upgrade',
        target
    ])
else:
    error_text = f'''
    Using Python environment at {sys.executable},
    expected glean_parser version ~={expected_version}, found {found_version}.
    Please remove the Python environment, then prepare the package wheels for use:

      mkdir -p glean-wheels
      cd glean-wheels
      pip download glean_parser~={expected_version}
    '''

    if found_version is None:
        print(error_text)
        sys.exit(1)
    else:
        # We check MAJOR.MINOR only
        expected_ver = expected_version.split('.')
        expected_maj, expected_min = int(expected_ver[0]), int(expected_ver[1])
        current_ver = found_version.split('.')
        current_maj, current_min = int(current_ver[0]), int(current_ver[1])

        if current_maj > expected_maj or current_maj < expected_maj or (current_maj == expected_maj and current_min < expected_min):
            print(error_text)
            sys.exit(1)
try:
    subprocess.check_call([
        sys.executable,
        '-m',
        module_name
    ] + sys.argv[4:])
except:
    # We don't need to show a traceback in this helper script.
    # Only the output of the subprocess is interesting.
    sys.exit(1)
"""

    // Are we doing an offline build (by passing `--offline` to `./gradle`)?
    private Boolean isOffline

    static File getPythonCommand(File envDir, boolean isOffline) {
        // Note that the command line is OS dependant: on linux/mac is Miniconda3/bin/python.
        if (Os.isFamily(Os.FAMILY_WINDOWS)) {
            if (isOffline) {
                return new File(envDir, "Scripts\\python")
            } else {
                return new File(envDir, "python")
            }
        }

        return new File(envDir, "bin/python")
    }

    /*
     * Get the list of metrics.yaml and pings.yaml files we should use.
     */
    static def getYamlFiles(Project project) {
        if (project.ext.has("gleanYamlFiles")) {
            return project.ext.gleanYamlFiles
        } else {
            return [
                "${project.projectDir}/metrics.yaml",
                "${project.projectDir}/pings.yaml",
                "${project.projectDir}/tags.yaml"
            ]
        }
    }

    /*
     * Adds tasks that generates the Glean metrics API for a project.
     */
    def setupTasks(Project project, File envDir, boolean isApplication, String parserVersion) {
        return { variant ->
            // Get the name of the package as if it were to be used in the R or BuildConfig
            // files. This is required since applications can define different application ids
            // depending on the variant type: the generated API definitions don't need to be
            // different due to that.
            def namespaceProvider = variant.getGenerateBuildConfigProvider().map({ p -> "namespace=${p.namespace.get()}.GleanMetrics" })
            def sourceOutputDir = "${project.buildDir}/generated/source/glean/${variant.dirName}/kotlin"

            def generateKotlinAPI = project.task("${TASK_NAME_PREFIX}SourceFor${variant.name.capitalize()}", type: Exec) {
                description = "Generate the Kotlin code for the Metrics API"

                if (project.ext.has("allowMetricsFromAAR")) {
                    // This is sufficiently lazy to be valid at configuration time.  See the model at
                    // https://github.com/google/protobuf-gradle-plugin/blob/6d99a421c8d15710045e4e8d31a3af6cb0cc3b70/src/main/groovy/com/google/protobuf/gradle/ProtobufPlugin.groovy#L270-L277
                    inputs.files variant.compileConfiguration.incoming.artifactView {
                        attributes {
                            it.attribute(ArtifactAttributes.ARTIFACT_FORMAT, 'glean-metrics-yaml')
                        }
                    }.files
                }

                // Add local registry files as input to this task. They will be turned
                // into `arg`s later.
                for (String item : getYamlFiles(project)) {
                    if (project.file(item).exists()) {
                        inputs.file item
                    }
                }

                outputs.dir sourceOutputDir

                workingDir project.rootDir
                commandLine getPythonCommand(envDir, isOffline)

                def gleanNamespace = "mozilla.components.service.glean"
                if (project.ext.has("gleanNamespace")) {
                    gleanNamespace = project.ext.get("gleanNamespace")
                }

                args "-c"
                args runPythonScript
                args isOffline ? "offline" : "online"
                args "glean_parser"
                args parserVersion
                args "translate"
                args "--allow-missing-files"
                args "-f"
                args "kotlin"
                args "-o"
                args "$sourceOutputDir"
                args "-s"
                args "glean_namespace=$gleanNamespace"

                // If we're building the Glean library itself (rather than an
                // application using Glean) pass the --allow-reserved flag so we can
                // use metrics in the "glean..." category
                if (project.ext.has("allowGleanInternal")) {
                    args "--allow-reserved"
                }

                // Only generate build info for applications, not for libraries.
                // From android-gradle 7.0 on the `VERSION_CODE` and `VERSION_NAME` fields
                // are not set for libraries anymore
                if (!isApplication) {
                    args "-s"
                    args "with_buildinfo=false"
                } else {
                    // For applications check if they overwrote the build date.
                    if (project.ext.has("gleanBuildDate")) {
                        args "-s"
                        args "build_date=${project.ext.get("gleanBuildDate")}"
                    }
                }

                // Enable expiration by major version, if a major version is provided.
                if (project.ext.has("gleanExpireByVersion")) {
                    args "--expire-by-version=${project.ext.get("gleanExpireByVersion")}"
                }

                doFirst {

                    args "-s"
                    args namespaceProvider.get().toString()

                    // Add the potential 'metrics.yaml' files at evaluation-time, rather than
                    // configuration-time. Otherwise the Gradle build will fail.
                    inputs.files.forEach { file ->
                        logger.lifecycle("Glean SDK - generating API from ${file.path}")
                        args file.path
                    }
                }

                // Only show the output if something went wrong.
                ignoreExitValue = true
                standardOutput = System.out
                errorOutput = System.err
                doLast {
                    if (executionResult.get().exitValue != 0) {
                        throw new GradleException("Glean code generation failed.\n\n${standardOutput.toString()}")
                    }
                }
            }

            def generateGleanMetricsDocs = project.task("${TASK_NAME_PREFIX}DocsFor${variant.name.capitalize()}", type: Exec) {
                description = "Generate the Markdown docs for the collected metrics"

                def gleanDocsDirectory = "${project.projectDir}/docs"
                if (project.ext.has("gleanDocsDirectory")) {
                    gleanDocsDirectory = project.ext.get("gleanDocsDirectory")
                }

                if (project.ext.has("allowMetricsFromAAR")) {
                    // This is sufficiently lazy to be valid at configuration time.  See the model at
                    // https://github.com/google/protobuf-gradle-plugin/blob/6d99a421c8d15710045e4e8d31a3af6cb0cc3b70/src/main/groovy/com/google/protobuf/gradle/ProtobufPlugin.groovy#L270-L277
                    inputs.files variant.compileConfiguration.incoming.artifactView {
                        attributes {
                            it.attribute(ArtifactAttributes.ARTIFACT_FORMAT, 'glean-metrics-yaml')
                        }
                    }.files
                }

                // Add local registry files as input to this task. They will be turned
                // into `arg`s later.
                for (String item : getYamlFiles(project)) {
                    if (project.file(item).exists()) {
                        inputs.file item
                    }
                }

                outputs.dir gleanDocsDirectory
                workingDir project.rootDir
                commandLine getPythonCommand(envDir, isOffline)

                args "-c"
                args runPythonScript
                args isOffline ? "offline" : "online"
                args "glean_parser"
                args parserVersion
                args "translate"
                args "--allow-missing-files"
                args "-f"
                args "markdown"
                args "-o"
                args gleanDocsDirectory

                // If we're building the Glean library itself (rather than an
                // application using Glean) pass the --allow-reserved flag so we can
                // use metrics in the "glean..." category
                if (project.ext.has("allowGleanInternal")) {
                    args "--allow-reserved"
                }

                // Enable expiration by major version, if a major version is provided.
                if (project.ext.has("gleanExpireByVersion")) {
                    args "--expire-by-version=${project.ext.get("gleanExpireByVersion")}"
                }

                doFirst {
                    // Add the potential 'metrics.yaml' files at evaluation-time, rather than
                    // configuration-time. Otherwise the Gradle build will fail.
                    inputs.files.forEach{ file ->
                        project.logger.lifecycle("Glean SDK - generating docs for ${file.path} in $gleanDocsDirectory")
                        args file.path
                    }
                }

                // Only show the output if something went wrong.
                ignoreExitValue = true
                standardOutput = new ByteArrayOutputStream()
                errorOutput = standardOutput
                doLast {
                    if (executionResult.get().exitValue != 0) {
                        throw new GradleException("Glean documentation generation failed.\n\n${standardOutput.toString()}")
                    }
                }
            }

            // Only attach the generation task if the metrics file is available or we're requested
            // to fetch them from AAR files. We don't need to fail hard otherwise, as some 3rd party
            // project might just want metrics included in Glean and nothing more.
            def yamlFileExists = false
            for (String item : getYamlFiles(project)) {
                if (project.file(item).exists()) {
                    yamlFileExists = true
                    break
                }
            }

            if (yamlFileExists
                || project.ext.has("allowMetricsFromAAR")) {
                // Generate the metrics docs, if requested
                if (project.ext.has("gleanGenerateMarkdownDocs")) {
                    generateKotlinAPI.dependsOn(generateGleanMetricsDocs)
                }

                // This is an Android-Gradle plugin 3+-ism.  Culted from reading the source,
                // searching for "registerJavaGeneratingTask", and finding
                // https://github.com/GoogleCloudPlatform/endpoints-framework-gradle-plugin/commit/2f2b91476fb1c6647791e2c6fe531a47615a1e85.
                // The added directory doesn't appear in the paths listed by the
                // `sourceSets` task, for reasons unknown.
                variant.registerJavaGeneratingTask(generateKotlinAPI, new File(sourceOutputDir))
            }
        }
    }

    File setupPythonEnvironmentTasks(Project project, String parserVersion) {
        // For offline mode:
        //     1. We use the system Python on the PATH, for one set by GLEAN_PYTHON
        //     2. We create a virtual environment in ~/.gradle/glean/pythonenv based on
        //        that Python.
        //     3. We expect the wheels for glean_parser and all its depenencies in
        //        $rootDir/glean-wheels, or GLEAN_PYTHON_WHEELS_DIR.  These can be
        //        downloaded in advance easily with `pip download glean_parser`.
        // For online mode:
        //     1. We install miniconda into ~/.gradle/glean/
        //     2. glean_parser is installed using pip from pypi.org
        if (isOffline) {
            // This installs a virtual environment in `~/.gradle/glean/pythonenv`, so it is shared
            // between multiple projects using Glean.
            File envDir = new File(
                project.getGradle().gradleUserHomeDir,
                "glean/pythonenv"
            )

            if (!envDir.exists()) {
                Task createGleanPythonVirtualEnv = project.task("createGleanPythonVirtualEnv", type: Exec) {
                    String pythonBinary = System.getenv("GLEAN_PYTHON")
                    if (!pythonBinary) {
                        if (Os.isFamily(Os.FAMILY_WINDOWS)) {
                            pythonBinary = "python"
                        } else {
                            pythonBinary = "python3"
                        }
                    }

                    project.logger.warn("Building in offline mode, therefore, Glean is using a supplied Python at ${pythonBinary}")
                    project.logger.warn("The Python binary can be overridden with the GLEAN_PYTHON env var.")

                    commandLine pythonBinary
                    args "-m"
                    args "venv"
                    args envDir.toString()
                }

                Task installGleanParser = project.task("installGleanParser", type: Exec) {
                    String pythonPackagesDir = System.getenv("GLEAN_PYTHON_WHEELS_DIR")
                    if (!pythonPackagesDir) {
                        pythonPackagesDir = "${project.rootDir}/glean-wheels"
                    }

                    project.logger.warn("Installing glean_parser from cached Python packages in ${pythonPackagesDir}")
                    project.logger.warn("This can be overridden with the GLEAN_PYTHON_WHEELS_DIR env var.")

                    commandLine getPythonCommand(envDir, isOffline)
                    args "-m"
                    args "pip"
                    args "install"
                    args "glean_parser"
                    args "--no-index"
                    args "-f"
                    args pythonPackagesDir
                }

                installGleanParser.dependsOn(createGleanPythonVirtualEnv)
                project.preBuild.finalizedBy(installGleanParser)
            }

            return envDir
        } else {
            // This sets up tasks to install a Miniconda3 environment. It installs
            // into the gradle user home directory so that it will be shared between
            // all libraries that use Glean. This is important because it is
            // approximately 300MB in installed size.
            File condaBootstrapDir = new File(
                project.getGradle().gradleUserHomeDir,
                "glean/bootstrap-${MINICONDA_VERSION}"
            )

            // Even though we are installing the Miniconda environment to the gradle user
            // home directory, the gradle-python-envs plugin is hardcoded to download the
            // installer to the project's build directory. Doing so will fail if the
            // project's build directory doesn't already exist. This task ensures that
            // the project's build directory exists before downloading and installing the
            // Miniconda environment.
            // See https://github.com/JetBrains/gradle-python-envs/issues/26
            // The fix in the above is not actually sufficient -- we need to add createBuildDir
            // as a dependency of Bootstrap_CONDA (where conda is installed), as the preBuild
            // task alone isn't early enough.
            Task createBuildDir = project.task("createBuildDir") {
                description = "Make sure the build dir exists before creating the Python Environments"
                onlyIf {
                    !project.file(project.buildDir).exists()
                }
                doLast {
                    project.logger.lifecycle("Creating build directory:" + project.buildDir.getPath())
                    project.buildDir.mkdir()
                }
            }

            project.envs {
                bootstrapDirectory = condaBootstrapDir
                pipInstallOptions = "--trusted-host pypi.python.org --no-cache-dir"

                // Setup a miniconda environment. conda is used because it works
                // non-interactively on Windows, unlike the standard Python installers

                // If we have a git package (a la `git+https://github.com`) we install that.
                if (parserVersion.matches("git.+")) {
                    conda "Miniconda3", "Miniconda3-py311_${MINICONDA_VERSION}", "64", [parserVersion]
                } else {
                    conda "Miniconda3", "Miniconda3-py311_${MINICONDA_VERSION}", "64", ["glean_parser~=${parserVersion}"]
                }
            }
            File envDir = new File(
                condaBootstrapDir,
                "Miniconda3"
            )
            project.tasks.configureEach { task ->
                if (task.name.startsWith('Bootstrap_CONDA')) {
                    task.dependsOn(createBuildDir)

                    // The Bootstrap_CONDA* tasks all install miniconda to the
                    // same place, so they can't run at the same time. This
                    // holds a semaphore while running the task to make sure
                    // only one of these classes of tasks runs at the same time.
                    // Solution proposed in this Gradle bug:
                    // https://github.com/gradle/gradle/issues/7047#issuecomment-430139316
                    task.doFirst { bootstrapMinicondaSemaphore.acquire() }
                    task.doLast { bootstrapMinicondaSemaphore.release() }
                }
            }
            project.preBuild.dependsOn(createBuildDir)
            project.preBuild.finalizedBy("build_envs")

            return envDir
        }
    }

    void setupExtractMetricsFromAARTasks(Project project) {
        // Support for extracting metrics.yaml from artifact files.

        // This is how to extract `metrics.yaml` and `pings.yaml` from AAR files: an "artifact transform"
        // identifies the files in an "exploded AAR" directory.  See
        // https://docs.gradle.org/current/userguide/dependency_management_attribute_based_matching.html#sec:abm_artifact_transforms.
        // This is exactly how elements of AAR files are consumed by the Android-Gradle plugin; see the
        // transforms defined in
        // https://android.googlesource.com/platform/tools/base/+/studio-master-dev/build-system/gradle-core/src/main/java/com/android/build/gradle/internal/dependency/AarTransform.java
        // and their usage at
        // https://android.googlesource.com/platform/tools/base/+/studio-master-dev/build-system/gradle-core/src/main/java/com/android/build/gradle/internal/VariantManager.java#592.
        //
        // Note that this mechanism only applies to `module` dependencies (i.e., AAR files downloaded from
        // Maven) and not to `project` dependencies in the same root project or substituted as part of a
        // Gradle composite build.
        if (project.ext.has("allowMetricsFromAAR")) {
            project.dependencies {
                registerTransform(GleanMetricsYamlTransform) {
                    // The type here should be
                    // `com.android.build.gradle.internal.publishing.AndroidArtifacts.ArtifactType.EXPLODED_AAR.getType())`,
                    // but there's no good way to access the including script's classpath from `apply from:`
                    // scripts. See https://stackoverflow.com/a/37060550. The 'android-exploded-aar' string is
                    // very unlikely to change, so it's just hard-coded.
                    from.attribute(ArtifactAttributes.ARTIFACT_FORMAT, "android-exploded-aar")
                    to.attribute(ArtifactAttributes.ARTIFACT_FORMAT, "glean-metrics-yaml")
                }
            }
        }
    }

    def gleanParserVersion(Project project) {
        if (project.ext.has("gleanParserOverride")) {
            println("glean_parser override detected. Using ${project.ext.gleanParserOverride}")
            return project.ext.gleanParserOverride
        } else {
            return GLEAN_PARSER_VERSION
        }
    }

    void apply(Project project) {
        isOffline = project.gradle.startParameter.offline

<<<<<<< HEAD
        project.ext.glean_version = "65.2.2"
=======
        project.ext.glean_version = "66.0.0"
>>>>>>> 1e8ed831
        def parserVersion = gleanParserVersion(project)

        // Print the required glean_parser version to the console. This is
        // offline builds, and is mentioned in the documentation for offline
        // builds.
        println("Requires glean_parser ${parserVersion}")

        File envDir
        if (project.ext.has("gleanPythonEnvDir")) {
            envDir = new File(project.ext.gleanPythonEnvDir)
            isOffline = true
        } else {
            envDir = setupPythonEnvironmentTasks(project, parserVersion)
            project.ext.set("gleanPythonEnvDir", envDir)
        }
        // Also store in gleanCondaDir for backward compatibility reasons
        project.ext.set("gleanCondaDir", project.ext.gleanPythonEnvDir)

        setupExtractMetricsFromAARTasks(project)

        project.configurations.all {
            resolutionStrategy.capabilitiesResolution.withCapability("org.mozilla.telemetry:glean-native") {
                def toBeSelected = candidates.find { it.id instanceof ModuleComponentIdentifier && it.id.module.contains('geckoview') }
                if (toBeSelected != null) {
                    select(toBeSelected)
                }
                because 'use GeckoView Glean instead of standalone Glean'
            }
        }

        if (project.android.hasProperty('applicationVariants')) {
            project.android.applicationVariants.all(setupTasks(project, envDir, true, parserVersion))
        } else {
            project.android.libraryVariants.all(setupTasks(project, envDir, false, parserVersion))
        }
    }
}

// Put an instance of the plugin in ext so it can be used from the outside
// by Glean's own projects. This is not used by third-parties when using the
// plugin.
ext.glean_plugin = new GleanPlugin()<|MERGE_RESOLUTION|>--- conflicted
+++ resolved
@@ -548,11 +548,7 @@
     void apply(Project project) {
         isOffline = project.gradle.startParameter.offline
 
-<<<<<<< HEAD
-        project.ext.glean_version = "65.2.2"
-=======
         project.ext.glean_version = "66.0.0"
->>>>>>> 1e8ed831
         def parserVersion = gleanParserVersion(project)
 
         // Print the required glean_parser version to the console. This is
