/* This Source Code Form is subject to the terms of the Mozilla Public
 * License, v. 2.0. If a copy of the MPL was not distributed with this
 * file, You can obtain one at http://mozilla.org/MPL/2.0/. */

import org.apache.tools.ant.taskdefs.condition.Os
import org.gradle.api.GradleException
import org.gradle.api.Plugin
import org.gradle.api.Project
import org.gradle.api.Task
import org.gradle.api.artifacts.transform.TransformAction
import org.gradle.api.artifacts.transform.TransformParameters
import org.gradle.api.artifacts.transform.TransformOutputs
import org.gradle.api.artifacts.transform.InputArtifact
import org.gradle.api.provider.Provider
import org.gradle.api.file.FileSystemLocation
import org.gradle.api.artifacts.ComponentMetadataRule
import org.gradle.api.artifacts.ComponentMetadataContext
import org.gradle.api.artifacts.component.ModuleComponentIdentifier
import org.gradle.api.internal.artifacts.ArtifactAttributes
import org.gradle.api.tasks.Exec
import org.gradle.api.tasks.TaskProvider

import groovy.transform.CompileStatic

import java.util.concurrent.Semaphore

// The suppression "GrPackage" is needed below since Android Studio wants this file to have
// a package name, but adding one causes the build to fail with:
//    "'.../GleanGradlePlugin.groovy' should not contain a package statement"
// due to how this file is included directly in the local build.

/*
 * A helper class to extract metrics.yaml files from AAR files.
 */
@SuppressWarnings("GrPackage")
abstract class GleanMetricsYamlTransform implements TransformAction<TransformParameters.None> {
    @InputArtifact
    abstract Provider<FileSystemLocation> getInputArtifact()

    @Override
    void transform(TransformOutputs outputs) {
        def file = inputArtifact.get().asFile
        def f = new File(file, "metrics.yaml")
        if (f.exists()) {
            outputs.file(f)
        }
    }
}

@SuppressWarnings("GrPackage")
class GleanPlugin implements Plugin<Project> {
    // The version of glean_parser to install from PyPI.
    private String GLEAN_PARSER_VERSION = "18.0"
    // The version of Miniconda is explicitly specified.
    // Miniconda3-4.5.12 is known to not work on Windows.
    private String MINICONDA_VERSION = "24.3.0-0"

    private String TASK_NAME_PREFIX = "gleanGenerateMetrics"

    private Semaphore bootstrapMinicondaSemaphore = new Semaphore(1)

    /* This script runs a given Python module as a "main" module, like
     * `python -m module`. However, it first checks that the installed
     * package is at the desired version, and if not, upgrades it using `pip`.
     *
     * Note: Groovy doesn't support embedded " in multi-line strings, so care
     * should be taken to use ' everywhere in this code snippet.
     */
    String runPythonScript = """
import importlib
import subprocess
import sys
offline = sys.argv[1] == 'offline'
module_name = sys.argv[2]
expected_version = sys.argv[3]
try:
    module = importlib.import_module(module_name)
except ImportError:
    found_version = None
else:
    found_version = getattr(module, '__version__')

if not offline:
    # When running in online mode, we always install.
    # If it is installed this is essentially a no-op,
    # otherwise it installs/upgrades.
    if 'git' in expected_version:
        target=expected_version
    else:
        target=f'{module_name}~={expected_version}'

    subprocess.check_call([
        sys.executable,
        '-m',
        'pip',
        'install',
        '--upgrade',
        target
    ])
else:
    error_text = f'''
    Using Python environment at {sys.executable},
    expected glean_parser version ~={expected_version}, found {found_version}.
    Please remove the Python environment, then prepare the package wheels for use:

      mkdir -p glean-wheels
      cd glean-wheels
      pip download glean_parser~={expected_version}
    '''

    if found_version is None:
        print(error_text)
        sys.exit(1)
    else:
        # We check MAJOR.MINOR only
        expected_ver = expected_version.split('.')
        expected_maj, expected_min = int(expected_ver[0]), int(expected_ver[1])
        current_ver = found_version.split('.')
        current_maj, current_min = int(current_ver[0]), int(current_ver[1])

        if current_maj > expected_maj or current_maj < expected_maj or (current_maj == expected_maj and current_min < expected_min):
            print(error_text)
            sys.exit(1)
try:
    subprocess.check_call([
        sys.executable,
        '-m',
        module_name
    ] + sys.argv[4:])
except:
    # We don't need to show a traceback in this helper script.
    # Only the output of the subprocess is interesting.
    sys.exit(1)
"""

    // Are we doing an offline build (by passing `--offline` to `./gradle`)?
    private Boolean isOffline

    static File getPythonCommand(File envDir, boolean isOffline) {
        // Note that the command line is OS dependant: on linux/mac is Miniconda3/bin/python.
        if (Os.isFamily(Os.FAMILY_WINDOWS)) {
            if (isOffline) {
                return new File(envDir, "Scripts\\python")
            } else {
                return new File(envDir, "python")
            }
        }

        return new File(envDir, "bin/python")
    }

    /*
     * Get the list of metrics.yaml and pings.yaml files we should use.
     */
    static def getYamlFiles(Project project) {
        if (project.ext.has("gleanYamlFiles")) {
            return project.ext.gleanYamlFiles
        } else {
            return [
                "${project.projectDir}/metrics.yaml",
                "${project.projectDir}/pings.yaml",
                "${project.projectDir}/tags.yaml"
            ]
        }
    }

    /*
     * Adds tasks that generates the Glean metrics API for a project.
     */
    def setupTasks(Project project, File envDir, boolean isApplication, String parserVersion) {
        return { variant ->
            // Get the name of the package as if it were to be used in the R or BuildConfig
            // files. This is required since applications can define different application ids
            // depending on the variant type: the generated API definitions don't need to be
            // different due to that.
            def namespaceProvider = variant.getGenerateBuildConfigProvider().map({ p -> "namespace=${p.namespace.get()}.GleanMetrics" })
            def sourceOutputDir = "${project.buildDir}/generated/source/glean/${variant.dirName}/kotlin"

            TaskProvider<Exec> generateKotlinAPI = project.tasks.register("${TASK_NAME_PREFIX}SourceFor${variant.name.capitalize()}", Exec) {
                description = "Generate the Kotlin code for the Metrics API"

                if (project.ext.has("allowMetricsFromAAR")) {
                    // This is sufficiently lazy to be valid at configuration time.  See the model at
                    // https://github.com/google/protobuf-gradle-plugin/blob/6d99a421c8d15710045e4e8d31a3af6cb0cc3b70/src/main/groovy/com/google/protobuf/gradle/ProtobufPlugin.groovy#L270-L277
                    inputs.files variant.compileConfiguration.incoming.artifactView {
                        attributes {
                            it.attribute(ArtifactAttributes.ARTIFACT_FORMAT, 'glean-metrics-yaml')
                        }
                    }.files
                }

                // Add local registry files as input to this task.
                // They will be turned into `arg`s later.
                inputs.files(getYamlFiles(project)).optional(true)

                outputs.dir sourceOutputDir

                workingDir project.rootDir
                commandLine getPythonCommand(envDir, isOffline)

                def gleanNamespace = "mozilla.components.service.glean"
                if (project.ext.has("gleanNamespace")) {
                    gleanNamespace = project.ext.get("gleanNamespace")
                }

                args "-c"
                args runPythonScript
                args isOffline ? "offline" : "online"
                args "glean_parser"
                args parserVersion
                args "translate"
                args "--allow-missing-files"
                args "-f"
                args "kotlin"
                args "-o"
                args "$sourceOutputDir"
                args "-s"
                args "glean_namespace=$gleanNamespace"

                // If we're building the Glean library itself (rather than an
                // application using Glean) pass the --allow-reserved flag so we can
                // use metrics in the "glean..." category
                if (project.ext.has("allowGleanInternal")) {
                    args "--allow-reserved"
                }

                // Only generate build info for applications, not for libraries.
                // From android-gradle 7.0 on the `VERSION_CODE` and `VERSION_NAME` fields
                // are not set for libraries anymore
                if (!isApplication) {
                    args "-s"
                    args "with_buildinfo=false"
                } else {
                    // For applications check if they overwrote the build date.
                    if (project.ext.has("gleanBuildDate")) {
                        args "-s"
                        args "build_date=${project.ext.get("gleanBuildDate")}"
                    }
                }

                // Enable expiration by major version, if a major version is provided.
                if (project.ext.has("gleanExpireByVersion")) {
                    args "--expire-by-version=${project.ext.get("gleanExpireByVersion")}"
                }

                doFirst {
                    args "-s"
                    args namespaceProvider.get().toString()

                    // Add the potential 'metrics.yaml' files at evaluation-time, rather than
                    // configuration-time. Otherwise the Gradle build will fail.
                    inputs.files.filter { it.exists() }.forEach { file ->
                        logger.lifecycle("Glean SDK - generating API from ${file.path}")
                        args file.path
                    }
                }

                // Only show the output if something went wrong.
                ignoreExitValue = true
                standardOutput = System.out
                errorOutput = System.err
                doLast {
                    if (executionResult.get().exitValue != 0) {
                        throw new GradleException("Glean code generation failed.\n\n${standardOutput.toString()}")
                    }
                }
            }

            TaskProvider<Exec> generateGleanMetricsDocs = project.tasks.register("${TASK_NAME_PREFIX}DocsFor${variant.name.capitalize()}", Exec) {
                description = "Generate the Markdown docs for the collected metrics"

                def gleanDocsDirectory = "${project.projectDir}/docs"
                if (project.ext.has("gleanDocsDirectory")) {
                    gleanDocsDirectory = project.ext.get("gleanDocsDirectory")
                }

                if (project.ext.has("allowMetricsFromAAR")) {
                    // This is sufficiently lazy to be valid at configuration time.  See the model at
                    // https://github.com/google/protobuf-gradle-plugin/blob/6d99a421c8d15710045e4e8d31a3af6cb0cc3b70/src/main/groovy/com/google/protobuf/gradle/ProtobufPlugin.groovy#L270-L277
                    inputs.files variant.compileConfiguration.incoming.artifactView {
                        attributes {
                            it.attribute(ArtifactAttributes.ARTIFACT_FORMAT, 'glean-metrics-yaml')
                        }
                    }.files
                }

                // Add local registry files as input to this task.
                // They will be turned into `arg`s later.
                inputs.files(getYamlFiles(project)).optional(true)

                outputs.dir gleanDocsDirectory
                workingDir project.rootDir
                commandLine getPythonCommand(envDir, isOffline)

                args "-c"
                args runPythonScript
                args isOffline ? "offline" : "online"
                args "glean_parser"
                args parserVersion
                args "translate"
                args "--allow-missing-files"
                args "-f"
                args "markdown"
                args "-o"
                args gleanDocsDirectory

                // If we're building the Glean library itself (rather than an
                // application using Glean) pass the --allow-reserved flag so we can
                // use metrics in the "glean..." category
                if (project.ext.has("allowGleanInternal")) {
                    args "--allow-reserved"
                }

                // Enable expiration by major version, if a major version is provided.
                if (project.ext.has("gleanExpireByVersion")) {
                    args "--expire-by-version=${project.ext.get("gleanExpireByVersion")}"
                }

                doFirst {
                    // Add the potential 'metrics.yaml' files at evaluation-time, rather than
                    // configuration-time. Otherwise the Gradle build will fail.
                    inputs.files.filter { it.exists() }.forEach{ file ->
                        project.logger.lifecycle("Glean SDK - generating docs for ${file.path} in $gleanDocsDirectory")
                        args file.path
                    }
                }

                // Only show the output if something went wrong.
                ignoreExitValue = true
                standardOutput = new ByteArrayOutputStream()
                errorOutput = standardOutput
                doLast {
                    if (executionResult.get().exitValue != 0) {
                        throw new GradleException("Glean documentation generation failed.\n\n${standardOutput.toString()}")
                    }
                }
            }

            // Generate the metrics docs, if requested
            if (project.ext.has("gleanGenerateMarkdownDocs")) {
                generateKotlinAPI.configure {
                    dependsOn(generateGleanMetricsDocs)
                }
            }

            // This is an Android-Gradle plugin 3+-ism.  Culted from reading the source,
            // searching for "registerJavaGeneratingTask", and finding
            // https://github.com/GoogleCloudPlatform/endpoints-framework-gradle-plugin/commit/2f2b91476fb1c6647791e2c6fe531a47615a1e85.
            // The added directory doesn't appear in the paths listed by the
            // `sourceSets` task, for reasons unknown.
            variant.registerJavaGeneratingTask(generateKotlinAPI, new File(sourceOutputDir))
        }
    }

    File setupPythonEnvironmentTasks(Project project, String parserVersion) {
        // For offline mode:
        //     1. We use the system Python on the PATH, for one set by GLEAN_PYTHON
        //     2. We create a virtual environment in ~/.gradle/glean/pythonenv based on
        //        that Python.
        //     3. We expect the wheels for glean_parser and all its depenencies in
        //        $rootDir/glean-wheels, or GLEAN_PYTHON_WHEELS_DIR.  These can be
        //        downloaded in advance easily with `pip download glean_parser`.
        // For online mode:
        //     1. We install miniconda into ~/.gradle/glean/
        //     2. glean_parser is installed using pip from pypi.org
        if (isOffline) {
            // This installs a virtual environment in `~/.gradle/glean/pythonenv`, so it is shared
            // between multiple projects using Glean.
            File envDir = new File(
                project.getGradle().gradleUserHomeDir,
                "glean/pythonenv"
            )

            TaskProvider<Exec> createGleanPythonVirtualEnv = project.tasks.register("createGleanPythonVirtualEnv", Exec) {
                description = "Create a Python virtual environment for Glean"

                outputs.dir(envDir)

                String pythonBinary = System.getenv("GLEAN_PYTHON")
                if (!pythonBinary) {
                    if (Os.isFamily(Os.FAMILY_WINDOWS)) {
                        pythonBinary = "python"
                    } else {
                        pythonBinary = "python3"
                    }
                }

                project.logger.warn("Building in offline mode, therefore, Glean is using a supplied Python at ${pythonBinary}")
                project.logger.warn("The Python binary can be overridden with the GLEAN_PYTHON env var.")

                commandLine pythonBinary
                args "-m"
                args "venv"
                args envDir.toString()
            }

            TaskProvider<Exec> installGleanParser = project.tasks.register("installGleanParser", Exec) {
                description = "Install glean_parser"

                outputs.dir(envDir)

                String pythonPackagesDir = System.getenv("GLEAN_PYTHON_WHEELS_DIR")
                if (!pythonPackagesDir) {
                    pythonPackagesDir = "${project.rootDir}/glean-wheels"
                }

                project.logger.warn("Installing glean_parser from cached Python packages in ${pythonPackagesDir}")
                project.logger.warn("This can be overridden with the GLEAN_PYTHON_WHEELS_DIR env var.")

                commandLine getPythonCommand(envDir, isOffline)
                args "-m"
                args "pip"
                args "install"
                args "glean_parser"
                args "--no-index"
                args "-f"
                args pythonPackagesDir
            }

            installGleanParser.configure {
                dependsOn(createGleanPythonVirtualEnv)
            }
            project.preBuild.finalizedBy(installGleanParser)

            return envDir
        } else {
            // This sets up tasks to install a Miniconda3 environment. It installs
            // into the gradle user home directory so that it will be shared between
            // all libraries that use Glean. This is important because it is
            // approximately 300MB in installed size.
            File condaBootstrapDir = new File(
                project.getGradle().gradleUserHomeDir,
                "glean/bootstrap-${MINICONDA_VERSION}"
            )

            // Even though we are installing the Miniconda environment to the gradle user
            // home directory, the gradle-python-envs plugin is hardcoded to download the
            // installer to the project's build directory. Doing so will fail if the
            // project's build directory doesn't already exist. This task ensures that
            // the project's build directory exists before downloading and installing the
            // Miniconda environment.
            // See https://github.com/JetBrains/gradle-python-envs/issues/26
            // The fix in the above is not actually sufficient -- we need to add createBuildDir
            // as a dependency of Bootstrap_CONDA (where conda is installed), as the preBuild
            // task alone isn't early enough.
            TaskProvider createBuildDir = project.tasks.register("createBuildDir") {
                description = "Make sure the build dir exists before creating the Python Environments"

                outputs.dir(project.buildDir)

                doLast {
                    project.logger.lifecycle("Creating build directory:" + project.buildDir.getPath())
                    project.buildDir.mkdir()
                }
            }

            project.envs {
                bootstrapDirectory = condaBootstrapDir
                pipInstallOptions = "--trusted-host pypi.python.org --no-cache-dir"

                // Setup a miniconda environment. conda is used because it works
                // non-interactively on Windows, unlike the standard Python installers

                // If we have a git package (a la `git+https://github.com`) we install that.
                if (parserVersion.matches("git.+")) {
                    conda "Miniconda3", "Miniconda3-py311_${MINICONDA_VERSION}", "64", [parserVersion]
                } else {
                    conda "Miniconda3", "Miniconda3-py311_${MINICONDA_VERSION}", "64", ["glean_parser~=${parserVersion}"]
                }
            }
            File envDir = new File(
                condaBootstrapDir,
                "Miniconda3"
            )
            project.tasks.configureEach { task ->
                if (task.name.startsWith('Bootstrap_CONDA')) {
                    task.dependsOn(createBuildDir)

                    // The Bootstrap_CONDA* tasks all install miniconda to the
                    // same place, so they can't run at the same time. This
                    // holds a semaphore while running the task to make sure
                    // only one of these classes of tasks runs at the same time.
                    // Solution proposed in this Gradle bug:
                    // https://github.com/gradle/gradle/issues/7047#issuecomment-430139316
                    task.doFirst { bootstrapMinicondaSemaphore.acquire() }
                    task.doLast { bootstrapMinicondaSemaphore.release() }
                }
            }
            project.preBuild.dependsOn(createBuildDir)
            project.preBuild.finalizedBy("build_envs")

            return envDir
        }
    }

    void setupExtractMetricsFromAARTasks(Project project) {
        // Support for extracting metrics.yaml from artifact files.

        // This is how to extract `metrics.yaml` and `pings.yaml` from AAR files: an "artifact transform"
        // identifies the files in an "exploded AAR" directory.  See
        // https://docs.gradle.org/current/userguide/dependency_management_attribute_based_matching.html#sec:abm_artifact_transforms.
        // This is exactly how elements of AAR files are consumed by the Android-Gradle plugin; see the
        // transforms defined in
        // https://android.googlesource.com/platform/tools/base/+/studio-master-dev/build-system/gradle-core/src/main/java/com/android/build/gradle/internal/dependency/AarTransform.java
        // and their usage at
        // https://android.googlesource.com/platform/tools/base/+/studio-master-dev/build-system/gradle-core/src/main/java/com/android/build/gradle/internal/VariantManager.java#592.
        //
        // Note that this mechanism only applies to `module` dependencies (i.e., AAR files downloaded from
        // Maven) and not to `project` dependencies in the same root project or substituted as part of a
        // Gradle composite build.
        if (project.ext.has("allowMetricsFromAAR")) {
            project.dependencies {
                registerTransform(GleanMetricsYamlTransform) {
                    // The type here should be
                    // `com.android.build.gradle.internal.publishing.AndroidArtifacts.ArtifactType.EXPLODED_AAR.getType())`,
                    // but there's no good way to access the including script's classpath from `apply from:`
                    // scripts. See https://stackoverflow.com/a/37060550. The 'android-exploded-aar' string is
                    // very unlikely to change, so it's just hard-coded.
                    from.attribute(ArtifactAttributes.ARTIFACT_FORMAT, "android-exploded-aar")
                    to.attribute(ArtifactAttributes.ARTIFACT_FORMAT, "glean-metrics-yaml")
                }
            }
        }
    }

    def gleanParserVersion(Project project) {
        if (project.ext.has("gleanParserOverride")) {
            println("glean_parser override detected. Using ${project.ext.gleanParserOverride}")
            return project.ext.gleanParserOverride
        } else {
            return GLEAN_PARSER_VERSION
        }
    }

    void apply(Project project) {
        isOffline = project.gradle.startParameter.offline

<<<<<<< HEAD
        project.ext.glean_version = "66.1.2"
=======
        project.ext.glean_version = "66.2.0"
>>>>>>> f9d3b946
        def parserVersion = gleanParserVersion(project)

        // Print the required glean_parser version to the console. This is
        // offline builds, and is mentioned in the documentation for offline
        // builds.
        println("Requires glean_parser ${parserVersion}")

        File envDir
        if (project.ext.has("gleanPythonEnvDir")) {
            envDir = new File(project.ext.gleanPythonEnvDir)
            isOffline = true
        } else {
            envDir = setupPythonEnvironmentTasks(project, parserVersion)
            project.ext.set("gleanPythonEnvDir", envDir)
        }
        // Also store in gleanCondaDir for backward compatibility reasons
        project.ext.set("gleanCondaDir", project.ext.gleanPythonEnvDir)

        setupExtractMetricsFromAARTasks(project)

        project.configurations.all {
            resolutionStrategy.capabilitiesResolution.withCapability("org.mozilla.telemetry:glean-native") {
                def toBeSelected = candidates.find { it.id instanceof ModuleComponentIdentifier && it.id.module.contains('geckoview') }
                if (toBeSelected != null) {
                    select(toBeSelected)
                }
                because 'use GeckoView Glean instead of standalone Glean'
            }
        }

        if (project.android.hasProperty('applicationVariants')) {
            project.android.applicationVariants.configureEach(setupTasks(project, envDir, true, parserVersion))
        } else {
            project.android.libraryVariants.configureEach(setupTasks(project, envDir, false, parserVersion))
        }
    }
}

// Put an instance of the plugin in ext so it can be used from the outside
// by Glean's own projects. This is not used by third-parties when using the
// plugin.
ext.glean_plugin = new GleanPlugin()<|MERGE_RESOLUTION|>--- conflicted
+++ resolved
@@ -535,11 +535,7 @@
     void apply(Project project) {
         isOffline = project.gradle.startParameter.offline
 
-<<<<<<< HEAD
-        project.ext.glean_version = "66.1.2"
-=======
         project.ext.glean_version = "66.2.0"
->>>>>>> f9d3b946
         def parserVersion = gleanParserVersion(project)
 
         // Print the required glean_parser version to the console. This is
