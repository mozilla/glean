--- conflicted
+++ resolved
@@ -548,11 +548,7 @@
     void apply(Project project) {
         isOffline = project.gradle.startParameter.offline
 
-<<<<<<< HEAD
-        project.ext.glean_version = "64.5.1"
-=======
         project.ext.glean_version = "64.5.2"
->>>>>>> c996fbea
         def parserVersion = gleanParserVersion(project)
 
         // Print the required glean_parser version to the console. This is
