/* This Source Code Form is subject to the terms of the Mozilla Public
 * License, v. 2.0. If a copy of the MPL was not distributed with this
 * file, You can obtain one at http://mozilla.org/MPL/2.0/. */

import org.apache.tools.ant.taskdefs.condition.Os
import org.gradle.api.GradleException
import org.gradle.api.Plugin
import org.gradle.api.Project
import org.gradle.api.Task
import org.gradle.api.artifacts.transform.ArtifactTransform
import org.gradle.api.artifacts.ComponentMetadataRule
import org.gradle.api.artifacts.ComponentMetadataContext
import org.gradle.api.artifacts.component.ModuleComponentIdentifier
import org.gradle.api.internal.artifacts.ArtifactAttributes
import org.gradle.api.tasks.Exec
import org.gradle.api.tasks.TaskProvider

import groovy.transform.CompileStatic

import java.util.concurrent.Semaphore

// The suppression "GrPackage" is needed below since Android Studio wants this file to have
// a package name, but adding one causes the build to fail with:
//    "'.../GleanGradlePlugin.groovy' should not contain a package statement"
// due to how this file is included directly in the local build.

/*
 * A helper class to extract metrics.yaml files from AAR files.
 */
@SuppressWarnings("GrPackage")
class GleanMetricsYamlTransform extends ArtifactTransform {
    List<File> transform(File file) {
        def f = new File(file, "metrics.yaml")
        if (f.exists()) {
            return [f]
        }
        return []
    }
}

@SuppressWarnings("GrPackage")
class GleanPlugin implements Plugin<Project> {
    // The version of glean_parser to install from PyPI.
    private String GLEAN_PARSER_VERSION = "6.1.1"
    // The version of Miniconda is explicitly specified.
    // Miniconda3-4.5.12 is known to not work on Windows.
    private String MINICONDA_VERSION = "4.5.11"

    private String TASK_NAME_PREFIX = "gleanGenerateMetrics"

    private Semaphore bootstrapMinicondaSemaphore = new Semaphore(1)

    /* This script runs a given Python module as a "main" module, like
     * `python -m module`. However, it first checks that the installed
     * package is at the desired version, and if not, upgrades it using `pip`.
     *
     * Note: Groovy doesn't support embedded " in multi-line strings, so care
     * should be taken to use ' everywhere in this code snippet.
     */
    String runPythonScript = """
import importlib
import subprocess
import sys
offline = sys.argv[1] == 'offline'
module_name = sys.argv[2]
expected_version = sys.argv[3]
try:
    module = importlib.import_module(module_name)
except ImportError:
    found_version = None
else:
    found_version = getattr(module, '__version__')

if found_version != expected_version:
    if not offline:
        if 'git' in expected_version:
            target=expected_version
        else:
            target=f'{module_name}=={expected_version}'

        subprocess.check_call([
            sys.executable,
            '-m',
            'pip',
            'install',
            '--upgrade',
            target
        ])
    else:
        print(f'Using Python environment at {sys.executable},')
        print(f'expected glean_parser version {expected_version}, found {found_version}.')
        sys.exit(1)
try:
    subprocess.check_call([
        sys.executable,
        '-m',
        module_name
    ] + sys.argv[4:])
except:
    # We don't need to show a traceback in this helper script.
    # Only the output of the subprocess is interesting.
    sys.exit(1)
"""

    // Are we doing an offline build (by passing `--offline` to `./gradle`)?
    private Boolean isOffline

    static File getPythonCommand(File envDir, boolean isOffline) {
        // Note that the command line is OS dependant: on linux/mac is Miniconda3/bin/python.
        if (Os.isFamily(Os.FAMILY_WINDOWS)) {
            if (isOffline) {
                return new File(envDir, "Scripts\\python")
            } else {
                return new File(envDir, "python")
            }
        }

        return new File(envDir, "bin/python")
    }

    /*
     * Get the list of metrics.yaml and pings.yaml files we should use.
     */
    static def getYamlFiles(Project project) {
        if (project.ext.has("gleanYamlFiles")) {
            return project.ext.gleanYamlFiles
        } else {
            return [
                "${project.projectDir}/metrics.yaml",
                "${project.projectDir}/pings.yaml",
                "${project.projectDir}/tags.yaml"
            ]
        }
    }

    /*
     * Adds tasks that generates the Glean metrics API for a project.
     */
    def setupTasks(Project project, File envDir, boolean isApplication, String parserVersion) {
        return { variant ->
            def sourceOutputDir = "${project.buildDir}/generated/source/glean/${variant.dirName}/kotlin"

            def generateKotlinAPI = project.task("${TASK_NAME_PREFIX}SourceFor${variant.name.capitalize()}", type: Exec) {
                description = "Generate the Kotlin code for the Metrics API"

                if (project.ext.has("allowMetricsFromAAR")) {
                    // This is sufficiently lazy to be valid at configuration time.  See the model at
                    // https://github.com/google/protobuf-gradle-plugin/blob/6d99a421c8d15710045e4e8d31a3af6cb0cc3b70/src/main/groovy/com/google/protobuf/gradle/ProtobufPlugin.groovy#L270-L277
                    inputs.files variant.compileConfiguration.incoming.artifactView {
                        attributes {
                            it.attribute(ArtifactAttributes.ARTIFACT_FORMAT, 'glean-metrics-yaml')
                        }
                    }.files
                }

                // Add local registry files as input to this task. They will be turned
                // into `arg`s later.
                for (String item : getYamlFiles(project)) {
                    if (project.file(item).exists()) {
                        inputs.file item
                    }
                }

                outputs.dir sourceOutputDir

                workingDir project.rootDir
                commandLine getPythonCommand(envDir, isOffline)

                def gleanNamespace = "mozilla.components.service.glean"
                if (project.ext.has("gleanNamespace")) {
                    gleanNamespace = project.ext.get("gleanNamespace")
                }

                args "-c"
                args runPythonScript
                args isOffline ? "offline" : "online"
                args "glean_parser"
                args parserVersion
                args "translate"
                args "--allow-missing-files"
                args "-f"
                args "kotlin"
                args "-o"
                args "$sourceOutputDir"
                args "-s"
                args "glean_namespace=$gleanNamespace"

                // If we're building the Glean library itself (rather than an
                // application using Glean) pass the --allow-reserved flag so we can
                // use metrics in the "glean..." category
                if (project.ext.has("allowGleanInternal")) {
                    args "--allow-reserved"
                }

                // Only generate build info for applications, not for libraries.
                // From android-gradle 7.0 on the `VERSION_CODE` and `VERSION_NAME` fields
                // are not set for libraries anymore
                if (!isApplication) {
                    args "-s"
                    args "with_buildinfo=false"
                } else {
                    // For applications check if they overwrote the build date.
                    if (project.ext.has("gleanBuildDate")) {
                        args "-s"
                        args "build_date=${project.ext.get("gleanBuildDate")}"
                    }
                }

                // Enable expiration by major version, if a major version is provided.
                if (project.ext.has("gleanExpireByVersion")) {
                    args "--expire-by-version=${project.ext.get("gleanExpireByVersion")}"
                }

                doFirst {
                    // Get the name of the package as if it were to be used in the R or BuildConfig
                    // files. This is required since applications can define different application ids
                    // depending on the variant type: the generated API definitions don't need to be
                    // different due to that.
                    // Note that this needs to be done at evaluation time rather than configuration
                    // time, otherwise the `namespace` property won't be available.
                    TaskProvider buildConfigProvider = variant.getGenerateBuildConfigProvider()
                    def configProvider = buildConfigProvider.get()
                    def originalPackageName
                    // In Gradle 6.x `getBuildConfigPackageName` was reaplced by `namespace`.
                    // We want to be forward compatible, so we check that first or fallback to the old method.
                    if (configProvider.hasProperty("namespace")) {
                        originalPackageName = configProvider.namespace.get()
                    } else {
                        originalPackageName = configProvider.getBuildConfigPackageName().get()
                    }

                    args "-s"
                    args "namespace=${originalPackageName}.GleanMetrics"

                    // Add the potential 'metrics.yaml' files at evaluation-time, rather than
                    // configuration-time. Otherwise the Gradle build will fail.
                    inputs.files.forEach { file ->
                        project.logger.lifecycle("Glean SDK - generating API from ${file.path}")
                        args file.path
                    }
                }

                // Only show the output if something went wrong.
                ignoreExitValue = true
                standardOutput = new ByteArrayOutputStream()
                errorOutput = standardOutput
                doLast {
                    if (execResult.exitValue != 0) {
                        throw new GradleException("Glean code generation failed.\n\n${standardOutput.toString()}")
                    }
                }
            }

            def generateGleanMetricsDocs = project.task("${TASK_NAME_PREFIX}DocsFor${variant.name.capitalize()}", type: Exec) {
                description = "Generate the Markdown docs for the collected metrics"

                def gleanDocsDirectory = "${project.projectDir}/docs"
                if (project.ext.has("gleanDocsDirectory")) {
                    gleanDocsDirectory = project.ext.get("gleanDocsDirectory")
                }

                if (project.ext.has("allowMetricsFromAAR")) {
                    // This is sufficiently lazy to be valid at configuration time.  See the model at
                    // https://github.com/google/protobuf-gradle-plugin/blob/6d99a421c8d15710045e4e8d31a3af6cb0cc3b70/src/main/groovy/com/google/protobuf/gradle/ProtobufPlugin.groovy#L270-L277
                    inputs.files variant.compileConfiguration.incoming.artifactView {
                        attributes {
                            it.attribute(ArtifactAttributes.ARTIFACT_FORMAT, 'glean-metrics-yaml')
                        }
                    }.files
                }

                // Add local registry files as input to this task. They will be turned
                // into `arg`s later.
                for (String item : getYamlFiles(project)) {
                    if (project.file(item).exists()) {
                        inputs.file item
                    }
                }

                outputs.dir gleanDocsDirectory
                workingDir project.rootDir
                commandLine getPythonCommand(envDir, isOffline)

                args "-c"
                args runPythonScript
                args isOffline ? "offline" : "online"
                args "glean_parser"
                args parserVersion
                args "translate"
                args "--allow-missing-files"
                args "-f"
                args "markdown"
                args "-o"
                args gleanDocsDirectory

                // If we're building the Glean library itself (rather than an
                // application using Glean) pass the --allow-reserved flag so we can
                // use metrics in the "glean..." category
                if (project.ext.has("allowGleanInternal")) {
                    args "--allow-reserved"
                }

                // Enable expiration by major version, if a major version is provided.
                if (project.ext.has("gleanExpireByVersion")) {
                    args "--expire-by-version=${project.ext.get("gleanExpireByVersion")}"
                }

                doFirst {
                    // Add the potential 'metrics.yaml' files at evaluation-time, rather than
                    // configuration-time. Otherwise the Gradle build will fail.
                    inputs.files.forEach{ file ->
                        project.logger.lifecycle("Glean SDK - generating docs for ${file.path} in $gleanDocsDirectory")
                        args file.path
                    }
                }

                // Only show the output if something went wrong.
                ignoreExitValue = true
                standardOutput = new ByteArrayOutputStream()
                errorOutput = standardOutput
                doLast {
                    if (execResult.exitValue != 0) {
                        throw new GradleException("Glean documentation generation failed.\n\n${standardOutput.toString()}")
                    }
                }
            }

            // Only attach the generation task if the metrics file is available or we're requested
            // to fetch them from AAR files. We don't need to fail hard otherwise, as some 3rd party
            // project might just want metrics included in Glean and nothing more.
            def yamlFileExists = false
            for (String item : getYamlFiles(project)) {
                if (project.file(item).exists()) {
                    yamlFileExists = true
                    break
                }
            }

            if (yamlFileExists
                || project.ext.has("allowMetricsFromAAR")) {
                // Generate the metrics docs, if requested
                if (project.ext.has("gleanGenerateMarkdownDocs")) {
                    generateKotlinAPI.dependsOn(generateGleanMetricsDocs)
                }

                // This is an Android-Gradle plugin 3+-ism.  Culted from reading the source,
                // searching for "registerJavaGeneratingTask", and finding
                // https://github.com/GoogleCloudPlatform/endpoints-framework-gradle-plugin/commit/2f2b91476fb1c6647791e2c6fe531a47615a1e85.
                // The added directory doesn't appear in the paths listed by the
                // `sourceSets` task, for reasons unknown.
                variant.registerJavaGeneratingTask(generateKotlinAPI, new File(sourceOutputDir))
            }
        }
    }

    File setupPythonEnvironmentTasks(Project project, String parserVersion) {
        // For offline mode:
        //     1. We use the system Python on the PATH, for one set by GLEAN_PYTHON
        //     2. We create a virtual environment in ~/.gradle/glean/pythonenv based on
        //        that Python.
        //     3. We expect the wheels for glean_parser and all its depenencies in
        //        $rootDir/glean-wheels, or GLEAN_PYTHON_WHEELS_DIR.  These can be
        //        downloaded in advance easily with `pip download glean_parser`.
        // For online mode:
        //     1. We install miniconda into ~/.gradle/glean/
        //     2. glean_parser is installed using pip from pypi.org
        if (isOffline) {
            // This installs a virtual environment in `~/.gradle/glean/pythonenv`, so it is shared
            // between multiple projects using Glean.
            File envDir = new File(
                project.getGradle().gradleUserHomeDir,
                "glean/pythonenv"
            )

            if (!envDir.exists()) {
                Task createGleanPythonVirtualEnv = project.task("createGleanPythonVirtualEnv", type: Exec) {
                    String pythonBinary = System.getenv("GLEAN_PYTHON")
                    if (!pythonBinary) {
                        if (Os.isFamily(Os.FAMILY_WINDOWS)) {
                            pythonBinary = "python"
                        } else {
                            pythonBinary = "python3"
                        }
                    }

                    project.logger.warn("Building in offline mode, therefore, Glean is using a supplied Python at ${pythonBinary}")
                    project.logger.warn("The Python binary can be overridden GLEAN_PYTHON env var.")

                    commandLine pythonBinary
                    args "-m"
                    args "venv"
                    args envDir.toString()
                }

                Task installGleanParser = project.task("installGleanParser", type: Exec) {
                    String pythonPackagesDir = System.getenv("GLEAN_PYTHON_WHEELS_DIR")
                    if (!pythonPackagesDir) {
                        pythonPackagesDir = "${project.rootDir}/glean-wheels"
                    }

                    project.logger.warn("Installing glean_parser from cached Python packages in ${pythonPackagesDir}")
                    project.logger.warn("This can be overridden with the GLEAN_PYTHON_WHEELS_DIR env var.")

                    commandLine getPythonCommand(envDir, isOffline)
                    args "-m"
                    args "pip"
                    args "install"
                    args "glean_parser"
                    args "-f"
                    args pythonPackagesDir
                }

                installGleanParser.dependsOn(createGleanPythonVirtualEnv)
                project.preBuild.finalizedBy(installGleanParser)
            }

            return envDir
        } else {
            // This sets up tasks to install a Miniconda3 environment. It installs
            // into the gradle user home directory so that it will be shared between
            // all libraries that use Glean. This is important because it is
            // approximately 300MB in installed size.
            File condaBootstrapDir = new File(
                project.getGradle().gradleUserHomeDir,
                "glean/bootstrap-${MINICONDA_VERSION}"
            )

            // Even though we are installing the Miniconda environment to the gradle user
            // home directory, the gradle-python-envs plugin is hardcoded to download the
            // installer to the project's build directory. Doing so will fail if the
            // project's build directory doesn't already exist. This task ensures that
            // the project's build directory exists before downloading and installing the
            // Miniconda environment.
            // See https://github.com/JetBrains/gradle-python-envs/issues/26
            // The fix in the above is not actually sufficient -- we need to add createBuildDir
            // as a dependency of Bootstrap_CONDA (where conda is installed), as the preBuild
            // task alone isn't early enough.
            Task createBuildDir = project.task("createBuildDir") {
                description = "Make sure the build dir exists before creating the Python Environments"
                onlyIf {
                    !project.file(project.buildDir).exists()
                }
                doLast {
                    project.logger.lifecycle("Creating build directory:" + project.buildDir.getPath())
                    project.buildDir.mkdir()
                }
            }

            project.envs {
                bootstrapDirectory = condaBootstrapDir
                pipInstallOptions = "--trusted-host pypi.python.org --no-cache-dir"

                // Setup a miniconda environment. conda is used because it works
                // non-interactively on Windows, unlike the standard Python installers

                // If we have a git package (a la `git+https://github.com`) we install that.
                if (parserVersion.matches("git.+")) {
                    conda "Miniconda3", "Miniconda3-${MINICONDA_VERSION}", "64", [parserVersion]
                } else {
                    conda "Miniconda3", "Miniconda3-${MINICONDA_VERSION}", "64", ["glean_parser==${parserVersion}"]
                }
            }
            File envDir = new File(
                condaBootstrapDir,
                "Miniconda3"
            )
            project.tasks.whenTaskAdded { task ->
                if (task.name.startsWith('Bootstrap_CONDA')) {
                    task.dependsOn(createBuildDir)

                    // The Bootstrap_CONDA* tasks all install miniconda to the
                    // same place, so they can't run at the same time. This
                    // holds a semaphore while running the task to make sure
                    // only one of these classes of tasks runs at the same time.
                    // Solution proposed in this Gradle bug:
                    // https://github.com/gradle/gradle/issues/7047#issuecomment-430139316
                    task.doFirst { bootstrapMinicondaSemaphore.acquire() }
                    task.doLast { bootstrapMinicondaSemaphore.release() }
                }
            }
            project.preBuild.dependsOn(createBuildDir)
            project.preBuild.finalizedBy("build_envs")

            return envDir
        }
    }

    void setupExtractMetricsFromAARTasks(Project project) {
        // Support for extracting metrics.yaml from artifact files.

        // This is how to extract `metrics.yaml` and `pings.yaml` from AAR files: an "artifact transform"
        // identifies the files in an "exploded AAR" directory.  See
        // https://docs.gradle.org/current/userguide/dependency_management_attribute_based_matching.html#sec:abm_artifact_transforms.
        // This is exactly how elements of AAR files are consumed by the Android-Gradle plugin; see the
        // transforms defined in
        // https://android.googlesource.com/platform/tools/base/+/studio-master-dev/build-system/gradle-core/src/main/java/com/android/build/gradle/internal/dependency/AarTransform.java
        // and their usage at
        // https://android.googlesource.com/platform/tools/base/+/studio-master-dev/build-system/gradle-core/src/main/java/com/android/build/gradle/internal/VariantManager.java#592.
        //
        // Note that this mechanism only applies to `module` dependencies (i.e., AAR files downloaded from
        // Maven) and not to `project` dependencies in the same root project or substituted as part of a
        // Gradle composite build.
        if (project.ext.has("allowMetricsFromAAR")) {
            project.dependencies {
                registerTransform { reg ->
                    // The type here should be
                    // `com.android.build.gradle.internal.publishing.AndroidArtifacts.ArtifactType.EXPLODED_AAR.getType())`,
                    // but there's no good way to access the including script's classpath from `apply from:`
                    // scripts. See https://stackoverflow.com/a/37060550. The 'android-exploded-aar' string is
                    // very unlikely to change, so it's just hard-coded.
                    reg.getFrom().attribute(
                            ArtifactAttributes.ARTIFACT_FORMAT,
                            'android-exploded-aar')
                    reg.getTo().attribute(
                            ArtifactAttributes.ARTIFACT_FORMAT,
                            'glean-metrics-yaml')
                    reg.artifactTransform(GleanMetricsYamlTransform.class)
                }
            }
        }
    }

    def gleanParserVersion(Project project) {
        if (project.ext.has("gleanParserOverride")) {
            println("glean_parser override detected. Using ${project.ext.gleanParserOverride}")
            return project.ext.gleanParserOverride
        } else {
            return GLEAN_PARSER_VERSION
        }
    }

    void apply(Project project) {
        isOffline = project.gradle.startParameter.offline

<<<<<<< HEAD
        project.ext.glean_version = "50.1.2"
=======
        project.ext.glean_version = "51.0.0"
>>>>>>> 89a5af4a
        def parserVersion = gleanParserVersion(project)

        // Print the required glean_parser version to the console. This is
        // offline builds, and is mentioned in the documentation for offline
        // builds.
        println("Requires ${parserVersion}")

        File envDir = setupPythonEnvironmentTasks(project, parserVersion)
        // Store in both gleanCondaDir (for backward compatibility reasons) and
        // the more accurate gleanPythonEnvDir variables.
        project.ext.set("gleanCondaDir", envDir)
        project.ext.set("gleanPythonEnvDir", envDir)

        setupExtractMetricsFromAARTasks(project)

        project.configurations.all {
            resolutionStrategy.capabilitiesResolution.withCapability("org.mozilla.telemetry:glean-native") {
                def toBeSelected = candidates.find { it.id instanceof ModuleComponentIdentifier && it.id.module.contains('geckoview') }
                if (toBeSelected != null) {
                    select(toBeSelected)
                }
                because 'use GeckoView Glean instead of standalone Glean'
            }

            incoming.afterResolve {
                resolutionResult.allComponents {
                    if (selectionReason.conflictResolution && moduleVersion != null) {
                        if (moduleVersion.group.contains("org.mozilla.telemetry") && moduleVersion.name.contains("glean")) {
                            throw new AssertionError("Cannot have a conflict on Glean ${selectionReason}")
                        }
                    }
                }
            }
        }

        if (project.android.hasProperty('applicationVariants')) {
            project.android.applicationVariants.all(setupTasks(project, envDir, true, parserVersion))
        } else {
            project.android.libraryVariants.all(setupTasks(project, envDir, false, parserVersion))
        }
    }
}

// Put an instance of the plugin in ext so it can be used from the outside
// by Glean's own projects. This is not used by third-parties when using the
// plugin.
ext.glean_plugin = new GleanPlugin()<|MERGE_RESOLUTION|>--- conflicted
+++ resolved
@@ -532,11 +532,7 @@
     void apply(Project project) {
         isOffline = project.gradle.startParameter.offline
 
-<<<<<<< HEAD
-        project.ext.glean_version = "50.1.2"
-=======
         project.ext.glean_version = "51.0.0"
->>>>>>> 89a5af4a
         def parserVersion = gleanParserVersion(project)
 
         // Print the required glean_parser version to the console. This is
