--- conflicted
+++ resolved
@@ -548,11 +548,7 @@
     void apply(Project project) {
         isOffline = project.gradle.startParameter.offline
 
-<<<<<<< HEAD
-        project.ext.glean_version = "64.0.0"
-=======
         project.ext.glean_version = "64.0.1"
->>>>>>> 1b58c223
         def parserVersion = gleanParserVersion(project)
 
         // Print the required glean_parser version to the console. This is
