/* This Source Code Form is subject to the terms of the Mozilla Public
 * License, v. 2.0. If a copy of the MPL was not distributed with this
 * file, You can obtain one at http://mozilla.org/MPL/2.0/. */

import org.apache.tools.ant.taskdefs.condition.Os
import org.gradle.api.GradleException
import org.gradle.api.Plugin
import org.gradle.api.Project
import org.gradle.api.Task
import org.gradle.api.artifacts.transform.ArtifactTransform
import org.gradle.api.artifacts.ComponentMetadataRule
import org.gradle.api.artifacts.ComponentMetadataContext
import org.gradle.api.artifacts.component.ModuleComponentIdentifier
import org.gradle.api.internal.artifacts.ArtifactAttributes
import org.gradle.api.tasks.Exec
import org.gradle.api.tasks.TaskProvider

import groovy.transform.CompileStatic

import java.util.concurrent.Semaphore

// The suppression "GrPackage" is needed below since Android Studio wants this file to have
// a package name, but adding one causes the build to fail with:
//    "'.../GleanGradlePlugin.groovy' should not contain a package statement"
// due to how this file is included directly in the local build.

/*
 * A helper class to extract metrics.yaml files from AAR files.
 */
@SuppressWarnings("GrPackage")
class GleanMetricsYamlTransform extends ArtifactTransform {
    List<File> transform(File file) {
        def f = new File(file, "metrics.yaml")
        if (f.exists()) {
            return [f]
        }
        return []
    }
}

@SuppressWarnings("GrPackage")
class GleanPlugin implements Plugin<Project> {
    // The version of glean_parser to install from PyPI.
    private String GLEAN_PARSER_VERSION = "7.1"
    // The version of Miniconda is explicitly specified.
    // Miniconda3-4.5.12 is known to not work on Windows.
    private String MINICONDA_VERSION = "4.5.11"

    private String TASK_NAME_PREFIX = "gleanGenerateMetrics"

    private Semaphore bootstrapMinicondaSemaphore = new Semaphore(1)

    /* This script runs a given Python module as a "main" module, like
     * `python -m module`. However, it first checks that the installed
     * package is at the desired version, and if not, upgrades it using `pip`.
     *
     * Note: Groovy doesn't support embedded " in multi-line strings, so care
     * should be taken to use ' everywhere in this code snippet.
     */
    String runPythonScript = """
import importlib
import subprocess
import sys
offline = sys.argv[1] == 'offline'
module_name = sys.argv[2]
expected_version = sys.argv[3]
try:
    module = importlib.import_module(module_name)
except ImportError:
    found_version = None
else:
    found_version = getattr(module, '__version__')

if not offline:
    # When running in online mode, we always install.
    # If it is installed this is essentially a no-op,
    # otherwise it installs/upgrades.
    if 'git' in expected_version:
        target=expected_version
    else:
        target=f'{module_name}~={expected_version}'

    subprocess.check_call([
        sys.executable,
        '-m',
        'pip',
        'install',
        '--upgrade',
        target
    ])
else:
    error_text = f'''
    Using Python environment at {sys.executable},
    expected glean_parser version ~={expected_version}, found {found_version}.
    Please remove the Python environment, then prepare the package wheels for use:

      mkdir -p glean-wheels
      cd glean-wheels
      pip download glean_parser~={expected_version}
    '''

    if found_version is None:
        print(error_text)
        sys.exit(1)
    else:
        # We check MAJOR.MINOR only
        expected_ver = expected_version.split('.')
        expected_maj, expected_min = int(expected_ver[0]), int(expected_ver[1])
        current_ver = found_version.split('.')
        current_maj, current_min = int(current_ver[0]), int(current_ver[1])

        if current_maj > expected_maj or current_maj < expected_maj or (current_maj == expected_maj and current_min < expected_min):
            print(error_text)
            sys.exit(1)
try:
    subprocess.check_call([
        sys.executable,
        '-m',
        module_name
    ] + sys.argv[4:])
except:
    # We don't need to show a traceback in this helper script.
    # Only the output of the subprocess is interesting.
    sys.exit(1)
"""

    // Are we doing an offline build (by passing `--offline` to `./gradle`)?
    private Boolean isOffline

    static File getPythonCommand(File envDir, boolean isOffline) {
        // Note that the command line is OS dependant: on linux/mac is Miniconda3/bin/python.
        if (Os.isFamily(Os.FAMILY_WINDOWS)) {
            if (isOffline) {
                return new File(envDir, "Scripts\\python")
            } else {
                return new File(envDir, "python")
            }
        }

        return new File(envDir, "bin/python")
    }

    /*
     * Get the list of metrics.yaml and pings.yaml files we should use.
     */
    static def getYamlFiles(Project project) {
        if (project.ext.has("gleanYamlFiles")) {
            return project.ext.gleanYamlFiles
        } else {
            return [
                "${project.projectDir}/metrics.yaml",
                "${project.projectDir}/pings.yaml",
                "${project.projectDir}/tags.yaml"
            ]
        }
    }

    /*
     * Adds tasks that generates the Glean metrics API for a project.
     */
    def setupTasks(Project project, File envDir, boolean isApplication, String parserVersion) {
        return { variant ->
            def sourceOutputDir = "${project.buildDir}/generated/source/glean/${variant.dirName}/kotlin"

            def generateKotlinAPI = project.task("${TASK_NAME_PREFIX}SourceFor${variant.name.capitalize()}", type: Exec) {
                description = "Generate the Kotlin code for the Metrics API"

                if (project.ext.has("allowMetricsFromAAR")) {
                    // This is sufficiently lazy to be valid at configuration time.  See the model at
                    // https://github.com/google/protobuf-gradle-plugin/blob/6d99a421c8d15710045e4e8d31a3af6cb0cc3b70/src/main/groovy/com/google/protobuf/gradle/ProtobufPlugin.groovy#L270-L277
                    inputs.files variant.compileConfiguration.incoming.artifactView {
                        attributes {
                            it.attribute(ArtifactAttributes.ARTIFACT_FORMAT, 'glean-metrics-yaml')
                        }
                    }.files
                }

                // Add local registry files as input to this task. They will be turned
                // into `arg`s later.
                for (String item : getYamlFiles(project)) {
                    if (project.file(item).exists()) {
                        inputs.file item
                    }
                }

                outputs.dir sourceOutputDir

                workingDir project.rootDir
                commandLine getPythonCommand(envDir, isOffline)

                def gleanNamespace = "mozilla.components.service.glean"
                if (project.ext.has("gleanNamespace")) {
                    gleanNamespace = project.ext.get("gleanNamespace")
                }

                args "-c"
                args runPythonScript
                args isOffline ? "offline" : "online"
                args "glean_parser"
                args parserVersion
                args "translate"
                args "--allow-missing-files"
                args "-f"
                args "kotlin"
                args "-o"
                args "$sourceOutputDir"
                args "-s"
                args "glean_namespace=$gleanNamespace"

                // If we're building the Glean library itself (rather than an
                // application using Glean) pass the --allow-reserved flag so we can
                // use metrics in the "glean..." category
                if (project.ext.has("allowGleanInternal")) {
                    args "--allow-reserved"
                }

                // Only generate build info for applications, not for libraries.
                // From android-gradle 7.0 on the `VERSION_CODE` and `VERSION_NAME` fields
                // are not set for libraries anymore
                if (!isApplication) {
                    args "-s"
                    args "with_buildinfo=false"
                } else {
                    // For applications check if they overwrote the build date.
                    if (project.ext.has("gleanBuildDate")) {
                        args "-s"
                        args "build_date=${project.ext.get("gleanBuildDate")}"
                    }
                }

                // Enable expiration by major version, if a major version is provided.
                if (project.ext.has("gleanExpireByVersion")) {
                    args "--expire-by-version=${project.ext.get("gleanExpireByVersion")}"
                }

                doFirst {
                    // Get the name of the package as if it were to be used in the R or BuildConfig
                    // files. This is required since applications can define different application ids
                    // depending on the variant type: the generated API definitions don't need to be
                    // different due to that.
                    // Note that this needs to be done at evaluation time rather than configuration
                    // time, otherwise the `namespace` property won't be available.
                    TaskProvider buildConfigProvider = variant.getGenerateBuildConfigProvider()
                    def configProvider = buildConfigProvider.get()
                    def originalPackageName
                    // In Gradle 6.x `getBuildConfigPackageName` was reaplced by `namespace`.
                    // We want to be forward compatible, so we check that first or fallback to the old method.
                    if (configProvider.hasProperty("namespace")) {
                        originalPackageName = configProvider.namespace.get()
                    } else {
                        originalPackageName = configProvider.getBuildConfigPackageName().get()
                    }

                    args "-s"
                    args "namespace=${originalPackageName}.GleanMetrics"

                    // Add the potential 'metrics.yaml' files at evaluation-time, rather than
                    // configuration-time. Otherwise the Gradle build will fail.
                    inputs.files.forEach { file ->
                        project.logger.lifecycle("Glean SDK - generating API from ${file.path}")
                        args file.path
                    }
                }

                // Only show the output if something went wrong.
                ignoreExitValue = true
                standardOutput = new ByteArrayOutputStream()
                errorOutput = standardOutput
                doLast {
                    if (execResult.exitValue != 0) {
                        throw new GradleException("Glean code generation failed.\n\n${standardOutput.toString()}")
                    }
                }
            }

            def generateGleanMetricsDocs = project.task("${TASK_NAME_PREFIX}DocsFor${variant.name.capitalize()}", type: Exec) {
                description = "Generate the Markdown docs for the collected metrics"

                def gleanDocsDirectory = "${project.projectDir}/docs"
                if (project.ext.has("gleanDocsDirectory")) {
                    gleanDocsDirectory = project.ext.get("gleanDocsDirectory")
                }

                if (project.ext.has("allowMetricsFromAAR")) {
                    // This is sufficiently lazy to be valid at configuration time.  See the model at
                    // https://github.com/google/protobuf-gradle-plugin/blob/6d99a421c8d15710045e4e8d31a3af6cb0cc3b70/src/main/groovy/com/google/protobuf/gradle/ProtobufPlugin.groovy#L270-L277
                    inputs.files variant.compileConfiguration.incoming.artifactView {
                        attributes {
                            it.attribute(ArtifactAttributes.ARTIFACT_FORMAT, 'glean-metrics-yaml')
                        }
                    }.files
                }

                // Add local registry files as input to this task. They will be turned
                // into `arg`s later.
                for (String item : getYamlFiles(project)) {
                    if (project.file(item).exists()) {
                        inputs.file item
                    }
                }

                outputs.dir gleanDocsDirectory
                workingDir project.rootDir
                commandLine getPythonCommand(envDir, isOffline)

                args "-c"
                args runPythonScript
                args isOffline ? "offline" : "online"
                args "glean_parser"
                args parserVersion
                args "translate"
                args "--allow-missing-files"
                args "-f"
                args "markdown"
                args "-o"
                args gleanDocsDirectory

                // If we're building the Glean library itself (rather than an
                // application using Glean) pass the --allow-reserved flag so we can
                // use metrics in the "glean..." category
                if (project.ext.has("allowGleanInternal")) {
                    args "--allow-reserved"
                }

                // Enable expiration by major version, if a major version is provided.
                if (project.ext.has("gleanExpireByVersion")) {
                    args "--expire-by-version=${project.ext.get("gleanExpireByVersion")}"
                }

                doFirst {
                    // Add the potential 'metrics.yaml' files at evaluation-time, rather than
                    // configuration-time. Otherwise the Gradle build will fail.
                    inputs.files.forEach{ file ->
                        project.logger.lifecycle("Glean SDK - generating docs for ${file.path} in $gleanDocsDirectory")
                        args file.path
                    }
                }

                // Only show the output if something went wrong.
                ignoreExitValue = true
                standardOutput = new ByteArrayOutputStream()
                errorOutput = standardOutput
                doLast {
                    if (execResult.exitValue != 0) {
                        throw new GradleException("Glean documentation generation failed.\n\n${standardOutput.toString()}")
                    }
                }
            }

            // Only attach the generation task if the metrics file is available or we're requested
            // to fetch them from AAR files. We don't need to fail hard otherwise, as some 3rd party
            // project might just want metrics included in Glean and nothing more.
            def yamlFileExists = false
            for (String item : getYamlFiles(project)) {
                if (project.file(item).exists()) {
                    yamlFileExists = true
                    break
                }
            }

            if (yamlFileExists
                || project.ext.has("allowMetricsFromAAR")) {
                // Generate the metrics docs, if requested
                if (project.ext.has("gleanGenerateMarkdownDocs")) {
                    generateKotlinAPI.dependsOn(generateGleanMetricsDocs)
                }

                // This is an Android-Gradle plugin 3+-ism.  Culted from reading the source,
                // searching for "registerJavaGeneratingTask", and finding
                // https://github.com/GoogleCloudPlatform/endpoints-framework-gradle-plugin/commit/2f2b91476fb1c6647791e2c6fe531a47615a1e85.
                // The added directory doesn't appear in the paths listed by the
                // `sourceSets` task, for reasons unknown.
                variant.registerJavaGeneratingTask(generateKotlinAPI, new File(sourceOutputDir))
            }
        }
    }

    File setupPythonEnvironmentTasks(Project project, String parserVersion) {
        // For offline mode:
        //     1. We use the system Python on the PATH, for one set by GLEAN_PYTHON
        //     2. We create a virtual environment in ~/.gradle/glean/pythonenv based on
        //        that Python.
        //     3. We expect the wheels for glean_parser and all its depenencies in
        //        $rootDir/glean-wheels, or GLEAN_PYTHON_WHEELS_DIR.  These can be
        //        downloaded in advance easily with `pip download glean_parser`.
        // For online mode:
        //     1. We install miniconda into ~/.gradle/glean/
        //     2. glean_parser is installed using pip from pypi.org
        if (isOffline) {
            // This installs a virtual environment in `~/.gradle/glean/pythonenv`, so it is shared
            // between multiple projects using Glean.
            File envDir = new File(
                project.getGradle().gradleUserHomeDir,
                "glean/pythonenv"
            )

            if (!envDir.exists()) {
                Task createGleanPythonVirtualEnv = project.task("createGleanPythonVirtualEnv", type: Exec) {
                    String pythonBinary = System.getenv("GLEAN_PYTHON")
                    if (!pythonBinary) {
                        if (Os.isFamily(Os.FAMILY_WINDOWS)) {
                            pythonBinary = "python"
                        } else {
                            pythonBinary = "python3"
                        }
                    }

                    project.logger.warn("Building in offline mode, therefore, Glean is using a supplied Python at ${pythonBinary}")
                    project.logger.warn("The Python binary can be overridden with the GLEAN_PYTHON env var.")

                    commandLine pythonBinary
                    args "-m"
                    args "venv"
                    args envDir.toString()
                }

                Task installGleanParser = project.task("installGleanParser", type: Exec) {
                    String pythonPackagesDir = System.getenv("GLEAN_PYTHON_WHEELS_DIR")
                    if (!pythonPackagesDir) {
                        pythonPackagesDir = "${project.rootDir}/glean-wheels"
                    }

                    project.logger.warn("Installing glean_parser from cached Python packages in ${pythonPackagesDir}")
                    project.logger.warn("This can be overridden with the GLEAN_PYTHON_WHEELS_DIR env var.")

                    commandLine getPythonCommand(envDir, isOffline)
                    args "-m"
                    args "pip"
                    args "install"
                    args "glean_parser"
                    args "--no-index"
                    args "-f"
                    args pythonPackagesDir
                }

                installGleanParser.dependsOn(createGleanPythonVirtualEnv)
                project.preBuild.finalizedBy(installGleanParser)
            }

            return envDir
        } else {
            // This sets up tasks to install a Miniconda3 environment. It installs
            // into the gradle user home directory so that it will be shared between
            // all libraries that use Glean. This is important because it is
            // approximately 300MB in installed size.
            File condaBootstrapDir = new File(
                project.getGradle().gradleUserHomeDir,
                "glean/bootstrap-${MINICONDA_VERSION}"
            )

            // Even though we are installing the Miniconda environment to the gradle user
            // home directory, the gradle-python-envs plugin is hardcoded to download the
            // installer to the project's build directory. Doing so will fail if the
            // project's build directory doesn't already exist. This task ensures that
            // the project's build directory exists before downloading and installing the
            // Miniconda environment.
            // See https://github.com/JetBrains/gradle-python-envs/issues/26
            // The fix in the above is not actually sufficient -- we need to add createBuildDir
            // as a dependency of Bootstrap_CONDA (where conda is installed), as the preBuild
            // task alone isn't early enough.
            Task createBuildDir = project.task("createBuildDir") {
                description = "Make sure the build dir exists before creating the Python Environments"
                onlyIf {
                    !project.file(project.buildDir).exists()
                }
                doLast {
                    project.logger.lifecycle("Creating build directory:" + project.buildDir.getPath())
                    project.buildDir.mkdir()
                }
            }

            project.envs {
                bootstrapDirectory = condaBootstrapDir
                pipInstallOptions = "--trusted-host pypi.python.org --no-cache-dir"

                // Setup a miniconda environment. conda is used because it works
                // non-interactively on Windows, unlike the standard Python installers

                // If we have a git package (a la `git+https://github.com`) we install that.
                if (parserVersion.matches("git.+")) {
                    conda "Miniconda3", "Miniconda3-${MINICONDA_VERSION}", "64", [parserVersion]
                } else {
                    conda "Miniconda3", "Miniconda3-${MINICONDA_VERSION}", "64", ["glean_parser~=${parserVersion}"]
                }
            }
            File envDir = new File(
                condaBootstrapDir,
                "Miniconda3"
            )
            project.tasks.whenTaskAdded { task ->
                if (task.name.startsWith('Bootstrap_CONDA')) {
                    task.dependsOn(createBuildDir)

                    // The Bootstrap_CONDA* tasks all install miniconda to the
                    // same place, so they can't run at the same time. This
                    // holds a semaphore while running the task to make sure
                    // only one of these classes of tasks runs at the same time.
                    // Solution proposed in this Gradle bug:
                    // https://github.com/gradle/gradle/issues/7047#issuecomment-430139316
                    task.doFirst { bootstrapMinicondaSemaphore.acquire() }
                    task.doLast { bootstrapMinicondaSemaphore.release() }
                }
            }
            project.preBuild.dependsOn(createBuildDir)
            project.preBuild.finalizedBy("build_envs")

            return envDir
        }
    }

    void setupExtractMetricsFromAARTasks(Project project) {
        // Support for extracting metrics.yaml from artifact files.

        // This is how to extract `metrics.yaml` and `pings.yaml` from AAR files: an "artifact transform"
        // identifies the files in an "exploded AAR" directory.  See
        // https://docs.gradle.org/current/userguide/dependency_management_attribute_based_matching.html#sec:abm_artifact_transforms.
        // This is exactly how elements of AAR files are consumed by the Android-Gradle plugin; see the
        // transforms defined in
        // https://android.googlesource.com/platform/tools/base/+/studio-master-dev/build-system/gradle-core/src/main/java/com/android/build/gradle/internal/dependency/AarTransform.java
        // and their usage at
        // https://android.googlesource.com/platform/tools/base/+/studio-master-dev/build-system/gradle-core/src/main/java/com/android/build/gradle/internal/VariantManager.java#592.
        //
        // Note that this mechanism only applies to `module` dependencies (i.e., AAR files downloaded from
        // Maven) and not to `project` dependencies in the same root project or substituted as part of a
        // Gradle composite build.
        if (project.ext.has("allowMetricsFromAAR")) {
            project.dependencies {
                registerTransform { reg ->
                    // The type here should be
                    // `com.android.build.gradle.internal.publishing.AndroidArtifacts.ArtifactType.EXPLODED_AAR.getType())`,
                    // but there's no good way to access the including script's classpath from `apply from:`
                    // scripts. See https://stackoverflow.com/a/37060550. The 'android-exploded-aar' string is
                    // very unlikely to change, so it's just hard-coded.
                    reg.getFrom().attribute(
                            ArtifactAttributes.ARTIFACT_FORMAT,
                            'android-exploded-aar')
                    reg.getTo().attribute(
                            ArtifactAttributes.ARTIFACT_FORMAT,
                            'glean-metrics-yaml')
                    reg.artifactTransform(GleanMetricsYamlTransform.class)
                }
            }
        }
    }

    def gleanParserVersion(Project project) {
        if (project.ext.has("gleanParserOverride")) {
            println("glean_parser override detected. Using ${project.ext.gleanParserOverride}")
            return project.ext.gleanParserOverride
        } else {
            return GLEAN_PARSER_VERSION
        }
    }

    void apply(Project project) {
        isOffline = project.gradle.startParameter.offline

<<<<<<< HEAD
        project.ext.glean_version = "52.4.0"
=======
        project.ext.glean_version = "52.4.1"
>>>>>>> 2896fb6b
        def parserVersion = gleanParserVersion(project)

        // Print the required glean_parser version to the console. This is
        // offline builds, and is mentioned in the documentation for offline
        // builds.
        println("Requires ${parserVersion}")

        File envDir = setupPythonEnvironmentTasks(project, parserVersion)
        // Store in both gleanCondaDir (for backward compatibility reasons) and
        // the more accurate gleanPythonEnvDir variables.
        project.ext.set("gleanCondaDir", envDir)
        project.ext.set("gleanPythonEnvDir", envDir)

        setupExtractMetricsFromAARTasks(project)

        project.configurations.all {
            resolutionStrategy.capabilitiesResolution.withCapability("org.mozilla.telemetry:glean-native") {
                def toBeSelected = candidates.find { it.id instanceof ModuleComponentIdentifier && it.id.module.contains('geckoview') }
                if (toBeSelected != null) {
                    select(toBeSelected)
                }
                because 'use GeckoView Glean instead of standalone Glean'
            }
        }

        if (project.android.hasProperty('applicationVariants')) {
            project.android.applicationVariants.all(setupTasks(project, envDir, true, parserVersion))
        } else {
            project.android.libraryVariants.all(setupTasks(project, envDir, false, parserVersion))
        }
    }
}

// Put an instance of the plugin in ext so it can be used from the outside
// by Glean's own projects. This is not used by third-parties when using the
// plugin.
ext.glean_plugin = new GleanPlugin()<|MERGE_RESOLUTION|>--- conflicted
+++ resolved
@@ -555,11 +555,7 @@
     void apply(Project project) {
         isOffline = project.gradle.startParameter.offline
 
-<<<<<<< HEAD
-        project.ext.glean_version = "52.4.0"
-=======
         project.ext.glean_version = "52.4.1"
->>>>>>> 2896fb6b
         def parserVersion = gleanParserVersion(project)
 
         // Print the required glean_parser version to the console. This is
