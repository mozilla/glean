--- conflicted
+++ resolved
@@ -4,11 +4,7 @@
 
 [project]
 name = "glean-sdk"
-<<<<<<< HEAD
-version = "60.5.0"
-=======
 version = "61.0.0"
->>>>>>> 49ee9082
 requires-python = ">=3.8"
 classifiers = [
     "Intended Audience :: Developers",
