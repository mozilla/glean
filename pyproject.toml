[build-system]
requires = ["maturin>=1.0,<2.0"]
build-backend = "maturin"

[project]
name = "glean-sdk"
<<<<<<< HEAD
version = "56.1.0"
=======
version = "57.0.0"
>>>>>>> 9c3c386f
requires-python = ">=3.8"
classifiers = [
    "Intended Audience :: Developers",
    "Natural Language :: English",
    "Programming Language :: Rust",
    "Programming Language :: Python :: Implementation :: CPython",
    "Programming Language :: Python :: 3",
]
description = "Mozilla's Glean Telemetry SDK: The Machine that Goes 'Ping!'"
readme = "README.md"
license = { file = "LICENSE" }
maintainers = [
  {name = "The Glean Team", email = "glean-team@mozilla.com"}
]

dependencies = [
  "semver>=2.13.0",
  "glean_parser~=11.0",
]

[project.urls]
homepage = "https://mozilla.github.io/glean/"
repository = "https://github.com/mozilla/glean"
changelog = "https://mozilla.github.io/glean/book/appendix/changelog/sdk.html"

[tool.maturin]
python-source = "glean-core/python"
module-name = "glean._uniffi"
bindings = "uniffi"
manifest-path = "glean-core/bundle/Cargo.toml"

[tool.flake8]
max-line-length = 100
exclude = ["glean-core/python/glean/_uniffi/glean.py"]
ignore = [
    "W503" # line break before binary operator - black formats it that way
]

[tool.coverage.run]
source = ["glean"]<|MERGE_RESOLUTION|>--- conflicted
+++ resolved
@@ -4,11 +4,7 @@
 
 [project]
 name = "glean-sdk"
-<<<<<<< HEAD
-version = "56.1.0"
-=======
 version = "57.0.0"
->>>>>>> 9c3c386f
 requires-python = ">=3.8"
 classifiers = [
     "Intended Audience :: Developers",
