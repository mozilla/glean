[build-system]
requires = ["maturin>=1.0,<2.0"]
build-backend = "maturin"

[project]
name = "glean-sdk"
<<<<<<< HEAD
version = "66.0.0"
=======
version = "66.0.1"
>>>>>>> 4d0cc3e7
requires-python = ">=3.9"
classifiers = [
    "Intended Audience :: Developers",
    "Natural Language :: English",
    "Programming Language :: Rust",
    "Programming Language :: Python :: Implementation :: CPython",
    "Programming Language :: Python :: 3",
]
description = "Mozilla's Glean Telemetry SDK: The Machine that Goes 'Ping!'"
readme = "README.md"
license = { file = "LICENSE" }
maintainers = [
  {name = "The Glean Team", email = "glean-team@mozilla.com"}
]

dependencies = [
  "semver>=2.13.0",
  "glean_parser~=18.0",
]

[project.urls]
homepage = "https://mozilla.github.io/glean/"
repository = "https://github.com/mozilla/glean"
changelog = "https://mozilla.github.io/glean/book/appendix/changelog/sdk.html"

[tool.maturin]
python-source = "glean-core/python"
module-name = "glean._uniffi"
bindings = "uniffi"
manifest-path = "glean-core/bundle/Cargo.toml"
include = [{ path = "tools/embedded-uniffi-bindgen/**/*", format = "sdist" }]

[tool.coverage.run]
source = ["glean"]

[tool.ruff]
extend-exclude = ["glean-core/python/glean/_uniffi/glean.py"]
line-length = 100<|MERGE_RESOLUTION|>--- conflicted
+++ resolved
@@ -4,11 +4,7 @@
 
 [project]
 name = "glean-sdk"
-<<<<<<< HEAD
-version = "66.0.0"
-=======
 version = "66.0.1"
->>>>>>> 4d0cc3e7
 requires-python = ">=3.9"
 classifiers = [
     "Intended Audience :: Developers",
