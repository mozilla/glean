--- conflicted
+++ resolved
@@ -4,11 +4,7 @@
 
 [project]
 name = "glean-sdk"
-<<<<<<< HEAD
-version = "65.1.1"
-=======
 version = "65.2.0"
->>>>>>> 515d396d
 requires-python = ">=3.9"
 classifiers = [
     "Intended Audience :: Developers",
