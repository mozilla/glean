--- conflicted
+++ resolved
@@ -4,11 +4,7 @@
 
 [project]
 name = "glean-sdk"
-<<<<<<< HEAD
-version = "64.4.0"
-=======
 version = "64.5.0"
->>>>>>> 122db61a
 requires-python = ">=3.8"
 classifiers = [
     "Intended Audience :: Developers",
