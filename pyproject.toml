--- conflicted
+++ resolved
@@ -4,11 +4,7 @@
 
 [project]
 name = "glean-sdk"
-<<<<<<< HEAD
-version = "64.3.1"
-=======
 version = "64.4.0"
->>>>>>> a50188b7
 requires-python = ">=3.8"
 classifiers = [
     "Intended Audience :: Developers",
