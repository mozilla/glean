[build-system]
requires = ["maturin>=1.0,<2.0"]
build-backend = "maturin"

[project]
name = "glean-sdk"
<<<<<<< HEAD
version = "66.0.1"
=======
version = "66.1.0"
>>>>>>> ace9b6ec
requires-python = ">=3.9"
classifiers = [
    "Intended Audience :: Developers",
    "Natural Language :: English",
    "Programming Language :: Rust",
    "Programming Language :: Python :: Implementation :: CPython",
    "Programming Language :: Python :: 3",
]
description = "Mozilla's Glean Telemetry SDK: The Machine that Goes 'Ping!'"
readme = "README.md"
license = { file = "LICENSE" }
maintainers = [
  {name = "The Glean Team", email = "glean-team@mozilla.com"}
]

dependencies = [
  "semver>=2.13.0",
  "glean_parser~=18.0",
]

[project.urls]
homepage = "https://mozilla.github.io/glean/"
repository = "https://github.com/mozilla/glean"
changelog = "https://mozilla.github.io/glean/book/appendix/changelog/sdk.html"

[tool.maturin]
python-source = "glean-core/python"
module-name = "glean._uniffi"
bindings = "uniffi"
manifest-path = "glean-core/bundle/Cargo.toml"
include = [{ path = "tools/embedded-uniffi-bindgen/**/*", format = "sdist" }]

[tool.coverage.run]
source = ["glean"]

[tool.ruff]
extend-exclude = ["glean-core/python/glean/_uniffi/glean.py"]
line-length = 100<|MERGE_RESOLUTION|>--- conflicted
+++ resolved
@@ -4,11 +4,7 @@
 
 [project]
 name = "glean-sdk"
-<<<<<<< HEAD
-version = "66.0.1"
-=======
 version = "66.1.0"
->>>>>>> ace9b6ec
 requires-python = ">=3.9"
 classifiers = [
     "Intended Audience :: Developers",
