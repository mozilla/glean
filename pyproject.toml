[build-system]
requires = ["maturin>=1.0,<2.0"]
build-backend = "maturin"

[project]
name = "glean-sdk"
<<<<<<< HEAD
version = "65.2.2"
=======
version = "66.0.0"
>>>>>>> 1e8ed831
requires-python = ">=3.9"
classifiers = [
    "Intended Audience :: Developers",
    "Natural Language :: English",
    "Programming Language :: Rust",
    "Programming Language :: Python :: Implementation :: CPython",
    "Programming Language :: Python :: 3",
]
description = "Mozilla's Glean Telemetry SDK: The Machine that Goes 'Ping!'"
readme = "README.md"
license = { file = "LICENSE" }
maintainers = [
  {name = "The Glean Team", email = "glean-team@mozilla.com"}
]

dependencies = [
  "semver>=2.13.0",
  "glean_parser~=18.0",
]

[project.urls]
homepage = "https://mozilla.github.io/glean/"
repository = "https://github.com/mozilla/glean"
changelog = "https://mozilla.github.io/glean/book/appendix/changelog/sdk.html"

[tool.maturin]
python-source = "glean-core/python"
module-name = "glean._uniffi"
bindings = "uniffi"
manifest-path = "glean-core/bundle/Cargo.toml"
include = [{ path = "tools/embedded-uniffi-bindgen/**/*", format = "sdist" }]

[tool.coverage.run]
source = ["glean"]

[tool.ruff]
extend-exclude = ["glean-core/python/glean/_uniffi/glean.py"]
line-length = 100<|MERGE_RESOLUTION|>--- conflicted
+++ resolved
@@ -4,11 +4,7 @@
 
 [project]
 name = "glean-sdk"
-<<<<<<< HEAD
-version = "65.2.2"
-=======
 version = "66.0.0"
->>>>>>> 1e8ed831
 requires-python = ">=3.9"
 classifiers = [
     "Intended Audience :: Developers",
