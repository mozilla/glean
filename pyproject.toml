--- conflicted
+++ resolved
@@ -4,11 +4,7 @@
 
 [project]
 name = "glean-sdk"
-<<<<<<< HEAD
-version = "65.0.2"
-=======
 version = "65.0.3"
->>>>>>> bdd82eb6
 requires-python = ">=3.9"
 classifiers = [
     "Intended Audience :: Developers",
