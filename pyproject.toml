--- conflicted
+++ resolved
@@ -4,13 +4,8 @@
 
 [project]
 name = "glean-sdk"
-<<<<<<< HEAD
-version = "64.5.4"
-requires-python = ">=3.8"
-=======
 version = "65.0.0"
 requires-python = ">=3.9"
->>>>>>> 3f3c3d7d
 classifiers = [
     "Intended Audience :: Developers",
     "Natural Language :: English",
